/*
 *  Copyright 2019, 2020, 2021, 2022 LiteFarm.org
 *  This file is part of LiteFarm.
 *
 *  LiteFarm is free software: you can redistribute it and/or modify
 *  it under the terms of the GNU General Public License as published by
 *  the Free Software Foundation, either version 3 of the License, or
 *  (at your option) any later version.
 *
 *  LiteFarm is distributed in the hope that it will be useful,
 *  but WITHOUT ANY WARRANTY; without even the implied warranty of
 *  MERCHANTABILITY or FITNESS FOR A PARTICULAR PURPOSE. See the
 *  GNU General Public License for more details, see <https://www.gnu.org/licenses/>.
 */

const axios = require('axios');

const FarmModel = require('../models/farmModel');
const FarmExternalIntegrationsModel = require('../models/farmExternalIntegrationsModel');
const { ensembleAPI } = require('../endPoints');

/**
 * Sends a request to the Ensemble API for an organization to claim sensors
 * @param {Response} res - The HTTP response object.
 * @param {uuid} organizationId - a uuid for an Ensemble organization
 * @param {Array} esids - an array of ids for Ensemble devices
 * @param {String} accessToken - a JWT token for accessing the Ensemble API
 * @returns {Object} - the response from the Ensemble API
 * @async
 */
async function bulkSensorClaim(organizationId, esids, accessToken) {
  try {
    const response = await axios.post(
      `${ensembleAPI}/organizations/${organizationId}/devices/bulkclaim/`,
      { esids },
      { headers: getHeaders(accessToken) },
    );
    return { ...response.data, status: response.status };
  } catch (error) {
    if (error.response?.data && error.response?.status) {
      return { ...error.response.data, status: error.response.status };
    } else {
      return { status: 500, detail: 'Failed to claim sensors.' };
    }
  }
}

/**
<<<<<<< HEAD
 * Sends a request to the Ensemble API to register a webhook to an organization
 * @param {Response} res - The HTTP response object.
 * @param {uuid} organizationId - a uuid for the organization registered with Ensemble
 * @param {String} accessToken - a JWT token for accessing the Ensemble API
 * @returns {Object} - the response from the Ensemble API
 * @async
 */

async function registerOrganizationWebhook(organizationId, accessToken) {
  try {
    const response = await axios.post(
      `${ensembleAPI}/organizations/${organizationId}/webhooks/`,
      {
        url: 'ADD Beta.litefarm or URL provided by pipedream.com',
        frequency: 15,
      },
      { headers: getHeaders(accessToken) },
    );
    return { ...response.data, status: response.status };
  } catch (error) {
    if (error.response?.data && error.response?.status) {
      return { ...error.response.data, status: error.response.status };
    } else {
      return { status: 500, detail: 'Lite Farm failed to register organization webhook.' };
    }
=======
 * Creates a new ESCI organization if one does not already exist.
 * @param farmId
 * @param accessToken
 * @async
 * @return {Promise<{details: string, status: number}|FarmExternalIntegrations>}
 */
async function createOrganization(farmId, accessToken) {
  try {
    const data = await FarmModel.getFarmById(farmId);
    const existingIntegration = await FarmExternalIntegrationsModel.query()
      .where({ farm_id: farmId, partner_id: 1 })
      .first();
    if (!existingIntegration) {
      const response = await axios.post(
        `${ensembleAPI}/organizations/`,
        {
          name: data.farm_name,
          phone: data.farm_phone_number,
        },
        {
          headers: getHeaders(accessToken),
        },
      );
      return await FarmExternalIntegrationsModel.query().insert({
        farm_id: farmId,
        partner_id: 1,
        organization_uuid: response.data.uuid,
      });
    } else {
      return existingIntegration;
    }
  } catch (e) {
    throw new Error('Unable to create ESCI organization');
>>>>>>> a0739010
  }
}

/**
 * Returns the headers for an Ensemble API call
 * @param {String} accessToken - a JWT token for accessing the Ensemble API
 */
function getHeaders(accessToken) {
  return { 'Content-Type': 'application/json', Authorization: 'Bearer ' + accessToken };
}

module.exports = {
  bulkSensorClaim,
<<<<<<< HEAD
  registerOrganizationWebhook,
=======
  createOrganization,
>>>>>>> a0739010
};<|MERGE_RESOLUTION|>--- conflicted
+++ resolved
@@ -45,8 +45,7 @@
   }
 }
 
-/**
-<<<<<<< HEAD
+
  * Sends a request to the Ensemble API to register a webhook to an organization
  * @param {Response} res - The HTTP response object.
  * @param {uuid} organizationId - a uuid for the organization registered with Ensemble
@@ -72,7 +71,9 @@
     } else {
       return { status: 500, detail: 'Lite Farm failed to register organization webhook.' };
     }
-=======
+  }
+} 
+
  * Creates a new ESCI organization if one does not already exist.
  * @param farmId
  * @param accessToken
@@ -106,7 +107,6 @@
     }
   } catch (e) {
     throw new Error('Unable to create ESCI organization');
->>>>>>> a0739010
   }
 }
 
@@ -120,9 +120,6 @@
 
 module.exports = {
   bulkSensorClaim,
-<<<<<<< HEAD
   registerOrganizationWebhook,
-=======
   createOrganization,
->>>>>>> a0739010
 };
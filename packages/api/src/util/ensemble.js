/*
 *  Copyright 2019, 2020, 2021, 2022 LiteFarm.org
 *  This file is part of LiteFarm.
 *
 *  LiteFarm is free software: you can redistribute it and/or modify
 *  it under the terms of the GNU General Public License as published by
 *  the Free Software Foundation, either version 3 of the License, or
 *  (at your option) any later version.
 *
 *  LiteFarm is distributed in the hope that it will be useful,
 *  but WITHOUT ANY WARRANTY; without even the implied warranty of
 *  MERCHANTABILITY or FITNESS FOR A PARTICULAR PURPOSE. See the
 *  GNU General Public License for more details, see <https://www.gnu.org/licenses/>.
 */

const axios = require('axios');
const path = require('path');
require('dotenv').config({ path: path.resolve(__dirname, '..', '..', '.env') });

const FarmModel = require('../models/farmModel');
const FarmExternalIntegrationsModel = require('../models/farmExternalIntegrationsModel');
const IntegratingPartners = require('../models/integratingPartnersModel');
const { ensembleAPI } = require('../endPoints');

let baseUrl;
if (process.env.NODE_ENV === 'integration') {
  baseUrl = 'https://api.beta.litefarm.org';
} else if (process.env.NODE_ENV === 'production') {
  baseUrl = 'https://api.app.litefarm.org';
} else if (process.env.NODE_ENV === 'development') {
  /*
   * NOTE: for testing out the webhook run the following:
   * - 'npm run ngrok:api' (or 'npm run ngrok' for both frontend and backend forwarding)
   * - 'npm run ngrok:setup'
   */
  baseUrl = process.env.NGROK_API;
} else {
  baseUrl = 'http://localhost:' + process.env.PORT;
}

/**
 * Sends a request to the Ensemble API for an organization to claim sensors
 * @param {String} accessToken - a JWT token for accessing the Ensemble API
 * @param {uuid} organizationId - a uuid for an Ensemble organization
 * @param {Array} esids - an array of ids for Ensemble devices
 * @returns {Object} - the response from the Ensemble API
 * @async
 */
async function bulkSensorClaim(accessToken, organizationId, esids) {
  const axiosObject = {
    method: 'post',
    url: `${ensembleAPI}/organizations/${organizationId}/devices/bulkclaim/`,
    data: { esids },
  };

  const onError = (error) => {
    if (error.response?.data && error.response?.status) {
      return { ...error.response.data, status: error.response.status };
    } else {
      throw new Error('Failed to claim sensors');
    }
  };

  const onResponse = (response) => {
    return {
      success: esids,
      does_not_exist: [],
      already_owned: [],
      occupied: [],
      detail: response.data.detail,
    };
  };
  return await ensembleAPICall(accessToken, axiosObject, onError, onResponse);
}

/**
 * Sends a request to the Ensemble API to register a webhook to an organization
 * @param {uuid} farmId - the uid for the farm the user is on
 * @param {uuid} organizationId - a uuid for the organization registered with Ensemble
 * @param {String} accessToken - a JWT token for accessing the Ensemble API
 * @returns {Object} - the response from the Ensemble API
 * @async
 */

async function registerOrganizationWebhook(farmId, organizationId, accessToken) {
  const authHeader = `${farmId}${process.env.SENSOR_SECRET}`;
  const existingIntegration = await FarmExternalIntegrationsModel.query()
    .where({ farm_id: farmId, partner_id: 1 })
    .first();
  if (existingIntegration?.webhook_id) {
    return existingIntegration.webhook_id;
  } else {
    const axiosObject = {
      method: 'post',
      url: `${ensembleAPI}/organizations/${organizationId}/webhooks/`,
      data: {
        url: `${baseUrl}/sensor/reading/partner/1/farm/${farmId}`,
        authorization_header: authHeader,
        frequency: 15,
      },
    };
    const onError = (error) => {
      console.log(error);
      throw new Error('Failed to register webhook with ESCI');
    };
    const onResponse = async (response) => {
<<<<<<< HEAD
      await FarmExternalIntegrationsModel.updateWebhookId(farmId, response.data.id);
=======
      await FarmExternalIntegrationsModel.updateWebhookAddress(
        farmId,
        `${baseUrl}/sensor/reading/partner/1/farm/${farmId}`,
        response.data.id,
      );
>>>>>>> 74634129
      return { ...response.data, status: response.status };
    };
    return await ensembleAPICall(accessToken, axiosObject, onError, onResponse);
  }
}

/**
 * Creates a new ESCI organization if one does not already exist.
 * @param farmId
 * @param accessToken
 * @async
 * @return {Promise<{details: string, status: number}|FarmExternalIntegrations>}
 */
async function createOrganization(farmId, accessToken) {
  try {
    const data = await FarmModel.getFarmById(farmId);
    const existingIntegration = await FarmExternalIntegrationsModel.query()
      .where({ farm_id: farmId, partner_id: 1 })
      .first();
    if (!existingIntegration) {
      const axiosObject = {
        method: 'post',
        url: `${ensembleAPI}/organizations/`,
        data: {
          name: data.farm_name,
          phone: data.farm_phone_number,
        },
      };
      const onError = () => {
        throw new Error('Unable to create ESCI organization');
      };

      const response = await ensembleAPICall(accessToken, axiosObject, onError);

      return await FarmExternalIntegrationsModel.query().insert({
        farm_id: farmId,
        partner_id: 1,
        organization_uuid: response.data.uuid,
      });
    } else {
      return existingIntegration;
    }
  } catch (e) {
    console.log(e);
    throw new Error('Unable to create ESCI organization');
  }
}

/**
 * Sends a request to the Ensemble API. On error, refreshes API tokens and retries the request.
 * @param {String} accessToken - a JWT token for accessing the Ensemble API
 * @param {Object} axiosObject - the axios request config (see https://axios-http.com/docs/req_config)
 * @param {Function} onError - a function for handling errors with the api call
 * @param {Function} onResponse -  a function to determine how to handle the response of the api call
 * @param {number} retries - number of times the api call can be retried
 * @returns {Object} - the response from the Ensemble API
 * @async
 */
async function ensembleAPICall(
  accessToken,
  axiosObject,
  onError,
  onResponse = (r) => r,
  retries = 1,
) {
  const axiosObjWithHeaders = { headers: getHeaders(accessToken), ...axiosObject };
  try {
    const response = await axios(axiosObjWithHeaders);
    return onResponse(response);
  } catch (error) {
    if (isAuthError(error) && retries > 0) {
      return refreshAndRecall(axiosObject, onError, onResponse, retries);
    } else {
      return onError(error);
    }
  }
}

/**
 * Refreshes ensemble API tokens and retries the request.
 * @param {uuid} axiosObject - the axios request config (see https://axios-http.com/docs/req_config)
 * @param {Array} onError - a function for handling errors with the api call
 * @param {number} retries - number of times the api call can be retried
 * @returns {Object} - the response from the Ensemble API
 * @async
 */
async function refreshAndRecall(axiosObject, onError, onResponse, retries) {
  const result = await refreshTokens();
  if (!result?.access || !result?.refresh) return result;
  return ensembleAPICall(result.access, axiosObject, onError, onResponse, retries - 1);
}

/**
 * Returns the headers for an Ensemble API call
 * @param {String} accessToken - a JWT token for accessing the Ensemble API
 */
function getHeaders(accessToken) {
  return { 'Content-Type': 'application/json', Authorization: 'Bearer ' + accessToken };
}

/**
 * Returns whether the error is an authentication/authorization error
 * @param {String} error - error object
 */
function isAuthError(error) {
  return (
    error.response?.status === 403 ||
    error.response?.status === 401 ||
    error.response?.data?.code === 'token_not_valid' ||
    error.response?.data?.code === 'bad_authorization_header' ||
    error.response?.data?.refresh ||
    error.response?.data?.access
  );
}

/**
 * Refreshes tokens for the Ensemble API and stores them in the database.
 * @returns The access and refresh tokens.
 * @async
 */
async function refreshTokens() {
  try {
    const { refresh_token } = await IntegratingPartners.getAccessAndRefreshTokens(
      'Ensemble Scientific',
    );
    const response = await axios.post(ensembleAPI + '/token/refresh/', { refresh: refresh_token });
    await IntegratingPartners.patchAccessAndRefreshTokens(
      'Ensemble Scientific',
      response.data?.access,
      response.data?.access,
    );
    return response.data;
  } catch (error) {
    if (isAuthError(error)) {
      return await authenticateToGetTokens();
    } else {
      return { status: 500, detail: 'Failed to authenticate with Ensemble.' };
    }
  }
}

/**
 * Re-authenticates with the Ensemble API. Stores the new access and refresh
 * tokens them in the database.
 * @returns The access and refresh tokens.
 * @async
 */
async function authenticateToGetTokens() {
  try {
    const username = process.env.ENSEMBLE_USERNAME;
    const password = process.env.ENSEMBLE_PASSWORD;
    const response = await axios.post(ensembleAPI + '/token/', { username, password });
    await IntegratingPartners.patchAccessAndRefreshTokens(
      'Ensemble Scientific',
      response.data?.access,
      response.data?.access,
    );
    return response.data;
  } catch (error) {
    return { status: 500, detail: 'Failed to authenticate with Ensemble.' };
  }
}

/**
 * Communicate with Ensemble API and unclaim a sensor from the litefarm organization
 * @returns Response from Ensemble API
 */
async function unclaimSensor(org_id, external_id, access_token) {
  try {
    const axiosObject = {
      method: 'post',
      url: `${ensembleAPI}/organizations/${org_id}/devices/unclaim/`,
      data: { esid: external_id },
    };

    const onError = () => {
      throw new Error('Unable to unclaim sensor');
    };
    const response = await ensembleAPICall(access_token, axiosObject, onError);
    return response;
  } catch (error) {
    return { status: 400, error };
  }
}

module.exports = {
  bulkSensorClaim,
  registerOrganizationWebhook,
  createOrganization,
  unclaimSensor,
};<|MERGE_RESOLUTION|>--- conflicted
+++ resolved
@@ -104,15 +104,7 @@
       throw new Error('Failed to register webhook with ESCI');
     };
     const onResponse = async (response) => {
-<<<<<<< HEAD
       await FarmExternalIntegrationsModel.updateWebhookId(farmId, response.data.id);
-=======
-      await FarmExternalIntegrationsModel.updateWebhookAddress(
-        farmId,
-        `${baseUrl}/sensor/reading/partner/1/farm/${farmId}`,
-        response.data.id,
-      );
->>>>>>> 74634129
       return { ...response.data, status: response.status };
     };
     return await ensembleAPICall(accessToken, axiosObject, onError, onResponse);

--- conflicted
+++ resolved
@@ -17,8 +17,8 @@
 
 const FarmModel = require('../models/farmModel');
 const FarmExternalIntegrationsModel = require('../models/farmExternalIntegrationsModel');
+const IntegratingPartners = require('../models/integratingPartnersModel');
 const { ensembleAPI } = require('../endPoints');
-const IntegratingPartners = require('../models/integratingPartnersModel');
 const path = require('path');
 require('dotenv').config({ path: path.resolve(__dirname, '..', '..', '.env') });
 
@@ -49,41 +49,6 @@
 }
 
 /**
- * Sends a request to the Ensemble API. On error, refreshes API tokens and retries the request.
- * @param {String} accessToken - a JWT token for accessing the Ensemble API
- * @param {uuid} axiosObject - the axios request config (see https://axios-http.com/docs/req_config)
- * @param {Array} onError - a function for handling errors with the api call
- * @param {number} retries - number of times the api call can be retried
- * @returns {Object} - the response from the Ensemble API
- * @async
- */
-async function ensembleAPICall(accessToken, axiosObject, onError, retries = 1) {
-  const axiosObjWithHeaders = { headers: getHeaders(accessToken), ...axiosObject };
-  try {
-    return await axios(axiosObjWithHeaders);
-  } catch (error) {
-    if (isAuthError(error) && retries > 0) {
-      return refreshAndRecall(axiosObject, onError, retries);
-    } else {
-      return onError(error);
-    }
-  }
-}
-
-/**
-<<<<<<< HEAD
- * Refreshes ensemble API tokens and retries the request.
- * @param {uuid} axiosObject - the axios request config (see https://axios-http.com/docs/req_config)
- * @param {Array} onError - a function for handling errors with the api call
- * @param {number} retries - number of times the api call can be retried
- * @returns {Object} - the response from the Ensemble API
- * @async
- */
-async function refreshAndRecall(axiosObject, onError, retries) {
-  const result = await refreshTokens();
-  if (!result?.access || !result?.refresh) return result;
-  return ensembleAPICall(result.access, axiosObject, onError, retries - 1);
-=======
  * Creates a new ESCI organization if one does not already exist.
  * @param farmId
  * @param accessToken
@@ -118,7 +83,42 @@
   } catch (e) {
     throw new Error('Unable to create ESCI organization');
   }
->>>>>>> a0739010
+}
+
+/**
+ * Sends a request to the Ensemble API. On error, refreshes API tokens and retries the request.
+ * @param {String} accessToken - a JWT token for accessing the Ensemble API
+ * @param {uuid} axiosObject - the axios request config (see https://axios-http.com/docs/req_config)
+ * @param {Array} onError - a function for handling errors with the api call
+ * @param {number} retries - number of times the api call can be retried
+ * @returns {Object} - the response from the Ensemble API
+ * @async
+ */
+async function ensembleAPICall(accessToken, axiosObject, onError, retries = 1) {
+  const axiosObjWithHeaders = { headers: getHeaders(accessToken), ...axiosObject };
+  try {
+    return await axios(axiosObjWithHeaders);
+  } catch (error) {
+    if (isAuthError(error) && retries > 0) {
+      return refreshAndRecall(axiosObject, onError, retries);
+    } else {
+      return onError(error);
+    }
+  }
+}
+
+/**
+ * Refreshes ensemble API tokens and retries the request.
+ * @param {uuid} axiosObject - the axios request config (see https://axios-http.com/docs/req_config)
+ * @param {Array} onError - a function for handling errors with the api call
+ * @param {number} retries - number of times the api call can be retried
+ * @returns {Object} - the response from the Ensemble API
+ * @async
+ */
+async function refreshAndRecall(axiosObject, onError, retries) {
+  const result = await refreshTokens();
+  if (!result?.access || !result?.refresh) return result;
+  return ensembleAPICall(result.access, axiosObject, onError, retries - 1);
 }
 
 /**

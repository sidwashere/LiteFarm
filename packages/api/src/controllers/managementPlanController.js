--- conflicted
+++ resolved
@@ -24,7 +24,7 @@
 import PlantTaskModel from '../models/plantTaskModel.js';
 import objection, { raw } from 'objection';
 import lodash from 'lodash';
-<<<<<<< HEAD
+import { sendTaskNotification, TaskNotificationTypes } from './taskController.js';
 import {
   omitKeysFromManagementPlan,
   editKeysFromManagementPlan,
@@ -136,9 +136,6 @@
   });
   return uuidMap;
 };
-=======
-import { sendTaskNotification, TaskNotificationTypes } from './taskController.js';
->>>>>>> 260a6f3f
 
 const managementPlanController = {
   repeatManagementPlan() {

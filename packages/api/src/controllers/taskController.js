/*
 *  Copyright 2019, 2020, 2021, 2022 LiteFarm.org
 *  This file is part of LiteFarm.
 *
 *  LiteFarm is free software: you can redistribute it and/or modify
 *  it under the terms of the GNU General Public License as published by
 *  the Free Software Foundation, either version 3 of the License, or
 *  (at your option) any later version.
 *
 *  LiteFarm is distributed in the hope that it will be useful,
 *  but WITHOUT ANY WARRANTY; without even the implied warranty of
 *  MERCHANTABILITY or FITNESS FOR A PARTICULAR PURPOSE. See the
 *  GNU General Public License for more details, see <https://www.gnu.org/licenses/>.
 */

const TaskModel = require('../models/taskModel');
const userFarmModel = require('../models/userFarmModel');
const managementPlanModel = require('../models/managementPlanModel');
const managementTasksModel = require('../models/managementTasksModel');
const transplantTaskModel = require('../models/transplantTaskModel');
const plantTaskModel = require('../models/plantTaskModel');
const HarvestUse = require('../models/harvestUseModel');
const NotificationUser = require('../models/notificationUserModel');
const User = require('../models/userModel');

const { typesOfTask } = require('./../middleware/validation/task');
const adminRoles = [1, 2, 5];
const isDateInPast = (date) => {
  const today = new Date();
  const newDate = new Date(date);
  if (newDate.setUTCHours(0, 0, 0, 0) < today.setUTCHours(0, 0, 0, 0)) {
    return true;
  }
  return false;
};

const taskController = {
  async assignTask(req, res) {
    try {
      const { task_id } = req.params;
      const { farm_id } = req.headers;
      const { user_id } = req.user;
      const { assignee_user_id } = req.body;

      const checkTaskStatus = await getTaskStatus(task_id);
      if (checkTaskStatus.complete_date || checkTaskStatus.abandon_date) {
        return res.status(400).send('Task has already been completed or abandoned');
      }

      if (
        !adminRoles.includes(req.role) &&
        checkTaskStatus.assignee_user_id != req.user.user_id &&
        checkTaskStatus.assignee_user_id !== null
      ) {
        return res
          .status(403)
          .send('Farm workers are not allowed to reassign a task assigned to another worker');
      }

      // Avoid 1) making an empty update, and 2) sending a redundant notification.
      if (checkTaskStatus.assignee_user_id === assignee_user_id) return res.sendStatus(200);

      const result = await TaskModel.query()
        .context(req.user)
        .findById(task_id)
        .patch({ assignee_user_id });
      if (!result) return res.status(404).send('Task not found');

      await sendTaskNotification(
        assignee_user_id,
        null,
        task_id,
        TaskNotificationTypes.TASK_ASSIGNED,
        checkTaskStatus.task_translation_key,
        farm_id,
      );

      await sendTaskNotification(
        checkTaskStatus.assignee_user_id,
        user_id,
        task_id,
        TaskNotificationTypes.TASK_REASSIGNED,
        checkTaskStatus.task_translation_key,
        farm_id,
      );

      return res.sendStatus(200);
    } catch (error) {
      console.log(error);
      return res.status(400).json({ error });
    }
  },

  async assignAllTasksOnDate(req, res) {
    try {
      const { farm_id } = req.headers;
      const { assignee_user_id, date } = req.body;
      const tasks = await getTasksForFarm(farm_id);
      const taskIds = tasks.map(({ task_id }) => task_id);
      const available_tasks = await TaskModel.query()
        .leftOuterJoin('task_type', 'task.task_type_id', 'task_type.task_type_id')
        .context(req.user)
        .select('task_id', 'task_translation_key')
        .where((builder) => {
          builder.where('due_date', date);
          builder.whereIn('task_id', taskIds);
          if (assignee_user_id !== null) {
            builder.where('assignee_user_id', null);
          }
          builder.where('complete_date', null);
          builder.where('abandon_date', null);
        });
      const availableTaskIds = available_tasks.map(({ task_id }) => task_id);
      const result = await TaskModel.query()
        .context(req.user)
        .patch({
          assignee_user_id,
        })
        .whereIn('task_id', availableTaskIds);
      if (result) {
        available_tasks.forEach(async (task) => {
          await sendTaskNotification(
            assignee_user_id,
            null,
            task.task_id,
            TaskNotificationTypes.TASK_ASSIGNED,
            task.task_translation_key,
            farm_id,
          );
        });
        return res.status(200).send(available_tasks);
      }
      return res.status(404).send('Tasks not found');
    } catch (error) {
      return res.status(400).json({ error });
    }
  },

  async patchTaskDate(req, res) {
    try {
      const { task_id } = req.params;
      const { due_date } = req.body;

      //Ensure the task due date is not in the past
      const isPast = await isDateInPast(due_date);
      if (isPast) {
        return res.status(400).send('Task due date must be today or in the future');
      }

      //Ensure only adminRoles can modify task due date
      if (!adminRoles.includes(req.role)) {
        return res.status(403).send('Not authorized to change due date');
      }

      const result = await TaskModel.query()
        .context(req.user)
        .findById(task_id)
        .patch({ due_date });
      return result ? res.sendStatus(200) : res.status(404).send('Task not found');
    } catch (error) {
      console.log(error);
      return res.status(400).json({ error });
    }
  },

  async abandonTask(req, res) {
    try {
      const { task_id } = req.params;
      const { user_id, farm_id } = req.headers;
      const {
        abandonment_reason,
        other_abandonment_reason,
        abandonment_notes,
        happiness,
        duration,
        abandon_date,
      } = req.body;

      const checkTaskStatus = await getTaskStatus(task_id);
      if (checkTaskStatus.complete_date || checkTaskStatus.abandon_date) {
        return res.status(400).send('Task has already been completed or abandoned');
      }

      const {
        owner_user_id,
        assignee_user_id,
        wage_at_moment,
        override_hourly_wage,
      } = await TaskModel.query()
        .select('owner_user_id', 'assignee_user_id', 'wage_at_moment', 'override_hourly_wage')
        .where({ task_id })
        .first();
      const isUserTaskOwner = user_id === owner_user_id;
      const isUserTaskAssignee = user_id === assignee_user_id;
      const hasAssignee = assignee_user_id !== null;
      // TODO: move to middleware
      // cannot abandon task if user is worker and not assignee and not creator
      if (!adminRoles.includes(req.role) && !isUserTaskOwner && !isUserTaskAssignee) {
        return res
          .status(403)
          .send('A worker who is not assignee or owner of task cannot abandon it');
      }
      // cannot abandon an unassigned task with rating or duration
      if (!hasAssignee && (happiness || duration)) {
        return res.status(400).send('An unassigned task should not be rated or have time clocked');
      }

      let wage = { amount: 0 };
      if (assignee_user_id) {
        const assigneeUserFarm = await userFarmModel
          .query()
          .where({ user_id: assignee_user_id, farm_id })
          .first();
        wage = assigneeUserFarm.wage;
      }

      const result = await TaskModel.query()
        .context(req.user)
        .findById(task_id)
        .patch({
          abandon_date,
          abandonment_reason,
          other_abandonment_reason,
          abandonment_notes,
          happiness,
          duration,
          wage_at_moment: override_hourly_wage ? wage_at_moment : wage.amount,
        })
        .returning('*');
      if (!result) return res.status(404).send('Task not found');

      return res.status(200).send(result);
    } catch (error) {
      console.log(error);
      return res.status(400).json({ error });
    }
  },

  createTask(typeOfTask) {
    const nonModifiable = getNonModifiable(typeOfTask);
    return async (req, res, next) => {
      try {
        // OC: the "noInsert" rule will not fail if a relationship is present in the graph.
        // it will just ignore the insert on it. This is just a 2nd layer of protection
        // after the validation middleware.
        const data = req.body;
        const { user_id } = req.user;
        data.owner_user_id = user_id;
        const result = await TaskModel.transaction(async (trx) => {
          const { task_id } = await TaskModel.query(trx)
            .context({ user_id: req.user.user_id })
            .upsertGraph(data, {
              noUpdate: true,
              noDelete: true,
              noInsert: nonModifiable,
              relate: ['locations', 'managementPlans'],
            });
          const [task] = await TaskModel.query(trx)
            .withGraphFetched(
              `
          [locations, managementPlans, taskType, soil_amendment_task, irrigation_task,scouting_task,
          field_work_task, cleaning_task, pest_control_task, soil_task, harvest_task, plant_task]
          `,
            )
            .where({ task_id });
          return removeNullTypes(task);
        });
        if (result.assignee_user_id) {
          const { assignee_user_id, task_id, taskType } = result;
          await sendTaskNotification(
            assignee_user_id,
            null,
            task_id,
            TaskNotificationTypes.TASK_ASSIGNED,
            taskType.task_translation_key,
            req.headers.farm_id,
          );
        }
        return res.status(201).send(result);
      } catch (error) {
        console.log(error);
        return res.status(400).send({ error });
      }
    };
  },

  async createHarvestTasks(req, res) {
    try {
      const nonModifiable = getNonModifiable('harvest_task');
      const harvest_tasks = req.body;
      const { farm_id } = req.headers;
      const { user_id } = req.user;

      const result = await TaskModel.transaction(async (trx) => {
        const result = [];
        for (const harvest_task of harvest_tasks) {
          harvest_task.owner_user_id = user_id;
          if (harvest_task.assignee_user_id && !harvest_task.wage_at_moment) {
            const { wage } = await userFarmModel
              .query()
              .where({
                user_id: harvest_task.assignee_user_id,
                farm_id,
              })
              .first();
            harvest_task.wage_at_moment = wage.amount;
          }

          const task = await TaskModel.query(trx)
            .context({ user_id: req.user.user_id })
            .upsertGraph(harvest_task, {
              noUpdate: true,
              noDelete: true,
              noInsert: nonModifiable,
              relate: ['locations', 'managementPlans'],
            });
          // N.B. Notification not needed; these tasks are never assigned at creation.
          result.push(removeNullTypes(task));
        }
        return result;
      });
      return res.status(201).send(result);
    } catch (error) {
      console.log(error);
      return res.status(400).json({ error });
    }
  },

  async createTransplantTask(req, res) {
    try {
      const nonModifiable = getNonModifiable('transplant_task');
      const transplant_task = req.body;
      const { farm_id } = req.headers;
      const { user_id } = req.user;

      const result = await TaskModel.transaction(async (trx) => {
        transplant_task.owner_user_id = user_id;
        if (transplant_task.assignee_user_id && !transplant_task.wage_at_moment) {
          const { wage } = await userFarmModel
            .query()
            .where({
              user_id: transplant_task.assignee_user_id,
              farm_id,
            })
            .first();
          transplant_task.wage_at_moment = wage.amount;
        }
        //TODO: noInsert on planting_management_plan planting methods LF-1864
        return await TaskModel.query(trx)
          .context({ user_id: req.user.user_id })
          .upsertGraph(transplant_task, {
            noUpdate: true,
            noDelete: true,
            noInsert: nonModifiable,
          });
      });
      // N.B. Notification not needed; these tasks are never assigned at creation.
      return res.status(201).send(result);
    } catch (error) {
      console.log(error);
      return res.status(400).json({ error });
    }
  },

  completeTask(typeOfTask) {
    const nonModifiable = getNonModifiable(typeOfTask);
    return async (req, res, next) => {
      try {
        const data = req.body;
        const { farm_id } = req.headers;
        const { user_id } = req.user;
        const { task_id } = req.params;
        const {
          assignee_user_id,
          assignee_role_id,
          wage_at_moment,
          override_hourly_wage,
        } = await TaskModel.getTaskAssignee(task_id);
        const { role_id } = await userFarmModel.getUserRoleId(user_id);
        if (!canCompleteTask(assignee_user_id, assignee_role_id, user_id, role_id)) {
          return res.status(403).send("Not authorized to complete other people's task");
        }
        const { wage } = await userFarmModel
          .query()
          .where({ user_id: assignee_user_id, farm_id })
          .first();
        const wagePatchData = override_hourly_wage
          ? { wage_at_moment }
          : { wage_at_moment: wage.amount };
        const result = await TaskModel.transaction(async (trx) => {
          const task = await TaskModel.query(trx)
            .context({ user_id: req.user.user_id })
            .upsertGraph(
              { task_id: parseInt(task_id), ...data, ...wagePatchData },
              {
                noUpdate: nonModifiable,
                noDelete: true,
                noInsert: true,
              },
            );

          await patchManagementPlanStartDate(trx, req, typeOfTask);

          return task;
        });
        if (result) {
          return res.status(200).send(result);
        } else {
          return res.status(404).send('Task not found');
        }
      } catch (error) {
        console.log(error);
        return res.status(400).send({ error });
      }
    };
  },

  /**
   * Records the completion of a harvest task, and information about the harvest's usage.
   * @param {Request} req - The HTTP request object.
   * @param {Response} res - The HTTP response object.
   */
  async completeHarvestTask(req, res) {
    try {
      const nonModifiable = getNonModifiable('harvest_task');
      const { user_id } = req.user;
      const task_id = parseInt(req.params.task_id);
      const { assignee_user_id, assignee_role_id } = await TaskModel.getTaskAssignee(task_id);
      const { role_id } = await userFarmModel.getUserRoleId(user_id);
      if (!canCompleteTask(assignee_user_id, assignee_role_id, user_id, role_id)) {
        return res.status(403).send("Not authorized to complete other people's task");
      }
      const result = await TaskModel.transaction(async (trx) => {
        const updated_task = await TaskModel.query(trx)
          .context({ user_id })
          .upsertGraph(
            { task_id, ...req.body.task },
            {
              noUpdate: nonModifiable,
              noDelete: true,
              noInsert: true,
            },
          );
        const result = removeNullTypes(updated_task);
        delete result.harvest_task; // Not needed by front end.

        // Write harvest uses to database.
        const harvest_uses = req.body.harvest_uses.map((harvest_use) => ({
          ...harvest_use,
          task_id,
        }));
        await HarvestUse.query(trx).context({ user_id }).insert(harvest_uses);

        await patchManagementPlanStartDate(trx, req, 'harvest_task', req.body.task);

        return result;
      });

      if (Object.keys(result).length > 0) {
        return res.status(200).send(result);
      } else {
        return res.status(404).send('Task not found');
      }
    } catch (error) {
      console.log(error);
      return res.status(400).send({ error });
    }
  },

  async getTasksByFarmId(req, res) {
    const { farm_id } = req.params;
    try {
      const tasks = await getTasksForFarm(farm_id);
      const taskIds = tasks.map(({ task_id }) => task_id);
      const graphTasks = await TaskModel.query()
        .whereNotDeleted()
        .withGraphFetched(
          `[locations, managementPlans, soil_amendment_task, field_work_task, cleaning_task, pest_control_task, 
            harvest_task.[harvest_use], plant_task, transplant_task]
        `,
        )
        .whereIn('task_id', taskIds);
      const filteredTasks = graphTasks.map(removeNullTypes);
      if (graphTasks) {
        res.status(200).send(filteredTasks);
      }
    } catch (error) {
      console.log(error);
      return res.status(400).send({ error });
    }
  },

  async getHarvestUsesByFarmId(req, res) {
    const { farm_id } = req.params;
    try {
      const harvest_uses = await HarvestUse.query()
        .select()
        .join('task', 'harvest_use.task_id', 'task.task_id')
        .join('location_tasks', 'location_tasks.task_id', 'task.task_id')
        .join('location', 'location.location_id', 'location_tasks.location_id')
        .where('location.farm_id', farm_id);
      if (harvest_uses) {
        return res.status(200).send(harvest_uses);
      }
    } catch (error) {
      console.log(error);
      return res.status(400).send({ error });
    }
  },
};

//TODO: tests where location and management_plan inserts should fail

function getNonModifiable(asset) {
  const nonModifiableAssets = typesOfTask.filter((a) => a !== asset);
  return ['createdByUser', 'updatedByUser', 'location', 'management_plan'].concat(
    nonModifiableAssets,
  );
}

function removeNullTypes(task) {
  const filtered = Object.keys(task)
    .filter((k) => typesOfTask.includes(k))
    .reduce((reducer, k) => ({ ...reducer, [k]: task[k] === null ? undefined : task[k] }), {});
  return { ...task, ...filtered };
}

//TODO: optimize after plant_task and transplant_task refactor
async function getTasksForFarm(farm_id) {
  const [managementTasks, locationTasks, plantTasks, transplantTasks] = await Promise.all([
    TaskModel.query()
      .select('task.task_id')
      .whereNotDeleted()
      .distinct('task.task_id')
      .join('management_tasks', 'management_tasks.task_id', 'task.task_id')
      .join(
        'planting_management_plan',
        'management_tasks.planting_management_plan_id',
        'planting_management_plan.planting_management_plan_id',
      )
      .join(
        'management_plan',
        'planting_management_plan.management_plan_id',
        'management_plan.management_plan_id',
      )
      .join('crop_variety', 'crop_variety.crop_variety_id', 'management_plan.crop_variety_id')
      .where('crop_variety.farm_id', farm_id),
    TaskModel.query()
      .select('task.task_id')
      .whereNotDeleted()
      .distinct('task.task_id')
      .join('location_tasks', 'location_tasks.task_id', 'task.task_id')
      .join('location', 'location.location_id', 'location_tasks.location_id')
      .where('location.farm_id', farm_id),
    plantTaskModel
      .query()
      .select('plant_task.task_id')
      .join(
        'planting_management_plan',
        'planting_management_plan.planting_management_plan_id',
        'plant_task.planting_management_plan_id',
      )
      .join(
        'management_plan',
        'management_plan.management_plan_id',
        'planting_management_plan. management_plan_id',
      )
      .join('crop_variety', 'crop_variety.crop_variety_id', 'management_plan.crop_variety_id')
      .where('crop_variety.farm_id', farm_id),
    transplantTaskModel
      .query()
      .select('transplant_task.task_id')
      .join(
        'planting_management_plan',
        'planting_management_plan.planting_management_plan_id',
        'transplant_task.planting_management_plan_id',
      )
      .join(
        'management_plan',
        'management_plan.management_plan_id',
        'planting_management_plan. management_plan_id',
      )
      .join('crop_variety', 'crop_variety.crop_variety_id', 'management_plan.crop_variety_id')
      .where('crop_variety.farm_id', farm_id),
  ]);
  return [...managementTasks, ...locationTasks, ...plantTasks, ...transplantTasks];
}

async function getManagementPlans(task_id, typeOfTask) {
  switch (typeOfTask) {
    case 'plant_task':
      return plantTaskModel
        .query()
        .join(
          'planting_management_plan',
          'plant_task.planting_management_plan_id',
          'planting_management_plan.planting_management_plan_id',
        )
        .where({ task_id })
        .select('*');

    case 'transplant_task':
      return transplantTaskModel
        .query()
        .join(
          'planting_management_plan',
          'transplant_task.planting_management_plan_id',
          'planting_management_plan.planting_management_plan_id',
        )
        .where({ task_id })
        .select('*');
    default:
      return managementTasksModel
        .query()
        .select('planting_management_plan.management_plan_id')
        .join(
          'planting_management_plan',
          'planting_management_plan.planting_management_plan_id',
          'management_tasks.planting_management_plan_id',
        )
        .where('task_id', task_id);
  }
}

async function patchManagementPlanStartDate(trx, req, typeOfTask, task = req.body) {
  const task_id = parseInt(req.params.task_id);
  const management_plans = await getManagementPlans(task_id, typeOfTask);
  const management_plan_ids = management_plans.map(({ management_plan_id }) => management_plan_id);
  if (management_plan_ids.length > 0) {
    await managementPlanModel
      .query(trx)
      .context(req.user)
      .patch({ start_date: task.complete_date })
      .whereIn('management_plan_id', management_plan_ids)
      .where('start_date', null)
      .returning('*');
  }
}

async function getTaskStatus(taskId) {
  return await TaskModel.query()
    .leftOuterJoin('task_type', 'task.task_type_id', 'task_type.task_type_id')
    .select('complete_date', 'abandon_date', 'assignee_user_id', 'task_translation_key')
    .where({ task_id: taskId })
    .first();
}

const TaskNotificationTypes = {
  TASK_ASSIGNED: 'TASK_ASSIGNED',
  TASK_REASSIGNED: 'TASK_REASSIGNED',
  TASK_COMPLETED_BY_OTHER_USER: 'TASK_COMPLETED_BY_OTHER_USER',
};

const TaskNotificationUserTypes = {
  TASK_ASSIGNED: 'assignee',
  TASK_REASSIGNED: 'assigner',
  TASK_COMPLETED_BY_OTHER_USER: 'assigner',
};

<<<<<<< HEAD
async function sendTaskNotification(
  receiverId,
  senderId,
  taskId,
  notifyTranslationKey,
  taskTranslationKey,
  farmId,
) {
  if (!receiverId) return;

  const userName = await User.getNameFromUserId(senderId ? senderId : receiverId);
  NotificationUser.notify(
    {
      translation_key: notifyTranslationKey,
=======
  const assigneeName = await User.getNameFromUserId(userId);
  await NotificationUser.notify(
    {
      title: { key: 'NOTIFICATION.TASK_ASSIGNED.TITLE' },
      body: { key: 'NOTIFICATION.TASK_ASSIGNED.BODY' },
>>>>>>> 2bb78578
      variables: [
        { name: 'taskType', value: `task:${taskTranslationKey}`, translate: true },
        {
          name: TaskNotificationUserTypes[notifyTranslationKey],
          value: userName,
          translate: false,
        },
      ],
      ref: { entity: { type: 'task', id: taskId } },
      context: { task_translation_key: taskTranslationKey },
      farm_id: farmId,
    },
    [receiverId],
  );
}

/**
 * Checks if the current user can complete the task.
 * @param assigneeUserId {uuid} - uuid of the task assignee
 * @param assigneeRoleId {number} - role id of assignee
 * @param userId {uuid} - uuid of the user completing the task
 * @param userRoleId {number} - role of the user completing the task
 * @returns {boolean}
 */
function canCompleteTask(assigneeUserId, assigneeRoleId, userId, userRoleId) {
  const isAdmin = adminRoles.includes(userRoleId);
  // 4 is worker without account aka pseudo user
  return assigneeUserId === userId || (assigneeRoleId === 4 && isAdmin);
}

module.exports = taskController;<|MERGE_RESOLUTION|>--- conflicted
+++ resolved
@@ -657,7 +657,6 @@
   TASK_COMPLETED_BY_OTHER_USER: 'assigner',
 };
 
-<<<<<<< HEAD
 async function sendTaskNotification(
   receiverId,
   senderId,
@@ -672,13 +671,6 @@
   NotificationUser.notify(
     {
       translation_key: notifyTranslationKey,
-=======
-  const assigneeName = await User.getNameFromUserId(userId);
-  await NotificationUser.notify(
-    {
-      title: { key: 'NOTIFICATION.TASK_ASSIGNED.TITLE' },
-      body: { key: 'NOTIFICATION.TASK_ASSIGNED.BODY' },
->>>>>>> 2bb78578
       variables: [
         { name: 'taskType', value: `task:${taskTranslationKey}`, translate: true },
         {

--- conflicted
+++ resolved
@@ -119,11 +119,7 @@
           available_tasks.map(async (task) => {
             await sendTaskNotification(
               [newAssigneeUserId],
-              newAssigneeUserId,
-<<<<<<< HEAD
-=======
               user_id,
->>>>>>> 9b636900
               task.task_id,
               TaskNotificationTypes.TASK_ASSIGNED,
               task.task_translation_key,
@@ -283,11 +279,7 @@
           const { assignee_user_id, task_id, taskType } = result;
           await sendTaskNotification(
             [assignee_user_id],
-            assignee_user_id,
-<<<<<<< HEAD
-=======
             user_id,
->>>>>>> 9b636900
             task_id,
             TaskNotificationTypes.TASK_ASSIGNED,
             taskType.task_translation_key,
@@ -755,11 +747,7 @@
   await Promise.all([
     sendTaskNotification(
       [newAssigneeUserId],
-      newAssigneeUserId,
-<<<<<<< HEAD
-=======
       assignerUserId,
->>>>>>> 9b636900
       taskId,
       TaskNotificationTypes.TASK_ASSIGNED,
       taskTranslationKey,

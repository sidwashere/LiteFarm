/*
 *  Copyright 2019, 2020, 2021, 2022 LiteFarm.org
 *  This file is part of LiteFarm.
 *
 *  LiteFarm is free software: you can redistribute it and/or modify
 *  it under the terms of the GNU General Public License as published by
 *  the Free Software Foundation, either version 3 of the License, or
 *  (at your option) any later version.
 *
 *  LiteFarm is distributed in the hope that it will be useful,
 *  but WITHOUT ANY WARRANTY; without even the implied warranty of
 *  MERCHANTABILITY or FITNESS FOR A PARTICULAR PURPOSE. See the
 *  GNU General Public License for more details, see <https://www.gnu.org/licenses/>.
 */

const TaskModel = require('../models/taskModel');
const userFarmModel = require('../models/userFarmModel');
const managementPlanModel = require('../models/managementPlanModel');
const managementTasksModel = require('../models/managementTasksModel');
const transplantTaskModel = require('../models/transplantTaskModel');
const plantTaskModel = require('../models/plantTaskModel');
const HarvestUse = require('../models/harvestUseModel');
const NotificationUser = require('../models/notificationUserModel');
const User = require('../models/userModel');

const { typesOfTask } = require('./../middleware/validation/task');
const adminRoles = [1, 2, 5];
const isDateInPast = (date) => {
  const today = new Date();
  const newDate = new Date(date);
  if (newDate.setUTCHours(0, 0, 0, 0) < today.setUTCHours(0, 0, 0, 0)) {
    return true;
  }
  return false;
};

const taskController = {
  async assignTask(req, res) {
    try {
      const { task_id } = req.params;
      const { farm_id } = req.headers;
      const { assignee_user_id } = req.body;

      const checkTaskStatus = await getTaskStatus(task_id);
      if (checkTaskStatus.complete_date || checkTaskStatus.abandon_date) {
        return res.status(400).send('Task has already been completed or abandoned');
      }

      if (
        !adminRoles.includes(req.role) &&
        checkTaskStatus.assignee_user_id != req.user.user_id &&
        checkTaskStatus.assignee_user_id !== null
      ) {
        return res
          .status(403)
          .send('Farm workers are not allowed to reassign a task assigned to another worker');
      }

      // Avoid 1) making an empty update, and 2) sending a redundant notification.
      if (checkTaskStatus.assignee_user_id === assignee_user_id) return res.sendStatus(200);

      const result = await TaskModel.query()
        .context(req.user)
        .findById(task_id)
        .patch({ assignee_user_id });
      if (!result) return res.status(404).send('Task not found');

      await sendTaskNotification(
        assignee_user_id,
        null,
        task_id,
        TaskNotificationTypes.TASK_ASSIGNED,
        checkTaskStatus.task_translation_key,
        farm_id,
      );

      return res.sendStatus(200);
    } catch (error) {
      console.log(error);
      return res.status(400).json({ error });
    }
  },

  async assignAllTasksOnDate(req, res) {
    try {
      const { farm_id } = req.headers;
      const { assignee_user_id, date } = req.body;
      const tasks = await getTasksForFarm(farm_id);
      const taskIds = tasks.map(({ task_id }) => task_id);
      const available_tasks = await TaskModel.query()
        .leftOuterJoin('task_type', 'task.task_type_id', 'task_type.task_type_id')
        .context(req.user)
        .select('task_id', 'task_translation_key')
        .where((builder) => {
          builder.where('due_date', date);
          builder.whereIn('task_id', taskIds);
          if (assignee_user_id !== null) {
            builder.where('assignee_user_id', null);
          }
          builder.where('complete_date', null);
          builder.where('abandon_date', null);
        });
      const availableTaskIds = available_tasks.map(({ task_id }) => task_id);
      const result = await TaskModel.query()
        .context(req.user)
        .patch({
          assignee_user_id,
        })
        .whereIn('task_id', availableTaskIds);
      if (result) {
        available_tasks.forEach(async (task) => {
          await sendTaskNotification(
            assignee_user_id,
            null,
            task.task_id,
            TaskNotificationTypes.TASK_ASSIGNED,
            task.task_translation_key,
            farm_id,
          );
        });
        return res.status(200).send(available_tasks);
      }
      return res.status(404).send('Tasks not found');
    } catch (error) {
      return res.status(400).json({ error });
    }
  },

  async patchTaskDate(req, res) {
    try {
      const { task_id } = req.params;
      const { due_date } = req.body;

      //Ensure the task due date is not in the past
      const isPast = await isDateInPast(due_date);
      if (isPast) {
        return res.status(400).send('Task due date must be today or in the future');
      }

      //Ensure only adminRoles can modify task due date
      if (!adminRoles.includes(req.role)) {
        return res.status(403).send('Not authorized to change due date');
      }

      const result = await TaskModel.query()
        .context(req.user)
        .findById(task_id)
        .patch({ due_date });
      return result ? res.sendStatus(200) : res.status(404).send('Task not found');
    } catch (error) {
      console.log(error);
      return res.status(400).json({ error });
    }
  },

  async abandonTask(req, res) {
    try {
      const { task_id } = req.params;
      const { user_id, farm_id } = req.headers;
      const {
        abandonment_reason,
        other_abandonment_reason,
        abandonment_notes,
        happiness,
        duration,
        abandon_date,
      } = req.body;

      const checkTaskStatus = await getTaskStatus(task_id);
      if (checkTaskStatus.complete_date || checkTaskStatus.abandon_date) {
        return res.status(400).send('Task has already been completed or abandoned');
      }

      const {
        owner_user_id,
        assignee_user_id,
        wage_at_moment,
        override_hourly_wage,
      } = await TaskModel.query()
        .select('owner_user_id', 'assignee_user_id', 'wage_at_moment', 'override_hourly_wage')
        .where({ task_id })
        .first();
      const isUserTaskOwner = user_id === owner_user_id;
      const isUserTaskAssignee = user_id === assignee_user_id;
      const hasAssignee = assignee_user_id !== null;
      // TODO: move to middleware
      // cannot abandon task if user is worker and not assignee and not creator
      if (!adminRoles.includes(req.role) && !isUserTaskOwner && !isUserTaskAssignee) {
        return res
          .status(403)
          .send('A worker who is not assignee or owner of task cannot abandon it');
      }
      // cannot abandon an unassigned task with rating or duration
      if (!hasAssignee && (happiness || duration)) {
        return res.status(400).send('An unassigned task should not be rated or have time clocked');
      }

      let wage = { amount: 0 };
      if (assignee_user_id) {
        const assigneeUserFarm = await userFarmModel
          .query()
          .where({ user_id: assignee_user_id, farm_id })
          .first();
        wage = assigneeUserFarm.wage;
      }

      const result = await TaskModel.query()
        .context(req.user)
        .findById(task_id)
        .patch({
          abandon_date,
          abandonment_reason,
          other_abandonment_reason,
          abandonment_notes,
          happiness,
          duration,
          wage_at_moment: override_hourly_wage ? wage_at_moment : wage.amount,
        })
        .returning('*');
      if (!result) return res.status(404).send('Task not found');

      await sendTaskNotification(
        assignee_user_id,
        user_id,
        task_id,
        TaskNotificationTypes.TASK_ABANDONED,
        checkTaskStatus.task_translation_key,
        farm_id,
      );
      return res.status(200).send(result);
    } catch (error) {
      console.log(error);
      return res.status(400).json({ error });
    }
  },

  createTask(typeOfTask) {
    const nonModifiable = getNonModifiable(typeOfTask);
    return async (req, res, next) => {
      try {
        // OC: the "noInsert" rule will not fail if a relationship is present in the graph.
        // it will just ignore the insert on it. This is just a 2nd layer of protection
        // after the validation middleware.
        const data = req.body;
        const { user_id } = req.user;
        data.owner_user_id = user_id;
        const result = await TaskModel.transaction(async (trx) => {
          const { task_id } = await TaskModel.query(trx)
            .context({ user_id: req.user.user_id })
            .upsertGraph(data, {
              noUpdate: true,
              noDelete: true,
              noInsert: nonModifiable,
              relate: ['locations', 'managementPlans'],
            });
          const [task] = await TaskModel.query(trx)
            .withGraphFetched(
              `
          [locations, managementPlans, taskType, soil_amendment_task, irrigation_task,scouting_task,
          field_work_task, cleaning_task, pest_control_task, soil_task, harvest_task, plant_task]
          `,
            )
            .where({ task_id });
          return removeNullTypes(task);
        });
        if (result.assignee_user_id) {
          const { assignee_user_id, task_id, taskType } = result;
          await sendTaskNotification(
            assignee_user_id,
            null,
            task_id,
            TaskNotificationTypes.TASK_ASSIGNED,
            taskType.task_translation_key,
            req.headers.farm_id,
          );
        }
        return res.status(201).send(result);
      } catch (error) {
        console.log(error);
        return res.status(400).send({ error });
      }
    };
  },

  async createHarvestTasks(req, res) {
    try {
      const nonModifiable = getNonModifiable('harvest_task');
      const harvest_tasks = req.body;
      const { farm_id } = req.headers;
      const { user_id } = req.user;

      const result = await TaskModel.transaction(async (trx) => {
        const result = [];
        for (const harvest_task of harvest_tasks) {
          harvest_task.owner_user_id = user_id;
          if (harvest_task.assignee_user_id && !harvest_task.wage_at_moment) {
            const { wage } = await userFarmModel
              .query()
              .where({
                user_id: harvest_task.assignee_user_id,
                farm_id,
              })
              .first();
            harvest_task.wage_at_moment = wage.amount;
          }

          const task = await TaskModel.query(trx)
            .context({ user_id: req.user.user_id })
            .upsertGraph(harvest_task, {
              noUpdate: true,
              noDelete: true,
              noInsert: nonModifiable,
              relate: ['locations', 'managementPlans'],
            });
          // N.B. Notification not needed; these tasks are never assigned at creation.
          result.push(removeNullTypes(task));
        }
        return result;
      });
      return res.status(201).send(result);
    } catch (error) {
      console.log(error);
      return res.status(400).json({ error });
    }
  },

  async createTransplantTask(req, res) {
    try {
      const nonModifiable = getNonModifiable('transplant_task');
      const transplant_task = req.body;
      const { farm_id } = req.headers;
      const { user_id } = req.user;

      const result = await TaskModel.transaction(async (trx) => {
        transplant_task.owner_user_id = user_id;
        if (transplant_task.assignee_user_id && !transplant_task.wage_at_moment) {
          const { wage } = await userFarmModel
            .query()
            .where({
              user_id: transplant_task.assignee_user_id,
              farm_id,
            })
            .first();
          transplant_task.wage_at_moment = wage.amount;
        }
        //TODO: noInsert on planting_management_plan planting methods LF-1864
        return await TaskModel.query(trx)
          .context({ user_id: req.user.user_id })
          .upsertGraph(transplant_task, {
            noUpdate: true,
            noDelete: true,
            noInsert: nonModifiable,
          });
      });
      // N.B. Notification not needed; these tasks are never assigned at creation.
      return res.status(201).send(result);
    } catch (error) {
      console.log(error);
      return res.status(400).json({ error });
    }
  },

  completeTask(typeOfTask) {
    const nonModifiable = getNonModifiable(typeOfTask);
    return async (req, res, next) => {
      try {
        const data = req.body;
        const { farm_id } = req.headers;
        const { user_id } = req.user;
        const { task_id } = req.params;
        const {
          assignee_user_id,
          assignee_role_id,
          wage_at_moment,
          override_hourly_wage,
        } = await TaskModel.getTaskAssignee(task_id);
        const { role_id } = await userFarmModel.getUserRoleId(user_id);
        if (!canCompleteTask(assignee_user_id, assignee_role_id, user_id, role_id)) {
          return res.status(403).send("Not authorized to complete other people's task");
        }
        const { wage } = await userFarmModel
          .query()
          .where({ user_id: assignee_user_id, farm_id })
          .first();
        const wagePatchData = override_hourly_wage
          ? { wage_at_moment }
          : { wage_at_moment: wage.amount };
        const result = await TaskModel.transaction(async (trx) => {
          const task = await TaskModel.query(trx)
            .context({ user_id: req.user.user_id })
            .upsertGraph(
              { task_id: parseInt(task_id), ...data, ...wagePatchData },
              {
                noUpdate: nonModifiable,
                noDelete: true,
                noInsert: true,
              },
            );

          await patchManagementPlanStartDate(trx, req, typeOfTask);

          return task;
        });
        if (result) {
          return res.status(200).send(result);
        } else {
          return res.status(404).send('Task not found');
        }
      } catch (error) {
        console.log(error);
        return res.status(400).send({ error });
      }
    };
  },

  /**
   * Records the completion of a harvest task, and information about the harvest's usage.
   * @param {Request} req - The HTTP request object.
   * @param {Response} res - The HTTP response object.
   */
  async completeHarvestTask(req, res) {
    try {
      const nonModifiable = getNonModifiable('harvest_task');
      const { user_id } = req.user;
      const task_id = parseInt(req.params.task_id);
      const { assignee_user_id, assignee_role_id } = await TaskModel.getTaskAssignee(task_id);
      const { role_id } = await userFarmModel.getUserRoleId(user_id);
      if (!canCompleteTask(assignee_user_id, assignee_role_id, user_id, role_id)) {
        return res.status(403).send("Not authorized to complete other people's task");
      }
      const result = await TaskModel.transaction(async (trx) => {
        const updated_task = await TaskModel.query(trx)
          .context({ user_id })
          .upsertGraph(
            { task_id, ...req.body.task },
            {
              noUpdate: nonModifiable,
              noDelete: true,
              noInsert: true,
            },
          );
        const result = removeNullTypes(updated_task);
        delete result.harvest_task; // Not needed by front end.

        // Write harvest uses to database.
        const harvest_uses = req.body.harvest_uses.map((harvest_use) => ({
          ...harvest_use,
          task_id,
        }));
        await HarvestUse.query(trx).context({ user_id }).insert(harvest_uses);

        await patchManagementPlanStartDate(trx, req, 'harvest_task', req.body.task);

        return result;
      });

      if (Object.keys(result).length > 0) {
        return res.status(200).send(result);
      } else {
        return res.status(404).send('Task not found');
      }
    } catch (error) {
      console.log(error);
      return res.status(400).send({ error });
    }
  },

  async getTasksByFarmId(req, res) {
    const { farm_id } = req.params;
    try {
      const tasks = await getTasksForFarm(farm_id);
      const taskIds = tasks.map(({ task_id }) => task_id);
      const graphTasks = await TaskModel.query()
        .whereNotDeleted()
        .withGraphFetched(
          `[locations, managementPlans, soil_amendment_task, field_work_task, cleaning_task, pest_control_task, 
            harvest_task.[harvest_use], plant_task, transplant_task]
        `,
        )
        .whereIn('task_id', taskIds);
      const filteredTasks = graphTasks.map(removeNullTypes);
      if (graphTasks) {
        res.status(200).send(filteredTasks);
      }
    } catch (error) {
      console.log(error);
      return res.status(400).send({ error });
    }
  },

  async getHarvestUsesByFarmId(req, res) {
    const { farm_id } = req.params;
    try {
      const harvest_uses = await HarvestUse.query()
        .select()
        .join('task', 'harvest_use.task_id', 'task.task_id')
        .join('location_tasks', 'location_tasks.task_id', 'task.task_id')
        .join('location', 'location.location_id', 'location_tasks.location_id')
        .where('location.farm_id', farm_id);
      if (harvest_uses) {
        return res.status(200).send(harvest_uses);
      }
    } catch (error) {
      console.log(error);
      return res.status(400).send({ error });
    }
  },
};

//TODO: tests where location and management_plan inserts should fail

function getNonModifiable(asset) {
  const nonModifiableAssets = typesOfTask.filter((a) => a !== asset);
  return ['createdByUser', 'updatedByUser', 'location', 'management_plan'].concat(
    nonModifiableAssets,
  );
}

function removeNullTypes(task) {
  const filtered = Object.keys(task)
    .filter((k) => typesOfTask.includes(k))
    .reduce((reducer, k) => ({ ...reducer, [k]: task[k] === null ? undefined : task[k] }), {});
  return { ...task, ...filtered };
}

//TODO: optimize after plant_task and transplant_task refactor
async function getTasksForFarm(farm_id) {
  const [managementTasks, locationTasks, plantTasks, transplantTasks] = await Promise.all([
    TaskModel.query()
      .select('task.task_id')
      .whereNotDeleted()
      .distinct('task.task_id')
      .join('management_tasks', 'management_tasks.task_id', 'task.task_id')
      .join(
        'planting_management_plan',
        'management_tasks.planting_management_plan_id',
        'planting_management_plan.planting_management_plan_id',
      )
      .join(
        'management_plan',
        'planting_management_plan.management_plan_id',
        'management_plan.management_plan_id',
      )
      .join('crop_variety', 'crop_variety.crop_variety_id', 'management_plan.crop_variety_id')
      .where('crop_variety.farm_id', farm_id),
    TaskModel.query()
      .select('task.task_id')
      .whereNotDeleted()
      .distinct('task.task_id')
      .join('location_tasks', 'location_tasks.task_id', 'task.task_id')
      .join('location', 'location.location_id', 'location_tasks.location_id')
      .where('location.farm_id', farm_id),
    plantTaskModel
      .query()
      .select('plant_task.task_id')
      .join(
        'planting_management_plan',
        'planting_management_plan.planting_management_plan_id',
        'plant_task.planting_management_plan_id',
      )
      .join(
        'management_plan',
        'management_plan.management_plan_id',
        'planting_management_plan. management_plan_id',
      )
      .join('crop_variety', 'crop_variety.crop_variety_id', 'management_plan.crop_variety_id')
      .where('crop_variety.farm_id', farm_id),
    transplantTaskModel
      .query()
      .select('transplant_task.task_id')
      .join(
        'planting_management_plan',
        'planting_management_plan.planting_management_plan_id',
        'transplant_task.planting_management_plan_id',
      )
      .join(
        'management_plan',
        'management_plan.management_plan_id',
        'planting_management_plan. management_plan_id',
      )
      .join('crop_variety', 'crop_variety.crop_variety_id', 'management_plan.crop_variety_id')
      .where('crop_variety.farm_id', farm_id),
  ]);
  return [...managementTasks, ...locationTasks, ...plantTasks, ...transplantTasks];
}

async function getManagementPlans(task_id, typeOfTask) {
  switch (typeOfTask) {
    case 'plant_task':
      return plantTaskModel
        .query()
        .join(
          'planting_management_plan',
          'plant_task.planting_management_plan_id',
          'planting_management_plan.planting_management_plan_id',
        )
        .where({ task_id })
        .select('*');

    case 'transplant_task':
      return transplantTaskModel
        .query()
        .join(
          'planting_management_plan',
          'transplant_task.planting_management_plan_id',
          'planting_management_plan.planting_management_plan_id',
        )
        .where({ task_id })
        .select('*');
    default:
      return managementTasksModel
        .query()
        .select('planting_management_plan.management_plan_id')
        .join(
          'planting_management_plan',
          'planting_management_plan.planting_management_plan_id',
          'management_tasks.planting_management_plan_id',
        )
        .where('task_id', task_id);
  }
}

async function patchManagementPlanStartDate(trx, req, typeOfTask, task = req.body) {
  const task_id = parseInt(req.params.task_id);
  const management_plans = await getManagementPlans(task_id, typeOfTask);
  const management_plan_ids = management_plans.map(({ management_plan_id }) => management_plan_id);
  if (management_plan_ids.length > 0) {
    await managementPlanModel
      .query(trx)
      .context(req.user)
      .patch({ start_date: task.complete_date })
      .whereIn('management_plan_id', management_plan_ids)
      .where('start_date', null)
      .returning('*');
  }
}

async function getTaskStatus(taskId) {
  return await TaskModel.query()
    .leftOuterJoin('task_type', 'task.task_type_id', 'task_type.task_type_id')
    .select('complete_date', 'abandon_date', 'assignee_user_id', 'task_translation_key')
    .where({ task_id: taskId })
    .first();
}

const TaskNotificationTypes = {
  TASK_ASSIGNED: 'TASK_ASSIGNED',
  TASK_ABANDONED: 'TASK_ABANDONED',
}

const TaskNotificationUserTypes = {
  TASK_ASSIGNED: 'assignee',
  TASK_ABANDONED: 'abandoner',
}

<<<<<<< HEAD
async function sendTaskNotification(
  receiverId,
  senderId,
  taskId,
  notifyTranslationKey,
  taskTranslationKey,
  farmId,
) {
  if (!receiverId) return;

  const userName = await User.getNameFromUserId(senderId ? senderId : receiverId);
  NotificationUser.notify(
    {
      translation_key: notifyTranslationKey,
=======
  const assigneeName = await User.getNameFromUserId(userId);
  await NotificationUser.notify(
    {
      title: { translation_key: 'NOTIFICATION.TASK_ASSIGNED.TITLE' },
      body: { translation_key: 'NOTIFICATION.TASK_ASSIGNED.BODY' },
>>>>>>> 3770f437
      variables: [
        { name: 'taskType', value: `task:${taskTranslationKey}`, translate: true },
        { name: TaskNotificationUserTypes[notifyTranslationKey], value: userName, translate: false },
      ],
      ref: { entity: { type: 'task', id: taskId } },
      context: { task_translation_key: taskTranslationKey },
      farm_id: farmId,
    },
    [receiverId],
  );
}

/**
 * Checks if the current user can complete the task.
 * @param assigneeUserId {uuid} - uuid of the task assignee
 * @param assigneeRoleId {number} - role id of assignee
 * @param userId {uuid} - uuid of the user completing the task
 * @param userRoleId {number} - role of the user completing the task
 * @returns {boolean}
 */
function canCompleteTask(assigneeUserId, assigneeRoleId, userId, userRoleId) {
  const isAdmin = adminRoles.includes(userRoleId);
  // 4 is worker without account aka pseudo user
  return assigneeUserId === userId || (assigneeRoleId === 4 && isAdmin);
}

module.exports = taskController;<|MERGE_RESOLUTION|>--- conflicted
+++ resolved
@@ -646,14 +646,13 @@
 const TaskNotificationTypes = {
   TASK_ASSIGNED: 'TASK_ASSIGNED',
   TASK_ABANDONED: 'TASK_ABANDONED',
-}
+};
 
 const TaskNotificationUserTypes = {
   TASK_ASSIGNED: 'assignee',
   TASK_ABANDONED: 'abandoner',
-}
-
-<<<<<<< HEAD
+};
+
 async function sendTaskNotification(
   receiverId,
   senderId,
@@ -665,19 +664,17 @@
   if (!receiverId) return;
 
   const userName = await User.getNameFromUserId(senderId ? senderId : receiverId);
-  NotificationUser.notify(
-    {
-      translation_key: notifyTranslationKey,
-=======
-  const assigneeName = await User.getNameFromUserId(userId);
   await NotificationUser.notify(
     {
       title: { translation_key: 'NOTIFICATION.TASK_ASSIGNED.TITLE' },
       body: { translation_key: 'NOTIFICATION.TASK_ASSIGNED.BODY' },
->>>>>>> 3770f437
       variables: [
         { name: 'taskType', value: `task:${taskTranslationKey}`, translate: true },
-        { name: TaskNotificationUserTypes[notifyTranslationKey], value: userName, translate: false },
+        {
+          name: TaskNotificationUserTypes[notifyTranslationKey],
+          value: userName,
+          translate: false,
+        },
       ],
       ref: { entity: { type: 'task', id: taskId } },
       context: { task_translation_key: taskTranslationKey },

/*
 *  Copyright (C) 2007 Free Software Foundation, Inc. <https://fsf.org/>
 *  This file (userController.js) is part of LiteFarm.
 *
 *  LiteFarm is free software: you can redistribute it and/or modify
 *  it under the terms of the GNU General Public License as published by
 *  the Free Software Foundation, either version 3 of the License, or
 *  (at your option) any later version.
 *
 *  LiteFarm is distributed in the hope that it will be useful,
 *  but WITHOUT ANY WARRANTY; without even the implied warranty of
 *  MERCHANTABILITY or FITNESS FOR A PARTICULAR PURPOSE. See the
 *  GNU General Public License for more details, see <https://www.gnu.org/licenses/>.
 */

const baseController = require('../controllers/baseController');
const userModel = require('../models/userModel');
const userFarmModel = require('../models/userFarmModel');
const passwordModel = require('../models/passwordModel');
const emailTokenModel = require('../models/emailTokenModel');
const shiftModel = require('../models/shiftModel');
const farmModel = require('../models/farmModel');
const { transaction, Model } = require('objection');
const auth0Config = require('../auth0Config');
const url = require('url');
const axios = require('axios');
const bcrypt = require('bcryptjs');
const { createToken } = require('../util/jwt');
const { sendEmailTemplate, emails } = require('../templates/sendEmailTemplate');


class userController extends baseController {
  static addUser() {
    return async (req, res) => {
      const { email, first_name, last_name, password, gender, birth_year, language_preference } = req.body;
      const userData = {
        email,
        first_name,
        last_name,
        gender,
        birth_year,
        language_preference,
      };

      // const validEmailRegex = RegExp(/^$|^[A-Z0-9._%+-]+@[A-Z0-9.-]+\.[A-Z]{2,4}$/i);
      // if (!validEmailRegex.test(email)) {
      //   userData.email = `${email.substring(0, email.length - 9)}@${email.substring(email.length - 9)}`
      // }

      const trx = await transaction.start(Model.knex());
      try {
        // hash password
        const salt = await bcrypt.genSalt(10);
        const password_hash = await bcrypt.hash(password, salt);

        // persist user data
        const userResult = await baseController.post(userModel, userData, trx);

        const pwData = {
          user_id: userResult.user_id,
          password_hash,
        };
        const pwResult = await baseController.post(passwordModel, pwData, trx);
        await trx.commit();

        // generate token, set to last a week
        const id_token = await createToken('access', { user_id: userResult.user_id });

        // send welcome email
        try {
          const template_path = emails.WELCOME;
          const replacements = {
            first_name: userResult.first_name,
          };
          const sender = 'system@litefarm.org';
          console.log('template_path:', template_path);
          if (userResult.email && template_path) {
            await sendEmailTemplate.sendEmail(template_path, replacements, userResult.email, sender, null, language_preference);
          }
        } catch (e) {
          console.log('Failed to send email: ', e);
        }

        // send token and user data (sans password hash)
        return res.status(201).send({
          id_token,
          user: userResult,
        });
      } catch (error) {
        // handle more exceptions
        await trx.rollback();
        return res.status(400).json({
          error,
        });
      }
    };
  }

  static addInvitedUser() {
    return async (req, res) => {
      const { first_name, last_name, email: reqEmail, farm_id, role_id, wage, gender, birth_year, phone_number } = req.body;
      const { type: wageType, amount: wageAmount } = wage || {};
      const email = reqEmail && reqEmail.toLowerCase();
      /* Start of input validation */
      const requiredProps = {
        email,
        first_name,
        last_name,
        farm_id,
        role_id,
      };

      if (Object.keys(requiredProps).some(key => !requiredProps[key])) {
        const errorMessageTitle = 'Missing Properties: ';
        const errorMessage = Object.keys(requiredProps).reduce((missingPropMsg, key) => {
          if (!requiredProps[key]) {
            const concatMsg = [missingPropMsg, key];
            return missingPropMsg === errorMessageTitle
              ? concatMsg.join('') // to avoid prepending first item in list with comma
              : concatMsg.join(', ');
          }
          return missingPropMsg;
        }, errorMessageTitle);
        return res.status(400).send(errorMessage);
      }

      const validEmailRegex = RegExp(/^$|^[A-Z0-9._%+-]+@[A-Z0-9.-]+\.[A-Z]{2,4}$/i);
      if (!validEmailRegex.test(email)) {
        return res.status(400).send('Invalid email');
      }

      const validWageRegex = RegExp(/^$|^[0-9]\d*(?:\.\d{1,2})?$/i);
      if (wage && wageAmount && !validWageRegex.test(wageAmount)) {
        return res.status(400).send('Invalid wage amount');
      }

      if (wage && wageType && wageType.toLowerCase() !== 'hourly') {
        return res.status(400).send('Current app version only allows hourly wage');
      }

      const isUserAlreadyCreated = await userModel.query().where('email', email).first();
      const created_user_id = isUserAlreadyCreated ? isUserAlreadyCreated.user_id : null;
      const userExistOnThisFarm = await userFarmModel.query()
        .where('user_id', created_user_id).andWhere('farm_id', farm_id).first();

      if (userExistOnThisFarm) {
        res.status(409).send({ error: 'User already exists on this farm' });
        return;
      }
      const { farm_name } = await farmModel.query().where('farm_id', farm_id).first();
      const trx = await transaction.start(Model.knex());
      try {
        let user;
        if (!isUserAlreadyCreated) {
<<<<<<< HEAD
          user = await baseController.post(userModel, {
            email,
            first_name,
            last_name,
            status: 2,
            gender,
            birth_year,
            phone_number,
          }, trx);
=======
          user = await baseController.post(userModel, { email, first_name, last_name, status_id: 2 }, trx);
>>>>>>> 1e5fa200
        } else {
          user = isUserAlreadyCreated;
        }
        const { user_id } = user;
        const userFarm = await userFarmModel.query(trx).insert({
          user_id,
          farm_id,
          status: 'Invited',
          consent_version: '1.0',
          role_id,
          wage,
          has_consent: false,
          step_one: true,
          step_two: true,
          step_three: false,
          step_four: true,
          step_five: true,
        });
        await trx.commit();
        res.status(201).send({ ...user, ...userFarm });
        try {
          await this.createTokenSendEmail({ email, first_name, last_name }, userFarm, farm_name);
        } catch (e) {
          console.error('Failed to send email', e);
        }
      } catch (error) {
        await trx.rollback();
        return res.status(400).send(error);
      }
    };
  }

  static async createTokenSendEmail(user, userFarm, farm_name) {
    let token;
    const emailSent = await emailTokenModel.query().where({
      user_id: userFarm.user_id,
      farm_id: userFarm.farm_id,
    }).first();
    if (!emailSent || emailSent.times_sent < 3) {
      const timesSent = emailSent && emailSent.times_sent ? ++emailSent.times_sent : 1;
      if (timesSent === 1) {
        const emailToken = await emailTokenModel.query().insert({
          user_id: userFarm.user_id,
          farm_id: userFarm.farm_id,
          times_sent: timesSent,
        }).returning('*');
        token = await createToken('invite', { ...user, ...userFarm, invitation_id: emailToken.invitation_id });
      } else {
        const [emailToken] = await emailTokenModel.query().patch({ times_sent: timesSent }).where({
          user_id: user.user_id,
          farm_id: userFarm.farm_id,
        }).returning('*');
        token = await createToken('invite', { ...user, ...userFarm, invitation_id: emailToken.invitation_id });
      }
      await this.sendTokenEmail(farm_name, user, token);
    }
  }

  static async sendTokenEmail(farm, user, token) {
    const sender = 'system@litefarm.org';
    const template_path = emails.INVITATION;
    template_path.subjectReplacements = farm;
    await sendEmailTemplate.sendEmail(template_path, { first_name: user.first_name, farm },
      user.email, sender, `/callback/?invite_token=${token}`);
  }

  static addPseudoUser() {
    // Add pseudo user endpoint
    return async (req, res) => {
      const trx = await transaction.start(Model.knex());
      try {
        const { user_id, farm_id, first_name, last_name, wage, email } = req.body;
        const { type: wageType, amount: wageAmount } = wage || {};

        /* Start of input validation */
        const requiredProps = {
          user_id,
          farm_id,
          first_name,
          last_name,
          email,
        };

        if (Object.keys(requiredProps).some((key) => !requiredProps[key])) {
          const errorMessageTitle = 'Missing Properties: ';
          const errorMessage = Object.keys(requiredProps).reduce((missingPropMsg, key) => {
            if (!requiredProps[key]) {
              const concatMsg = [missingPropMsg, key];
              return missingPropMsg === errorMessageTitle
                ? concatMsg.join('') // to avoid prepending first item in list with comma
                : concatMsg.join(', ');
            }
            return missingPropMsg;
          }, errorMessageTitle);
          await trx.rollback();
          return res.status(400).send(errorMessage);
        }

        if (email !== `${user_id}@pseudo.com`) {
          await trx.rollback();
          return res.status(400).send('Invalid pseudo user email');
        }

        const validWageRegex = RegExp(/^$|^[0-9]\d*(?:\.\d{1,2})?$/i);
        if (wage && wageAmount && !validWageRegex.test(wageAmount)) {
          await trx.rollback();
          return res.status(400).send('Invalid wage amount');
        }

        if (wage && wageType && wageType.toLowerCase() !== 'hourly') {
          await trx.rollback();
          return res.status(400).send('Current app version only allows hourly wage');
        }
        /* End of input validation */

        const user = await baseController.post(userModel, req.body, trx);
        const userFarm = await userFarmModel.query(trx).insert({
          user_id,
          farm_id,
          status: 'Active',
          consent_version: '1.0',
          role_id: 4,
          wage,
          step_one: true,
          step_two: true,
          step_three: true,
          step_four: true,
          step_five: true,
        });
        await trx.commit();
        res.status(201).send({ ...user, ...userFarm });
      } catch (error) {
        // handle more exceptions
        await trx.rollback();
        res.status(400).json({
          error,
        });
      }
    };
  }

  static getUserByID() {
    return async (req, res) => {
      try {
        const id = req.params.user_id;

        const data = await userModel.query().context({ user_id: req.user.user_id }).findById(id)
          .select('first_name', 'last_name', 'profile_picture', 'email', 'phone_number', 'user_id', 'gender', 'birth_year');

        if (!data) {
          res.sendStatus(404);
        } else {
          res.status(200).send(data);
        }
      } catch (error) {
        //handle more exceptions
        console.log(error);
        res.status(400).send(error);
      }
    };
  }

  static async getAuth0Token() {
    try {
      const res = await axios({
        url: auth0Config.token_url,
        method: 'post',
        headers: auth0Config.token_headers,
        data: auth0Config.token_body,
      });
      if (res.status === 200) {
        if (res.data && res.data.access_token) {
          return res.data.access_token;
        }
      }
    } catch (err) {
      throw 'failed to get auth0 token';
    }
  }

  static async deleteAuth0User(user_id) {
    try {
      const token = await this.getAuth0Token();
      const headers = {
        'content-type': 'application/json',
        Authorization: 'Bearer ' + token,
      };
      // eslint-disable-next-line
      let result = await axios({
        url: auth0Config.user_url + '/auth0|' + user_id,
        method: 'delete',
        headers,
      });
      return result.status === 204;
    } catch (err) {
      // eslint-disable-next-line
      console.log(err);
      return false;
    }
  }

  static deactivateUser() {
    return async (req, res) => {
      const user_id = req.params.id;
      // const user = await baseController.getIndividual(userModel, user_id);
      const template_path = emails.ACCESS_REVOKE;
      // if(user && user[0] && !user[0].is_pseudo){
      //   const isAuth0Deleted = await this.deleteAuth0User(user_id);
      //   if(!isAuth0Deleted){
      //     res.status(400).json({
      //       error: 'Cannot delete auth0 user',
      //     });
      //     return;
      //   }
      // }
      const trx = await transaction.start(Model.knex());
      try {
        const rows = await userFarmModel
          .query()
          .select('*')
          .where('userFarm.user_id', user_id)
          .leftJoin('role', 'userFarm.role_id', 'role.role_id')
          .leftJoin('users', 'userFarm.user_id', 'users.user_id')
          .leftJoin('farm', 'userFarm.farm_id', 'farm.farm_id');
        template_path.subjectReplacements = rows[0].farm_name;
        const replacements = {
          first_name: rows[0].first_name,
          farm: rows[0].farm_name,
        };
        const sender = 'help@litefarm.org';
        const isUserFarmPatched = await userFarmModel.query(trx).where('user_id', user_id).patch({
          status: 'Inactive',
        });
        await trx.commit();
        if (isUserFarmPatched) {
          res.sendStatus(200);
          //send email informing user their access revoked (unless user is no account worker - no email)
          try {
            if (rows[0].email) {
              await sendEmailTemplate.sendEmail(
                template_path,
                replacements,
                rows[0].email,
                sender,
                null,
                rows[0].language_preference,
              );
            }
          } catch (e) {
            console.log(e);
          }
        } else {
          res.sendStatus(404);
        }
      } catch (error) {
        await trx.rollback();
        res.status(400).json({
          error,
        });
      }
    };
  }

  static updateConsent() {
    return async (req, res) => {
      const trx = await transaction.start(Model.knex());
      const user_id = req.params.id;
      try {
        const updated = await userModel.query(trx).where('user_id', user_id).patch({
          has_consent: true,
        });
        await trx.commit();
        if (!updated) {
          res.status(409).send('Update failed');
        } else {
          res.sendStatus(200);
        }
      } catch (error) {
        await trx.rollback();
        res.status(400).send(error);
      }
    };
  }

  static updateUser() {
    return async (req, res) => {
      const trx = await transaction.start(Model.knex());
      try {
        const updated = await baseController.put(userModel, req.params.user_id, req.body, trx);
        await trx.commit();
        if (!updated.length) {
          res.sendStatus(404);
        } else {
          res.status(200).send(updated);
        }
      } catch (error) {
        await trx.rollback();
        res.status(400).json({
          error,
        });
      }
    };
  }

  static acceptInvitationAndPostPassword() {
    return async (req, res) => {
      let result;
      try {
        const { password, first_name, last_name, gender, birth_year, language_preference } = req.body;
        const { user_id, farm_id, email } = req.user;
        const salt = await bcrypt.genSalt(10);
        const password_hash = await bcrypt.hash(password, salt);
        await userModel.transaction(async trx => {
          await passwordModel.query(trx).insert({ user_id, password_hash });
          await userModel.query(trx).findById(user_id).patch({
            first_name,
            last_name,
            gender,
            birth_year,
            language_preference,
            status_id: 1,
          });
          const { role_id } = await userFarmModel.query(trx).where({
            user_id,
            farm_id,
          }).patch({ status: 'Active' }).returning('*').first();
        });
        result = await userFarmModel.query().withGraphFetched('[role, farm, user]').findById([user_id, farm_id]);
        result = { ...result.user, ...result, ...result.role, ...result.farm };
        delete result.farm;
        delete result.user;
        delete result.role;
        const id_token = await createToken('access', { user_id });
        return res.status(201).send({
          id_token,
          user: result,
        });
      } catch (error) {
        console.log(error);
        res.status(400).json({
          error,
        });
      }
    };
  }

  static acceptInvitationWithGoogleAccount() {
    return async (req, res) => {
      let result;
      const { sub, user_id, farm_id, email } = req.user;
      const { first_name, last_name, gender, birth_year, language_preference } = req.body;
      try {
        await userModel.transaction(async trx => {
          const user = await userModel.query(trx).context({
            showHidden: true,
            shouldUpdateEmail: true,
          }).findById(user_id).patch({ email: user_id }).returning('*');
          delete user.profile_picture;
          delete user.address;
          user.phone_number = user.phone_number ? user.phone_number : undefined;
          await userModel.query(trx).insert({
            ...user,
            user_id: sub,
            status_id: 1,
            email,
            first_name,
            last_name,
            gender,
            birth_year,
            language_preference,
          });
          await userFarmModel.query(trx).where({
            user_id,
            farm_id,
          }).patch({ status: 'Active' });
          const userFarms = await userFarmModel.query(trx).where({ user_id });
          await userFarmModel.query(trx).insert(userFarms.map(userFarm => ({ ...userFarm, user_id: sub })));
          await shiftModel.query(trx).context({user_id: sub}).where({ user_id }).patch({ user_id: sub }).first().returning('*');
          await emailTokenModel.query(trx).where({ user_id }).patch({ user_id: sub });
          await userFarmModel.query(trx).where({ user_id }).delete();
          await userModel.query(trx).findById(user_id).delete();
        });
        result = await userFarmModel.query().withGraphFetched('[role, farm, user]').findById([
          sub, farm_id,
        ]);
        result = { ...result.user, ...result, ...result.role, ...result.farm };
        delete result.farm;
        delete result.user;
        delete result.role;
        const id_token = await createToken('access', { user_id: sub });
        return res.status(200).send({
          id_token,
          user: result,
        });
      } catch (error) {
        return res.status(400).json({
          error,
        });
      }
    };
  }

  static updateNotificationSetting() {
    return async (req, res) => {
      const trx = await transaction.start(Model.knex());
      try {
        const updated = await userController.updateSetting(req, trx);
        await trx.commit();
        if (!updated.length) {
          res.sendStatus(404);
        } else {
          res.status(200).send(updated);
        }
      } catch (error) {
        await trx.rollback();
        res.status(400).json({
          error,
        });
      }
    };
  }

  static async updateSetting(req, trx) {
    const notificationSettingModel = require('../models/notificationSettingModel');
    return await super.put(notificationSettingModel, req, trx);
  }
}

module.exports = userController;<|MERGE_RESOLUTION|>--- conflicted
+++ resolved
@@ -152,19 +152,15 @@
       try {
         let user;
         if (!isUserAlreadyCreated) {
-<<<<<<< HEAD
           user = await baseController.post(userModel, {
             email,
             first_name,
             last_name,
-            status: 2,
+            status_id: 2,
             gender,
             birth_year,
             phone_number,
           }, trx);
-=======
-          user = await baseController.post(userModel, { email, first_name, last_name, status_id: 2 }, trx);
->>>>>>> 1e5fa200
         } else {
           user = isUserAlreadyCreated;
         }

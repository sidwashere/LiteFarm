/*
 *  Copyright 2019, 2020, 2021, 2022 LiteFarm.org
 *  This file is part of LiteFarm.
 *
 *  LiteFarm is free software: you can redistribute it and/or modify
 *  it under the terms of the GNU General Public License as published by
 *  the Free Software Foundation, either version 3 of the License, or
 *  (at your option) any later version.
 *
 *  LiteFarm is distributed in the hope that it will be useful,
 *  but WITHOUT ANY WARRANTY; without even the implied warranty of
 *  MERCHANTABILITY or FITNESS FOR A PARTICULAR PURPOSE. See the
 *  GNU General Public License for more details, see <https://www.gnu.org/licenses/>.
 */

const baseController = require('../controllers/baseController');
const SensorModel = require('../models/sensorModel');
const SensorReadingModel = require('../models/sensorReadingModel');
const IntegratingPartnersModel = require('../models/integratingPartnersModel');
const NotificationUser = require('../models/notificationUserModel');
const { transaction, Model } = require('objection');

const {
  createOrganization,
  registerOrganizationWebhook,
  bulkSensorClaim,
} = require('../util/ensemble');

const sensorErrors = require('../util/sensorErrors');
const syncAsyncResponse = require('../util/syncAsyncResponse');

const sensorController = {
  async addSensors(req, res) {
<<<<<<< HEAD
    const { sendResponse } = syncAsyncResponse(res);
=======
    let timeLimit = 5000;
    const testTimerOverride = Number(req.query?.sensorUploadTimer);
    // For testing, query string can set timer limit, 0 to 30 seconds.
    if (!isNaN(testTimerOverride) && testTimerOverride >= 0 && testTimerOverride <= 30000) {
      timeLimit = testTimerOverride;
      console.log(`Custom time limit for sensor upload: ${timeLimit} ms`);
    }
    let hasTimedOut = false;
    const timer = setTimeout(() => {
      hasTimedOut = true;
      res.status(202).send({
        message:
          'Processing your upload is taking longer than expected. We will send you a notification when this finished processing.',
      });
    }, timeLimit);
>>>>>>> 609db8a4
    const { farm_id } = req.headers;
    const { user_id } = req.user;
    try {
      const { access_token } = await IntegratingPartnersModel.getAccessAndRefreshTokens(
        'Ensemble Scientific',
      );
      const { data, errors } = parseCsvString(req.file.buffer.toString(), {
        Name: {
          key: 'name',
          parseFunction: (val) => val.trim(),
          validator: (val) => 1 <= val.length && val.length <= 100,
          required: true,
          errorTranslationKey: sensorErrors.SENSOR_NAME,
        },
        External_ID: {
          key: 'external_id',
          parseFunction: (val) => val.trim(),
          validator: (val) => 1 <= val.length && val.length <= 20,
          required: false,
          errorTranslationKey: sensorErrors.EXTERNAL_ID,
        },
        Latitude: {
          key: 'latitude',
          parseFunction: (val) => parseFloat(val),
          validator: (val) => -90 <= val && val <= 90,
          required: true,
          errorTranslationKey: sensorErrors.SENSOR_LATITUDE,
        },
        Longitude: {
          key: 'longitude',
          parseFunction: (val) => parseFloat(val),
          validator: (val) => -180 <= val && val <= 180,
          required: true,
          errorTranslationKey: sensorErrors.SENSOR_LONGITUDE,
        },
        Reading_types: {
          key: 'reading_types',
          parseFunction: (val) => val.replaceAll(' ', '').split(','),
          validator: (val) =>
            val.includes('soil_moisture_content') ||
            val.includes('water_potential') ||
            val.includes('temperature'),
          required: true,
          errorTranslationKey: sensorErrors.SENSOR_READING_TYPES,
        },
        Depth: {
          key: 'depth',
          parseFunction: (val) => parseFloat(val),
          validator: (val) => 0 <= val && val <= 1000,
          required: false,
          errorTranslationKey: sensorErrors.SENSOR_DEPTH,
        },
        Brand: {
          key: 'brand',
          parseFunction: (val) => val.trim(),
          validator: (val) => val.length <= 100,
          required: false,
          errorTranslationKey: sensorErrors.SENSOR_BRAND,
        },
        Model: {
          key: 'model',
          parseFunction: (val) => val.trim(),
          validator: (val) => val.length <= 100,
          required: false,
          errorTranslationKey: sensorErrors.SENSOR_MODEL,
        },
        Hardware_version: {
          key: 'hardware_version',
          parseFunction: (val) => val.trim(),
          validator: (val) => val.length <= 100,
          required: false,
          errorTranslationKey: sensorErrors.SENSOR_HARDWARE_VERSION,
        },
      });
      if (!data.length > 0) {
        return await sendResponse(
          () => {
            return res.status(400).send({ error_type: 'emtpy_file' });
          },
          async () => {
            return await sendSensorNotification(
              user_id,
              farm_id,
              SensorNotificationTypes.SENSOR_BULK_UPLOAD_FAIL,
            );
          },
        );
      }
      if (errors.length > 0) {
        return await sendResponse(
          () => {
            return res
              .status(400)
              .send({ error_type: 'validation_failure', errors, is_validation_error: true });
          },
          async () => {
            return await sendSensorNotification(
              user_id,
              farm_id,
              SensorNotificationTypes.SENSOR_BULK_UPLOAD_FAIL,
              { error_download: { errors, file_name: 'sensor-upload-outcomes.txt' } },
            );
          },
        );
      } else {
        // register organization
        const organization = await createOrganization(farm_id, access_token);

        // register webhook for sensor readings
        await registerOrganizationWebhook(farm_id, organization.organization_uuid, access_token);

        // Get esids (Ensemble Scientific IDs)
        const esids = data.reduce((previous, current) => {
          if (current.brand === 'Ensemble Scientific' && current.external_id) {
            previous.push(current.external_id);
          }
          return previous;
        }, []);

        // Register sensors with Ensemble
        const { success, already_owned, does_not_exist, occupied } = await bulkSensorClaim(
          access_token,
          organization.organization_uuid,
          esids,
        );

        // Filter sensors by those successfully registered and those with errors
        const { registeredSensors, errorSensors } = data.reduce(
          (prev, curr, idx) => {
            if (success.includes(curr.external_id)) {
              prev.registeredSensors.push(curr);
            } else if (does_not_exist.includes(curr.external_id)) {
              prev.errorSensors.push({
                row: idx + 2,
                column: 'External_ID',
                translation_key: sensorErrors.SENSOR_DOES_NOT_EXIST,
                variables: { sensorId: curr.external_id },
              });
            } else if (occupied.includes(curr.external_id)) {
              prev.errorSensors.push({
                row: idx + 2,
                column: 'External_ID',
                translation_key: sensorErrors.SENSOR_ALREADY_OCCUPIED,
                variables: { sensorId: curr.external_id },
              });
            }
            return prev;
          },
          { registeredSensors: [], errorSensors: [] },
        );

        // Save sensors in database
        const sensorLocations = await Promise.all(
          registeredSensors.map(async (sensor) => {
            return await SensorModel.createSensor(sensor, farm_id, user_id);
          }),
        );

        if (success.length + already_owned.length < esids.length) {
          return sendResponse(
            () => {
              return res.status(400).send({
                error_type: 'unable_to_claim_all_sensors',
                success: [...success, ...already_owned],
                errorSensors,
              });
            },
            async () => {
              return await sendSensorNotification(
                user_id,
                farm_id,
                SensorNotificationTypes.SENSOR_BULK_UPLOAD_FAIL,
                {
                  error_download: {
                    errors: errorSensors,
                    file_name: 'sensor-upload-outcomes.txt',
                    is_validation_error: false,
                    success,
                  },
                },
              );
            },
          );
        } else {
          return sendResponse(
            () => {
              return res
                .status(200)
                .send({ message: 'Successfully uploaded!', sensors: sensorLocations });
            },
            async () => {
              return await sendSensorNotification(
                user_id,
                farm_id,
                SensorNotificationTypes.SENSOR_BULK_UPLOAD_SUCCESS,
              );
            },
          );
        }
      }
    } catch (e) {
      console.log(e);
      return sendResponse(
        () => {
          return res.status(500).send({ message: e.message });
        },
        async () => {
          return await sendSensorNotification(
            user_id,
            farm_id,
            SensorNotificationTypes.SENSOR_BULK_UPLOAD_FAIL,
          );
        },
      );
    }
  },

  async deleteSensor(req, res) {
    try {
      const trx = await transaction.start(Model.knex());
      const isDeleted = await baseController.delete(SensorModel, req.params.sensor_id, req, {
        trx,
      });
      await trx.commit();
      if (isDeleted) {
        res.sendStatus(200);
      } else {
        res.sendStatus(404);
      }
    } catch (error) {
      res.status(400).json({
        error,
      });
    }
  },

  async getSensorsByFarmId(req, res) {
    try {
      const { farm_id } = req.body;
      if (!farm_id) {
        return res.status(400).send('No farm selected');
      }
      const data = await baseController.getByFieldId(SensorModel, 'farm_id', farm_id);
      res.status(200).send(data);
    } catch (error) {
      res.status(400).json({
        error,
      });
    }
  },

  async addReading(req, res) {
    const trx = await transaction.start(Model.knex());
    try {
      const infoBody = [];
      for (const sensor of req.body) {
        const corresponding_sensor = await SensorModel.query()
          .select('sensor_id')
          .where('external_id', sensor.sensor_esid)
          .where('partner_id', req.params.partner_id);
        for (let i = 0; i < sensor.value.length; i++) {
          const row = {
            read_time: sensor.time[i],
            sensor_id: corresponding_sensor[0].sensor_id,
            reading_type: sensor.parameter_number,
            value: sensor.value[i],
            unit: sensor.unit,
          };
          // Only include this entry if all required values are poulated
          if (Object.values(row).every((value) => value)) {
            infoBody.push(row);
          }
        }
      }
      if (infoBody.length === 0) {
        res.status(200).send(infoBody);
      } else {
        const result = await baseController.postWithResponse(SensorReadingModel, infoBody, req, {
          trx,
        });
        await trx.commit();
        res.status(200).send(result);
      }
    } catch (error) {
      res.status(400).json({
        error,
      });
    }
  },

  async getAllReadingsBySensorId(req, res) {
    try {
      const { sensor_id } = req.body;
      if (!sensor_id) {
        res.status(400).send('No sensor selected');
      }
      const data = await baseController.getByFieldId(SensorReadingModel, 'sensor_id', sensor_id);
      const validReadings = data.filter((datapoint) => datapoint.valid);
      res.status(200).send(validReadings);
    } catch (error) {
      res.status(400).json({
        error,
      });
    }
  },

  async getReadingsByFarmId(req, res) {
    try {
      const { farm_id, days } = req.params;
      if (!farm_id) {
        return res.status(400).send('Invalid farm id');
      }
      const result = await SensorReadingModel.getSensorReadingsInDaysByFarmId(farm_id, days);
      res.status(200).send(result);
    } catch (error) {
      res.status(400).send(error);
    }
  },

  async invalidateReadings(req, res) {
    try {
      const { start_time, end_time } = req.body;
      const result = await SensorReadingModel.query()
        .patch({ valid: false })
        .where('read_time', '>=', start_time)
        .where('read_time', '<=', end_time);
      res.status(200).send(`${result} entries invalidated`);
    } catch (error) {
      res.status(400).json({
        error,
      });
    }
  },
};

/**
 * Parses the csv string into an array of objects and an array of any lines that experienced errors.
 * @param {String} csvString
 * @param {Object} mapping - a mapping from csv column headers to object keys, as well as the validators for the data in the columns
 * @param {String} delimiter
 * @returns {Object<data: Array<Object>, errors: Array<Object>>}
 */

const parseCsvString = (csvString, mapping, delimiter = ',') => {
  // regex checks for delimiters that are not contained within quotation marks
  const regex = new RegExp(`(?!\\B"[^"]*)${delimiter}(?![^"]*"\\B)`);
  const rows = csvString.split(/\r\n|\r|\n/).filter((elem) => elem !== '');
  const headers = rows[0].split(regex);
  const allowedHeaders = Object.keys(mapping);
  const dataRows = rows.slice(1);
  const { data, errors } = dataRows.reduce(
    (previous, row, rowIndex) => {
      const values = row.split(regex);
      const parsedRow = headers.reduce((previousObj, current, index) => {
        if (allowedHeaders.includes(current)) {
          const val = mapping[current].parseFunction(values[index].replace(/^(["'])(.*)\1$/, '$2')); // removes any surrounding quotation marks
          if (mapping[current].validator(val)) {
            previousObj[mapping[current].key] = val;
          } else {
            previous.errors.push({
              row: rowIndex + 2,
              column: current,
              translation_key: mapping[current].errorTranslationKey,
            });
          }
        }
        return previousObj;
      }, {});
      previous.data.push(parsedRow);
      return previous;
    },
    { data: [], errors: [] },
  );
  return { data, errors };
};

const SensorNotificationTypes = {
  SENSOR_BULK_UPLOAD_SUCCESS: 'SENSOR_BULK_UPLOAD_SUCCESS',
  SENSOR_BULK_UPLOAD_FAIL: 'SENSOR_BULK_UPLOAD_FAIL',
};

/**
 * Creates a notification for sensor
 * @param {string} receiverId target notification user id
 * @param {string} farmId farm id
 * @param {string} notifyTranslationKey notification translation key
 * @param {Object} ref can be one of three types: { url: string }, { entity: { id: string,
 * type: string } }, or { error_download: { errors: array[string], file_name: string } }
 * @async
 */
// eslint-disable-next-line no-unused-vars
async function sendSensorNotification(
  receiverId,
  farmId,
  notifyTranslationKey,
  ref = { url: '/map' },
) {
  if (!receiverId) return;

  await NotificationUser.notify(
    {
      title: {
        translation_key: `NOTIFICATION.${SensorNotificationTypes[notifyTranslationKey]}.TITLE`,
      },
      body: {
        translation_key: `NOTIFICATION.${SensorNotificationTypes[notifyTranslationKey]}.BODY`,
      },
      variables: [],
      ref,
      context: {
        icon_translation_key: 'SENSOR',
        notification_type: SensorNotificationTypes[notifyTranslationKey],
      },
      farm_id: farmId,
    },
    [receiverId],
  );
}

module.exports = sensorController;<|MERGE_RESOLUTION|>--- conflicted
+++ resolved
@@ -31,9 +31,6 @@
 
 const sensorController = {
   async addSensors(req, res) {
-<<<<<<< HEAD
-    const { sendResponse } = syncAsyncResponse(res);
-=======
     let timeLimit = 5000;
     const testTimerOverride = Number(req.query?.sensorUploadTimer);
     // For testing, query string can set timer limit, 0 to 30 seconds.
@@ -41,15 +38,7 @@
       timeLimit = testTimerOverride;
       console.log(`Custom time limit for sensor upload: ${timeLimit} ms`);
     }
-    let hasTimedOut = false;
-    const timer = setTimeout(() => {
-      hasTimedOut = true;
-      res.status(202).send({
-        message:
-          'Processing your upload is taking longer than expected. We will send you a notification when this finished processing.',
-      });
-    }, timeLimit);
->>>>>>> 609db8a4
+    const { sendResponse } = syncAsyncResponse(res, timeLimit);
     const { farm_id } = req.headers;
     const { user_id } = req.user;
     try {

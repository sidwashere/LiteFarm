/*
 *  Copyright 2019, 2020, 2021, 2022 LiteFarm.org
 *  This file is part of LiteFarm.
 *
 *  LiteFarm is free software: you can redistribute it and/or modify
 *  it under the terms of the GNU General Public License as published by
 *  the Free Software Foundation, either version 3 of the License, or
 *  (at your option) any later version.
 *
 *  LiteFarm is distributed in the hope that it will be useful,
 *  but WITHOUT ANY WARRANTY; without even the implied warranty of
 *  MERCHANTABILITY or FITNESS FOR A PARTICULAR PURPOSE. See the
 *  GNU General Public License for more details, see <https://www.gnu.org/licenses/>.
 */

const baseController = require('../controllers/baseController');
const sensorModel = require('../models/sensorModel');
const sensorReadingModel = require('../models/sensorReadingModel');
const SensorReadingTypeModel = require('../models/SensorReadingTypeModel');
const IntegratingPartnersModel = require('../models/integratingPartnersModel');
const { transaction, Model } = require('objection');
<<<<<<< HEAD
=======
const {
  createOrganization,
  registerOrganizationWebhook,
  bulkSensorClaim,
} = require('../util/ensemble');
const PartnerReadingTypeModel = require('../models/PartnerReadingTypeModel');
>>>>>>> 0e08a1c9

const sensorController = {
  async addSensors(req, res) {
    try {
      const { farm_id } = req.headers;
      const { access_token } = await IntegratingPartnersModel.getAccessAndRefreshTokens(
        'Ensemble Scientific',
      );
      const { data, errors } = parseCsvString(req.file.buffer.toString(), {
        Name: {
          key: 'name',
          parseFunction: (val) => val.trim(),
          validator: (val) => 1 <= val.length && val.length <= 100,
          required: true,
        },
        External_ID: {
          key: 'external_id',
          parseFunction: (val) => val.trim(),
          validator: (val) => 1 <= val.length && val.length <= 20,
          required: false,
        },
        Latitude: {
          key: 'latitude',
          parseFunction: (val) => parseFloat(val),
          validator: (val) => -90 <= val && val <= 90,
          required: true,
        },
        Longitude: {
          key: 'longitude',
          parseFunction: (val) => parseFloat(val),
          validator: (val) => -180 <= val && val <= 180,
          required: true,
        },
        Reading_types: {
          key: 'reading_types',
          parseFunction: (val) => val.replaceAll(' ', '').split(','),
          validator: (val) =>
            val.includes('soil_moisture_content') ||
            val.includes('water_potential') ||
            val.includes('temperature'),
          required: true,
        },
        Depth: {
          key: 'depth',
          parseFunction: (val) => parseFloat(val),
          validator: (val) => 0 <= val && val <= 1000,
          required: false,
        },
        Brand: {
          key: 'brand',
          parseFunction: (val) => val.trim(),
          validator: (val) => val.length <= 100,
          required: false,
        },
        Model: {
          key: 'model',
          parseFunction: (val) => val.trim(),
          validator: (val) => val.length <= 100,
          required: false,
        },
        Hardware_version: {
          key: 'hardware_version',
          parseFunction: (val) => val.trim(),
          validator: (val) => val.length <= 100,
          required: false,
        },
      });
      if (errors.length > 0) {
        res.status(400).send({ errors });
      } else {
        console.log(data);
        const organization = await createOrganization(farm_id, access_token);
        console.log(organization);
        const esids = data.reduce((previous, current) => {
          if (current.brand === 'Ensemble Scientific' && current.external_id) {
            previous.push(current.external_id);
          }
          return previous;
        }, []);
        await registerOrganizationWebhook(farm_id, organization.organization_uuid, access_token);
        const registeredSensors = await bulkSensorClaim(
          access_token,
          organization.organization_uuid,
          esids,
        );
        console.log(registeredSensors);
        for (const sensor of data) {
          if (registeredSensors.success.includes(sensor.external_id)) {
            const savedSensor = await sensorModel.query().insert({
              farm_id,
              name: sensor.name,
              grid_points: {
                lat: sensor.latitude,
                lng: sensor.longitude,
              },
              partner_id: 1,
              depth: sensor.depth,
              external_id: sensor.external_id,
            });
            const readingTypes = await Promise.all(
              sensor.reading_types.map((r) => {
                return PartnerReadingTypeModel.getReadingTypeByReadableValue(r);
              }),
            );
            console.log(readingTypes);
            await SensorReadingTypeModel.query().insert(
              readingTypes.map((readingType) => {
                return {
                  partner_reading_type_id: readingType.partner_reading_type_id,
                  sensor_id: savedSensor.sensor_id,
                };
              }),
            );
          }
        }
        if (registeredSensors.success.length < esids.length) {
          res.status(500).send({
            message: 'Unable to register some or all of the provided sensors',
            registeredSensors,
          });
        } else {
          res.status(200).send({ message: 'Successfully uploaded!' });
        }
      }
    } catch (e) {
      console.log(e);
      res.status(500).send(e.message);
    }
  },

  deleteSensor() {
    return async (req, res) => {
      console.log(req);
      const trx = await transaction.start(Model.knex());
      try {
        const isDeleted = await baseController.delete(sensorModel, req.params.sensor_id, req, {
          trx,
        });
        await trx.commit();
        if (isDeleted) {
          res.sendStatus(200);
        } else {
          res.sendStatus(404);
        }
      } catch (error) {
        res.status(400).json({
          error,
        });
      }
    };
  },

  getSensorsByFarmId() {
    return async (req, res) => {
      try {
        const { farm_id } = req.body;
        if (!farm_id) {
          return res.status(400).send('No farm selected');
        }
        const data = await baseController.getByFieldId(sensorModel, 'farm_id', farm_id);
        res.status(200).send(data);
      } catch (error) {
        res.status(400).json({
          error,
        });
      }
    };
  },

  addReading() {
    return async (req, res) => {
      // const trx = await transaction.start(Model.knex());
      try {
<<<<<<< HEAD
        const infoBody = [];
        for (const sensor of req.body) {
          const corresponding_sensor = await sensorModel
            .query()
            .select('sensor_id')
            .where('external_id', sensor.sensor_esid)
            .where('partner_id', req.params.partner_id);
          for (let i = 0; i < sensor.value.length; i++) {
            const row = {
              read_time: sensor.time[i],
              sensor_id: corresponding_sensor[0].sensor_id,
              reading_type: sensor.parameter_number,
              value: sensor.value[i],
              unit: sensor.unit,
            };
            // Only include this entry if all required values are poulated
            if (Object.values(row).every((value) => value)) {
              infoBody.push(row);
            }
          }
        }

        const result = await baseController.postWithResponse(sensorReadingModel, infoBody, req, {
          trx,
        });
        await trx.commit();
        res.status(200).send(result);
=======
        // const infoBody = {
        //   reading_id: req.body.reading_id,
        //   read_time: req.body.read_time,
        //   //   transmit_time: req.body.transmit_time,
        //   sensor_id: req.body.sensor_id,
        //   reading_type: req.body.reading_type,
        //   value: req.body.value,
        //   unit: req.body.unit,
        // };

        // if (!Object.values(infoBody).every((value) => value)) {
        //   res.status(400).send('Invalid reading');
        // }
        // const result = await baseController.postWithResponse(sensorReadingModel, infoBody, req, {
        //   trx,
        // });
        // await trx.commit();
        // res.status(200).send(result);
        res.sendStatus(200);
>>>>>>> 0e08a1c9
      } catch (error) {
        res.status(400).json({
          error,
        });
      }
    };
  },

  getAllReadingsBySensorId() {
    return async (req, res) => {
      try {
        const { sensor_id } = req.body;
        if (!sensor_id) {
          return res.status(400).send('No sensor selected');
        }
        const data = await baseController.getByFieldId(sensorReadingModel, 'sensor_id', sensor_id);
        const validReadings = data.filter((datapoint) => datapoint.valid);
        res.status(200).send(validReadings);
      } catch (error) {
        res.status(400).json({
          error,
        });
      }
    };
  },

  invalidateReadings() {
    return async (req, res) => {
      try {
        const { start_time, end_time } = req.body;
        const result = await sensorReadingModel
          .query()
          .patch({ valid: false })
          .where('read_time', '>=', start_time)
          .where('read_time', '<=', end_time);
        res.status(200).send(`${result} entries invalidated`);
      } catch (error) {
        res.status(400).json({
          error,
        });
      }
    };
  },
};

/**
 * Parses the csv string into an array of objects and an array of any lines that experienced errors.
 * @param {String} csvString
 * @param {Object} mapping - a mapping from csv column headers to object keys, as well as the validators for the data in the columns
 * @param {String} delimiter
 * @returns {Object<data: Array<Object>, errors: Array<Object>>}
 */

const parseCsvString = (csvString, mapping, delimiter = ',') => {
  // regex checks for delimiters that are not contained within quotation marks
  const regex = new RegExp(`(?!\\B"[^"]*)${delimiter}(?![^"]*"\\B)`);
  const headers = csvString.substring(0, csvString.indexOf('\n')).split(regex);
  const allowedHeaders = Object.keys(mapping);
  const { data, errors } = csvString
    .substring(csvString.indexOf('\n') + 1)
    .split('\n')
    .reduce(
      (previous, row, rowIndex) => {
        const values = row.split(regex);
        const parsedRow = headers.reduce((previousObj, current, index) => {
          if (allowedHeaders.includes(current)) {
            const val = mapping[current].parseFunction(
              values[index].replace(/^(["'])(.*)\1$/, '$2'),
            ); // removes any surrounding quotation marks
            if (mapping[current].validator(val)) {
              previousObj[mapping[current].key] = val;
            } else {
              previous.errors.push({ line: rowIndex + 2, errorColumn: current }); //TODO: add better error messages
            }
          }
          return previousObj;
        }, {});
        previous.data.push(parsedRow);
        return previous;
      },
      { data: [], errors: [] },
    );
  return { data, errors };
};

module.exports = sensorController;<|MERGE_RESOLUTION|>--- conflicted
+++ resolved
@@ -19,16 +19,13 @@
 const SensorReadingTypeModel = require('../models/SensorReadingTypeModel');
 const IntegratingPartnersModel = require('../models/integratingPartnersModel');
 const { transaction, Model } = require('objection');
-<<<<<<< HEAD
-=======
+
 const {
   createOrganization,
   registerOrganizationWebhook,
   bulkSensorClaim,
 } = require('../util/ensemble');
 const PartnerReadingTypeModel = require('../models/PartnerReadingTypeModel');
->>>>>>> 0e08a1c9
-
 const sensorController = {
   async addSensors(req, res) {
     try {
@@ -201,7 +198,6 @@
     return async (req, res) => {
       // const trx = await transaction.start(Model.knex());
       try {
-<<<<<<< HEAD
         const infoBody = [];
         for (const sensor of req.body) {
           const corresponding_sensor = await sensorModel
@@ -229,27 +225,6 @@
         });
         await trx.commit();
         res.status(200).send(result);
-=======
-        // const infoBody = {
-        //   reading_id: req.body.reading_id,
-        //   read_time: req.body.read_time,
-        //   //   transmit_time: req.body.transmit_time,
-        //   sensor_id: req.body.sensor_id,
-        //   reading_type: req.body.reading_type,
-        //   value: req.body.value,
-        //   unit: req.body.unit,
-        // };
-
-        // if (!Object.values(infoBody).every((value) => value)) {
-        //   res.status(400).send('Invalid reading');
-        // }
-        // const result = await baseController.postWithResponse(sensorReadingModel, infoBody, req, {
-        //   trx,
-        // });
-        // await trx.commit();
-        // res.status(200).send(result);
-        res.sendStatus(200);
->>>>>>> 0e08a1c9
       } catch (error) {
         res.status(400).json({
           error,

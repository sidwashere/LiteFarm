/*
 *  Copyright 2019-2022 LiteFarm.org
 *  This file is part of LiteFarm.
 *
 *  LiteFarm is free software: you can redistribute it and/or modify
 *  it under the terms of the GNU General Public License as published by
 *  the Free Software Foundation, either version 3 of the License, or
 *  (at your option) any later version.
 *
 *  LiteFarm is distributed in the hope that it will be useful,
 *  but WITHOUT ANY WARRANTY; without even the implied warranty of
 *  MERCHANTABILITY or FITNESS FOR A PARTICULAR PURPOSE. See the
 *  GNU General Public License for more details, see <https://www.gnu.org/licenses/>.
 */

const userFarmModel = require('../models/userFarmModel');
const userModel = require('../models/userModel');
const userLogModel = require('../models/userLogModel');
const passwordModel = require('../models/passwordModel');
const roleModel = require('../models/roleModel');
const shiftModel = require('../models/shiftModel');
const emailModel = require('../models/emailTokenModel');
const { transaction, Model } = require('objection');
const { emails, sendEmail } = require('../templates/sendEmailTemplate');
const { createToken } = require('../util/jwt');

const validStatusChanges = {
  Active: ['Inactive'],
  Inactive: ['Invited', 'Active'],
  Invited: ['Inactive'],
};

const userFarmController = {
  getUserFarmByUserID() {
    return async (req, res) => {
      try {
        const user_id = req.params.user_id;
        const rows = await userFarmModel
          .query()
          .context({ user_id: req.user.user_id })
          .select('*')
          .where('userFarm.user_id', user_id)
          .andWhereNot('farm.deleted', 'true')
          .leftJoin('role', 'userFarm.role_id', 'role.role_id')
          .leftJoin('users', 'userFarm.user_id', 'users.user_id')
          .leftJoin('farm', 'userFarm.farm_id', 'farm.farm_id');
        // TODO find better solution to get owner names
        const userFarmsWithOwnerField = await appendOwners(rows);
        if (!userFarmsWithOwnerField.length) {
          res.sendStatus(404);
        } else {
          res.status(200).send(userFarmsWithOwnerField);
        }
      } catch (error) {
        //handle more exceptions
        res.status(400).send(error);
      }
    };
  },

  getUserFarmsByFarmID() {
    return async (req, res) => {
      try {
        const farm_id = req.params.farm_id;
        const user_id = req.headers.user_id;
        const [userFarm] = await userFarmModel
          .query()
          .select('role_id')
          .where('farm_id', farm_id)
          .andWhere('user_id', user_id);
        let rows;
        if (userFarm.role_id === 3) {
          rows = await userFarmModel
            .query()
            .context({ user_id: req.user.user_id })
            .select(
              'users.first_name',
              'users.last_name',
              'users.profile_picture',
              'users.phone_number',
              'users.email',
              'userFarm.role_id',
              'role.role',
              'userFarm.status',
              'userFarm.farm_id',
              'userFarm.user_id',
            )
            .where('userFarm.farm_id', farm_id)
            .leftJoin('role', 'userFarm.role_id', 'role.role_id')
            .leftJoin('users', 'userFarm.user_id', 'users.user_id');
        } else {
          rows = await userFarmModel
            .query()
            .context({ user_id: req.user.user_id })
            .select('*')
            .where('userFarm.farm_id', farm_id)
            .leftJoin('role', 'userFarm.role_id', 'role.role_id')
            .leftJoin('users', 'userFarm.user_id', 'users.user_id')
            .leftJoin('farm', 'userFarm.farm_id', 'farm.farm_id');
        }
        res.status(200).send(rows);
      } catch (error) {
        res.status(400).send(error);
      }
    };
  },

  getActiveUserFarmsByFarmID() {
    return async (req, res) => {
      try {
        const farm_id = req.params.farm_id;
        const user_id = req.headers.user_id;
        const [userFarm] = await userFarmModel
          .query()
          .select('role_id')
          .where('farm_id', farm_id)
          .andWhere('user_id', user_id);
        let rows;
        if (userFarm.role_id === 3) {
          rows = await userFarmModel
            .query()
            .context({ user_id: req.user.user_id })
            .select(
              'users.first_name',
              'users.last_name',
              'users.profile_picture',
              'users.phone_number',
              'users.email',
              'userFarm.role_id',
              'role.role',
              'userFarm.status',
            )
            .where('userFarm.farm_id', farm_id)
            .andWhere('userFarm.status', 'Active')
            .leftJoin('role', 'userFarm.role_id', 'role.role_id')
            .leftJoin('users', 'userFarm.user_id', 'users.user_id');
        } else {
          rows = await userFarmModel
            .query()
            .select('*')
            .where('userFarm.farm_id', farm_id)
            .andWhere('userFarm.status', 'Active')
            .leftJoin('role', 'userFarm.role_id', 'role.role_id')
            .leftJoin('users', 'userFarm.user_id', 'users.user_id')
            .leftJoin('farm', 'userFarm.farm_id', 'farm.farm_id');
        }
        res.status(200).send(rows);
      } catch (error) {
        res.status(400).send(error);
      }
    };
  },

  getFarmInfo() {
    return async (req, res) => {
      try {
        const user_id = req.params.user_id;
        const farm_id = req.params.farm_id;
        const [userFarm] = await userFarmModel
          .query()
          .select('role_id')
          .where('farm_id', farm_id)
          .andWhere('user_id', user_id);
        let rows;
        if (userFarm.role_id === 3) {
          rows = await userFarmModel
            .query()
            .context({ user_id: req.user.user_id })
            .select(
              'users.first_name',
              'users.last_name',
              'users.profile_picture',
              'users.phone_number',
              'users.email',
              'userFarm.role_id',
              'role.role',
              'userFarm.status',
              'userFarm.farm_id',
              'userFarm.user_id',
            )
            .where('userFarm.user_id', user_id)
            .andWhere('userFarm.farm_id', farm_id)
            .leftJoin('role', 'userFarm.role_id', 'role.role_id')
            .leftJoin('users', 'userFarm.user_id', 'users.user_id');
        } else {
          rows = await userFarmModel
            .query()
            .context({ user_id: req.user.user_id })
            .select('*')
            .where('userFarm.user_id', user_id)
            .andWhere('userFarm.farm_id', farm_id)
            .leftJoin('role', 'userFarm.role_id', 'role.role_id')
            .leftJoin('users', 'userFarm.user_id', 'users.user_id')
            .leftJoin('farm', 'userFarm.farm_id', 'farm.farm_id');
        }
        return res.status(200).send(rows);
      } catch (error) {
        res.status(400).send(error);
      }
    };
  },

  updateConsent() {
    return async (req, res) => {
      try {
        const { user_id, farm_id } = req.params;
        const { has_consent, consent_version } = req.body;
        const userFarm = await userFarmModel
          .query()
          .select('*')
          .where({
            'userFarm.user_id': user_id,
            'userFarm.farm_id': farm_id,
          })
          .leftJoin('role', 'userFarm.role_id', 'role.role_id')
          .leftJoin('users', 'userFarm.user_id', 'users.user_id')
          .leftJoin('farm', 'userFarm.farm_id', 'farm.farm_id')
          .first();
        await userFarmModel
          .query()
          .where({ user_id, farm_id })
          .patch({ has_consent, consent_version });
        res.sendStatus(200);
        const { step_two_end, step_three_end, step_five_end } = userFarm;
        const isWelcomeEmailSent = !!step_two_end && !!step_three_end && !step_five_end;
        if (isWelcomeEmailSent) return;
        try {
          let template_path;
          const sender = 'system@litefarm.org';
          const replacements = {
            first_name: userFarm.first_name,
            farm: userFarm.farm_name,
            locale: userFarm.language_preference,
            farm_name: userFarm.farm_name,
          };
          if (has_consent === false) {
            template_path = emails.WITHHELD_CONSENT;
          } else {
            template_path = emails.CONFIRMATION;
            replacements['role'] = userFarm.role.toUpperCase().replace(' ', '_');
          }
          return sendEmail(template_path, replacements, userFarm.email, { sender });
        } catch (e) {
          console.log(e);
        }
      } catch (error) {
        return res.status(400).send(error);
      }
    };
  },

  updateOnboardingFlags() {
    return async (req, res) => {
      const trx = await transaction.start(Model.knex());
      const user_id = req.params.user_id;
      const farm_id = req.params.farm_id;

      const step_one = req.body.step_one;
      const step_one_end = req.body.step_one_end;
      const step_two = req.body.step_two;
      const step_two_end = req.body.step_two_end;
      const step_three = req.body.step_three;
      const step_three_end = req.body.step_three_end;
      const step_four = req.body.step_four;
      const step_four_end = req.body.step_four_end;
      const step_five = req.body.step_five;
      const step_five_end = req.body.step_five_end;

      try {
        const isPatched = await userFarmModel
          .query(trx)
          .where('user_id', user_id)
          .andWhere('farm_id', farm_id)
          .patch({
            step_one,
            step_one_end,
            step_two,
            step_two_end,
            step_three,
            step_three_end,
            step_four,
            step_four_end,
            step_five,
            step_five_end,
          });

        if (isPatched) {
          await trx.commit();
          res.sendStatus(200);
          return;
        } else {
          await trx.rollback();
          res.sendStatus(404);
          return;
        }
      } catch (error) {
        //handle more exceptions
        await trx.rollback();
        res.status(400).send(error);
      }
    };
  },

  updateRole() {
    return async (req, res) => {
      try {
        const farm_id = req.params.farm_id;
        const user_id = req.params.user_id;
        const { role_id } = req.body;
        const role = await roleModel.query().findById(role_id);
        if (!role) {
          return res.status(400).send('role_id not found');
        } else if (role_id === 4) {
          return res.status(400).send("Can't change user's role to pseudo user");
        }

        // if admin is updating themselves to worker, check if they're the last admin of farm
        if (role_id === 3) {
          const admins = await userFarmModel
            .query()
            .where({
              role_id: 1,
              farm_id,
            })
            .orWhere({
              role_id: 2,
              farm_id,
            })
            .orWhere({
              role_id: 5,
              farm_id,
            });
          if (admins.length === 1)
            return res.status(404).send('Cannot update last admin of farm to worker');
        }

        const updateData = {
          role_id,
          has_consent: false,
        };
        const isPatched = await userFarmModel.query().where({ farm_id, user_id }).patch(updateData);
        return isPatched ? res.sendStatus(200) : res.status(404).send('User not found');
      } catch (error) {
        console.log(error);
        return res.status(400).send(error);
      }
    };
  },

  updateStatus() {
    //TODO clean up
    return async (req, res) => {
      const farm_id = req.params.farm_id;
      const user_id = req.params.user_id;
      const { status } = req.body;

      let template_path;

      try {
        const targetUser = await userFarmModel
          .query()
          .select(
            'users.first_name',
            'users.last_name',
            'farm.farm_name',
            'userFarm.status',
            'users.email',
            'users.language_preference',
          )
          .where({ 'userFarm.user_id': user_id, 'userFarm.farm_id': farm_id })
          .leftJoin('users', 'userFarm.user_id', 'users.user_id')
          .leftJoin('farm', 'userFarm.farm_id', 'farm.farm_id')
          .first();
        // Email information
        const replacements = {
          first_name: targetUser.first_name,
          farm: targetUser.farm_name,
          locale: targetUser.language_preference,
          farm_name: targetUser.farm_name,
        };
        const sender = 'system@litefarm.org';

        // check if status transition is allowed
        const currentStatus = targetUser.status;
        if (!validStatusChanges[currentStatus].includes(status)) {
          res.sendStatus(400);
          return;
        }

        // check if access is revoked or restored: update email info based on this
        if (currentStatus === 'Active' || currentStatus === 'Invited') {
          template_path = emails.ACCESS_REVOKE;
        } else if (currentStatus === 'Inactive') {
          template_path = emails.ACCESS_RESTORE;
        }
        const isPatched = await userFarmModel
          .query()
          .where('farm_id', farm_id)
          .andWhere('user_id', user_id)
          .patch({
            status,
          });
        if (isPatched) {
          res.sendStatus(200);
          try {
            if (targetUser.email && template_path) {
              sendEmail(template_path, replacements, targetUser.email, { sender });
            }
          } catch (e) {
            console.log('Failed to send email: ', e);
          }
          return;
        } else {
          res.sendStatus(404);
          return;
        }
      } catch (error) {
        // handle more exceptions
        return res.status(400).send(error);
      }
    };
  },

  acceptInvitation() {
    return async (req, res) => {
      let result;
      const { user_id, farm_id } = req.user;
      const { language_preference } = req.body;
      if (!/^\d+$/.test(user_id)) {
        const user = await userModel
          .query()
          .findById(user_id)
          .patch({ language_preference })
          .returning('*');
        const passwordRow = await passwordModel.query().findById(user_id);
        if (!passwordRow || user.status_id === 2) {
          return res.status(404).send('User does not exist');
        }
      }
      await userFarmModel
        .query()
        .where({
          user_id,
          farm_id,
        })
        .patch({ status: 'Active' });
      result = await userFarmModel
        .query()
        .withGraphFetched('[role, farm, user]')
        .findById([user_id, farm_id]);
      result = { ...result.user, ...result, ...result.role, ...result.farm };
      delete result.farm;
      delete result.user;
      delete result.role;
      const id_token = await createToken('access', { user_id });
      return res.status(200).send({ id_token, user: result });
    };
  },

  acceptInvitationWithAccessToken() {
    return async (req, res) => {
      const { farm_id } = req.params;
      req.user.farm_id = farm_id;
      return await userFarmController.acceptInvitation()(req, res);
    };
  },

  updateWage() {
    return async (req, res) => {
      const trx = await transaction.start(Model.knex());
      const farm_id = req.params.farm_id;
      const user_id = req.params.user_id;
      const { wage } = req.body;

      try {
        const isPatched = await userFarmModel
          .query(trx)
          .where('farm_id', farm_id)
          .andWhere('user_id', user_id)
          .patch({
            wage,
          });
        if (isPatched) {
          await trx.commit();
          res.sendStatus(200);
          return;
        } else {
          await trx.rollback();
          res.sendStatus(404);
          return;
        }
      } catch (error) {
        // handle more exceptions
        await trx.rollback();
        res.status(400).send(error);
      }
    };
  },

  upgradePseudoUser() {
    return async (req, res) => {
      const { user_id, farm_id } = req.params;
      const { email, gender, birth_year, language, phone_number } = req.body;
      const roleIdAndWage = {};
      roleIdAndWage.role_id = !req.body.role_id || req.body.role_id === 4 ? 3 : req.body.role_id;
      if (req.body.wage) {
        roleIdAndWage.wage = req.body.wage;
      }
      let userFarm;
      try {
        await userFarmModel.transaction(async (trx) => {
          userFarm = await userFarmModel.query(trx).findById([user_id, farm_id]);
          if (userFarm.role_id !== 4) {
            // TODO: move validation
            throw new Error('User already has an account');
          }
          const user = await userModel.query(trx).where({ email }).first();
          const isExistingAccount = !!user;
          const isUserAMemberOfFarm = isExistingAccount
            ? !!(await userFarmModel.query(trx).findById([user.user_id, farm_id]))
            : false;
          if (isUserAMemberOfFarm) {
            const { user_id: newUserId } = user;
            await userFarmModel
              .query(trx)
              .findById([user.user_id, farm_id])
              .patch({
                status: 'Invited',
                step_three: false,
                has_consent: false,
                ...roleIdAndWage,
              });
            await shiftModel
              .query(trx)
              .context({ user_id: newUserId })
              .where({ user_id })
              .patch({ user_id: newUserId });
            await userFarmModel.query(trx).where({ user_id }).delete();
            await userLogModel.query(trx).where({ user_id }).delete();
            await userModel.query(trx).findById(user_id).delete();
          } else if (isExistingAccount) {
            const { user_id: newUserId } = user;
            await userFarmModel.query(trx).insert({
              ...userFarm,
              user_id: newUserId,
              status: 'Invited',
              step_three: false,
              has_consent: false,
              ...roleIdAndWage,
            });
            await shiftModel
              .query(trx)
              .context({ user_id: newUserId })
              .where({ user_id })
              .patch({ user_id: newUserId });
            await userFarmModel.query(trx).where({ user_id }).delete();
            await userLogModel.query(trx).where({ user_id }).delete();
            await userModel.query(trx).findById(user_id).delete();
            return;
          } else {
            await userModel
              .query(trx)
              .context({ shouldUpdateEmail: true })
              .findById(user_id)
              .patch({
                email,
                status_id: 2,
                phone_number,
                language_preference: language,
                gender,
                birth_year,
              })
              .returning('*');
            await userFarmModel
              .query(trx)
              .findById([user_id, farm_id])
              .patch({
                status: 'Invited',
                step_three: false,
                has_consent: false,
                ...roleIdAndWage,
              });
            return;
          }
        });
        userFarm = await userFarmModel
          .query()
          .join('users', 'userFarm.user_id', '=', 'users.user_id')
          .join('farm', 'farm.farm_id', '=', 'userFarm.farm_id')
          .join('role', 'userFarm.role_id', '=', 'role.role_id')
          .where({ 'users.email': email, 'userFarm.farm_id': farm_id })
          .first()
          .select('*');
        res.status(201).send(userFarm);
      } catch (e) {
        console.log(e);
        res.status(400).send(e);
      }
      try {
        const { farm_name } = userFarm;
        await emailModel.createTokenSendEmail(
          {
            email,
            gender,
            birth_year,
<<<<<<< HEAD
            language,
=======
            language_preference: language,
>>>>>>> 63e098c2
          },
          userFarm,
          farm_name,
        );
      } catch (e) {
        console.log(e);
      }
    };
  },
};

module.exports = userFarmController;

async function appendOwners(userFarms) {
  const farm_ids = userFarms.map((userFarm) => userFarm.farm_id);
  const owners = await userFarmModel
    .query()
    .whereIn('userFarm.farm_id', farm_ids)
    .where('userFarm.role_id', 1)
    .leftJoin('users', 'userFarm.user_id', 'users.user_id')
    .leftJoin('farm', 'userFarm.farm_id', 'farm.farm_id')
    .orderBy('userFarm.step_one_end', 'asc')
    .select('*');
  const map = {};
  for (const userFarm of userFarms) {
    map[userFarm.farm_id] = { ...userFarm, owner_name: null };
  }
  for (const owner of owners) {
    map[owner.farm_id].owner_name = `${owner.first_name} ${owner.last_name}`;
  }
  return Object.values(map);
}<|MERGE_RESOLUTION|>--- conflicted
+++ resolved
@@ -603,11 +603,7 @@
             email,
             gender,
             birth_year,
-<<<<<<< HEAD
-            language,
-=======
             language_preference: language,
->>>>>>> 63e098c2
           },
           userFarm,
           farm_name,

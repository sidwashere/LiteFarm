/*
 *  Copyright (C) 2007 Free Software Foundation, Inc. <https://fsf.org/>
 *  This file (roleModel.js) is part of LiteFarm.
 *
 *  LiteFarm is free software: you can redistribute it and/or modify
 *  it under the terms of the GNU General Public License as published by
 *  the Free Software Foundation, either version 3 of the License, or
 *  (at your option) any later version.
 *
 *  LiteFarm is distributed in the hope that it will be useful,
 *  but WITHOUT ANY WARRANTY; without even the implied warranty of
 *  MERCHANTABILITY or FITNESS FOR A PARTICULAR PURPOSE. See the
 *  GNU General Public License for more details, see <https://www.gnu.org/licenses/>.
 */

import Model from './baseFormatModel.js';
<<<<<<< HEAD

=======
// TODO: Deprecate objection soft delete
>>>>>>> e527553d
import softDelete from 'objection-soft-delete';
// Patch for mergeContext deprecation from objection
import { QueryBuilder } from 'objection';
QueryBuilder.prototype.mergeContext = QueryBuilder.prototype.context;

class Role extends softDelete({ columnName: 'deleted' })(Model) {
  static get hidden() {
    return ['deleted'];
  }

  async $afterFind(queryContext) {
    await super.$afterFind(queryContext);
    const { hidden } = this.constructor;
    if (hidden.length > 0) {
      const { showHidden } = queryContext;
      if (!showHidden) {
        for (const property of hidden) {
          delete this[property];
        }
      }
    }
  }

  static get tableName() {
    return 'role';
  }

  static get idColumn() {
    return 'role_id';
  }

  // Optional JSON schema. This is not the database schema! Nothing is generated
  // based on this. This is only used for validation. Whenever a model instance
  // is created it is checked against this schema. http://json-schema.org/.
  static get jsonSchema() {
    return {
      type: 'object',
      required: ['role'],
      properties: {
        role_id: { type: 'integer' },
        role: {
          type: 'string',
          enum: ['Owner', 'Manager', 'Worker', 'Extension Officer'],
        },
        deleted: { type: 'boolean' },
      },
      additionalProperties: false,
    };
  }
}

export default Role;<|MERGE_RESOLUTION|>--- conflicted
+++ resolved
@@ -14,11 +14,7 @@
  */
 
 import Model from './baseFormatModel.js';
-<<<<<<< HEAD
-
-=======
 // TODO: Deprecate objection soft delete
->>>>>>> e527553d
 import softDelete from 'objection-soft-delete';
 // Patch for mergeContext deprecation from objection
 import { QueryBuilder } from 'objection';

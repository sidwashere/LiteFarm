/*
 *  Copyright (C) 2007 Free Software Foundation, Inc. <https://fsf.org/>
 *  This file (taskModel.js) is part of LiteFarm.
 *
 *  LiteFarm is free software: you can redistribute it and/or modify
 *  it under the terms of the GNU General Public License as published by
 *  the Free Software Foundation, either version 3 of the License, or
 *  (at your option) any later version.
 *
 *  LiteFarm is distributed in the hope that it will be useful,
 *  but WITHOUT ANY WARRANTY; without even the implied warranty of
 *  MERCHANTABILITY or FITNESS FOR A PARTICULAR PURPOSE. See the
 *  GNU General Public License for more details, see <https://www.gnu.org/licenses/>.
 */

const Model = require('objection').Model;
const BaseModel = require('./baseModel');

class TaskModel extends BaseModel {
  static get tableName() {
    return 'task';
  }

  static get idColumn() {
    return 'task_id';
  }

  // Optional JSON schema. This is not the database schema! Nothing is generated
  // based on this. This is only used for validation. Whenever a model instance
  // is created it is checked against this schema. http://json-schema.org/.
  static get jsonSchema() {
    return {
      type: 'object',
      required: ['due_date', 'type'],

      properties: {
        task_id: { type: 'integer' },
        type: { type: 'integer' },
        due_date: { type: 'date-time' },
        notes: { type: 'string' },
        completion_notes: { type: 'string', maxLength: 10000 },
        owner_user_id: { type: 'string' },
        assignee_user_id: { type: ['string', null] },
        coordinates: { type: 'object' },
        duration: { type: 'number' },
        wage_at_moment: { type: 'number' },
        happiness: { type: 'integer', minimum: 0, maximum: 5 },
        planned_time: { type: 'date-time' },
        completed_time: { type: ['date-time', null] },
        late_time: { type: ['date-time', null] },
        for_review_time: { type: ['date-time', null] },
        abandoned_time: { anyOf: [{ type: 'null' }, { type: 'date-time' }] },
<<<<<<< HEAD
=======
        abandonment_reason: {
          type: 'string',
          enum: [
            'OTHER',
            'CROP_FAILURE',
            'LABOUR_ISSUE',
            'MARKET_PROBLEM',
            'WEATHER',
            'MACHINERY_ISSUE',
            'SCHEDULING_ISSUE',
          ],
        },
        other_abandonment_reason: { type: ['string', null] },
        abandonment_notes: { type: 'string', maxLength: 10000 },
>>>>>>> 3ed44928
        ...super.baseProperties,
      },
      additionalProperties: false,
    };
  }

  static get relationMappings() {
    // Import models here to prevent require loops.
    return {
      soil_amendment_task: {
        relation: Model.HasOneRelation,
        modelClass: require('./soilAmendmentTaskModel'),
        join: {
          from: 'task.task_id',
          to: 'soil_amendment_task.task_id',
        },
      },
      pest_control_task: {
        relation: Model.HasOneRelation,
        modelClass: require('./pestControlTask'),
        join: {
          from: 'task.task_id',
          to: 'pest_control_task.task_id',
        },
      },
      irrigation_task: {
        relation: Model.HasOneRelation,
        modelClass: require('./irrigationTaskModel'),
        join: {
          from: 'task.task_id',
          to: 'irrigation_task.task_id',
        },
      },
      scouting_task: {
        relation: Model.HasOneRelation,
        modelClass: require('./scoutingTaskModel'),
        join: {
          from: 'task.task_id',
          to: 'scouting_task.task_id',
        },
      },
      soil_task: {
        relation: Model.HasOneRelation,
        modelClass: require('./soilTaskModel'),
        join: {
          from: 'task.task_id',
          to: 'soil_task.task_id',
        },
      },
      field_work_task: {
        relation: Model.HasOneRelation,
        modelClass: require('./fieldWorkTaskModel'),
        join: {
          from: 'task.task_id',
          to: 'field_work_task.task_id',
        },
      },
      harvest_task: {
        relation: Model.HasOneRelation,
        modelClass: require('./harvestTaskModel'),
        join: {
          from: 'task.task_id',
          to: 'harvest_task.task_id',
        },
      },
      cleaning_task: {
        relation: Model.HasOneRelation,
        modelClass: require('./cleaningTaskModel'),
        join: {
          from: 'task.task_id',
          to: 'cleaning_task.task_id',
        },
      },
      harvestUse: {
        relation: Model.HasManyRelation,
        modelClass: require('./harvestUseModel'),
        join: {
          from: 'task.task_id',
          to: 'harvestUse.task_id',
        },
      },
      taskType: {
        relation: Model.HasManyRelation,
        modelClass: require('./taskTypeModel'),
        join: {
          from: 'task.type',
          to: 'task_type.task_type_id',
        },
      },
      plant_task: {
        relation: Model.HasOneRelation,
        modelClass: require('./plantTaskModel'),
        join: {
          from: 'task.task_id',
          to: 'plant_task.task_id',
        },
      },
      managementPlans: {
        modelClass: require('./managementPlanModel'),
        relation: Model.ManyToManyRelation,
        join: {
          from: 'task.task_id',
          through: {
            modelClass: require('./managementTasksModel'),
            from: 'management_tasks.task_id',
            to: 'management_tasks.management_plan_id',
          },
          to: 'management_plan.management_plan_id',
        },

      },
      locations: {
        modelClass: require('./locationModel'),
        relation: Model.ManyToManyRelation,
        join: {
          from: 'task.task_id',
          through: {
            modelClass: require('./locationTasksModel'),
            from: 'location_tasks.task_id',
            to: 'location_tasks.location_id',
          },
          to: 'location.location_id',
        },
      },
    };
  }
}

module.exports = TaskModel;<|MERGE_RESOLUTION|>--- conflicted
+++ resolved
@@ -50,8 +50,6 @@
         late_time: { type: ['date-time', null] },
         for_review_time: { type: ['date-time', null] },
         abandoned_time: { anyOf: [{ type: 'null' }, { type: 'date-time' }] },
-<<<<<<< HEAD
-=======
         abandonment_reason: {
           type: 'string',
           enum: [
@@ -66,7 +64,6 @@
         },
         other_abandonment_reason: { type: ['string', null] },
         abandonment_notes: { type: 'string', maxLength: 10000 },
->>>>>>> 3ed44928
         ...super.baseProperties,
       },
       additionalProperties: false,

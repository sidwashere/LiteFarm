/*
 *  Copyright 2019, 2020, 2021, 2022 LiteFarm.org
 *  This file is part of LiteFarm.
 *
 *  LiteFarm is free software: you can redistribute it and/or modify
 *  it under the terms of the GNU General Public License as published by
 *  the Free Software Foundation, either version 3 of the License, or
 *  (at your option) any later version.
 *
 *  LiteFarm is distributed in the hope that it will be useful,
 *  but WITHOUT ANY WARRANTY; without even the implied warranty of
 *  MERCHANTABILITY or FITNESS FOR A PARTICULAR PURPOSE. See the
 *  GNU General Public License for more details, see <https://www.gnu.org/licenses/>.
 */

const { transaction, Model } = require('objection');
const LocationModel = require('./locationModel');
const PartnerReadingTypeModel = require('../models/PartnerReadingTypeModel');

class Sensor extends Model {
  static get tableName() {
    return 'sensor';
  }

  static get idColumn() {
    return 'sensor_id';
  }

  // Optional JSON schema. This is not the database schema! Nothing is generated
  // based on this. This is only used for validation. Whenever a model instance
  // is created it is checked against this schema. http://json-schema.org/.
  static get jsonSchema() {
    return {
      type: 'object',
      required: ['farm_id', 'name', 'partner_id', 'external_id', 'location_id'],

      properties: {
        sensor_id: { type: 'string' },
        farm_id: { type: 'string', minLength: 1, maxLength: 255 },
        name: { type: 'string', minLength: 1, maxLength: 255 },
        partner_id: { type: 'integer' },
        external_id: { type: 'string', maxLength: 255 },
        location_id: { type: 'string' },
        depth: { type: 'float' },
        elevation: { type: 'float' },
      },
      additionalProperties: false,
    };
  }

  static get relationMappings() {
    return {
      sensor_reading_type: {
        modelClass: require('./SensorReadingTypeModel'),
        relation: Model.HasManyRelation,
        join: {
          from: 'sensor.sensor_id',
          to: 'sensor_reading_type.sensor_id',
        },
      },
    };
  }

  static async createSensor(sensor, farm_id, user_id, partnerId) {
    const trx = await transaction.start(Model.knex());

    try {
      const readingTypes = await Promise.all(
        sensor.reading_types.map(async (r) => {
          return await PartnerReadingTypeModel.getReadingTypeByReadableValue(r);
        }),
      );

      const data = {
        farm_id,
        figure: {
          point: { point: { lat: sensor.latitude, lng: sensor.longitude } },
          type: 'sensor',
        },
        name: sensor.name,
<<<<<<< HEAD
        partner_id: partnerId,
        depth: sensor.depth,
        external_id: sensor.external_id,
        sensor_reading_type: readingTypes.map((readingType) => {
          return { partner_reading_type_id: readingType.partner_reading_type_id };
        }),
      },
    };

    const sensorLocationWithGraph = await LocationModel.createOrUpdateLocation(
      'sensor',
      { user_id },
      data,
      trx,
    );
    await trx.commit();
    return sensorLocationWithGraph;
=======
        notes: '',
        sensor: {
          farm_id,
          name: sensor.name,
          partner_id: 1,
          depth: sensor.depth,
          external_id: sensor.external_id,
          sensor_reading_type: readingTypes.map((readingType) => {
            return { partner_reading_type_id: readingType.partner_reading_type_id };
          }),
        },
      };

      const sensorLocationWithGraph = await LocationModel.createLocation(
        'sensor',
        { user_id },
        data,
        trx,
      );
      await trx.commit();
      return sensorLocationWithGraph;
    } catch (error) {
      console.log(error);
      await trx.rollback();
      return null;
    }
>>>>>>> 3d3b3297
  }
}

module.exports = Sensor;<|MERGE_RESOLUTION|>--- conflicted
+++ resolved
@@ -78,30 +78,11 @@
           type: 'sensor',
         },
         name: sensor.name,
-<<<<<<< HEAD
-        partner_id: partnerId,
-        depth: sensor.depth,
-        external_id: sensor.external_id,
-        sensor_reading_type: readingTypes.map((readingType) => {
-          return { partner_reading_type_id: readingType.partner_reading_type_id };
-        }),
-      },
-    };
-
-    const sensorLocationWithGraph = await LocationModel.createOrUpdateLocation(
-      'sensor',
-      { user_id },
-      data,
-      trx,
-    );
-    await trx.commit();
-    return sensorLocationWithGraph;
-=======
         notes: '',
         sensor: {
           farm_id,
           name: sensor.name,
-          partner_id: 1,
+          partner_id: partnerId,
           depth: sensor.depth,
           external_id: sensor.external_id,
           sensor_reading_type: readingTypes.map((readingType) => {
@@ -110,7 +91,7 @@
         },
       };
 
-      const sensorLocationWithGraph = await LocationModel.createLocation(
+      const sensorLocationWithGraph = await LocationModel.createOrUpdateLocation(
         'sensor',
         { user_id },
         data,
@@ -123,7 +104,6 @@
       await trx.rollback();
       return null;
     }
->>>>>>> 3d3b3297
   }
 }
 

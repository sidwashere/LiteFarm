--- conflicted
+++ resolved
@@ -109,7 +109,7 @@
       return null;
     }
   }
-<<<<<<< HEAD
+
   /**
    * Returns sensor grid points for the list of location ids
    * @param {Array} sensorIds sensor ids
@@ -140,7 +140,9 @@
       ORDER BY s.name ASC;
       `,
       [locationIds],
-=======
+    );
+  }
+
   static async getSensorReadingTypes(sensorId) {
     return Model.knex().raw(
       `
@@ -150,7 +152,6 @@
         WHERE s.sensor_id = ?;
         `,
       sensorId,
->>>>>>> 0c869298
     );
   }
 }

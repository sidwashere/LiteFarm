/*
 *  Copyright (C) 2007 Free Software Foundation, Inc. <https://fsf.org/>
 *  This file (farmModel.js) is part of LiteFarm.
 *
 *  LiteFarm is free software: you can redistribute it and/or modify
 *  it under the terms of the GNU General Public License as published by
 *  the Free Software Foundation, either version 3 of the License, or
 *  (at your option) any later version.
 *
 *  LiteFarm is distributed in the hope that it will be useful,
 *  but WITHOUT ANY WARRANTY; without even the implied warranty of
 *  MERCHANTABILITY or FITNESS FOR A PARTICULAR PURPOSE. See the
 *  GNU General Public License for more details, see <https://www.gnu.org/licenses/>.
 */

const { transaction, Model } = require('objection');
const LocationModel = require('./locationModel');
const PartnerReadingTypeModel = require('../models/PartnerReadingTypeModel');

class Sensor extends Model {
  static get tableName() {
    return 'sensor';
  }

  static get idColumn() {
    return 'sensor_id';
  }

  // Optional JSON schema. This is not the database schema! Nothing is generated
  // based on this. This is only used for validation. Whenever a model instance
  // is created it is checked against this schema. http://json-schema.org/.
  static get jsonSchema() {
    return {
      type: 'object',
      required: ['farm_id', 'name', 'partner_id', 'external_id', 'location_id'],

      properties: {
        sensor_id: { type: 'string' },
        farm_id: { type: 'string', minLength: 1, maxLength: 255 },
        name: { type: 'string', minLength: 1, maxLength: 255 },
<<<<<<< HEAD
        grid_points: { type: 'object' },
        external_id: { type: 'string', minLength: 1, maxLength: 255 },
        model: { type: 'string', minLength: 1, maxLength: 255 },
        isDeleted: { type: 'boolean' },
=======
>>>>>>> f255ed73
        partner_id: { type: 'integer' },
        external_id: { type: 'string', minLength: 1, maxLength: 255 },
        location_id: { type: 'string' },
        depth: { type: 'float' },
        elevation: { type: 'float' },
      },
      additionalProperties: false,
    };
  }

  static get relationMappings() {
    return {
      sensor_reading_type: {
        modelClass: require('./SensorReadingTypeModel'),
        relation: Model.HasManyRelation,
        join: {
          from: 'sensor.sensor_id',
          to: 'sensor_reading_type.sensor_id',
        },
      },
    };
  }

  static async createSensor(sensor, farm_id, user_id) {
    const trx = await transaction.start(Model.knex());

    const readingTypes = await Promise.all(
      sensor.reading_types.map(async (r) => {
        return await PartnerReadingTypeModel.getReadingTypeByReadableValue(r);
      }),
    );

    const data = {
      farm_id,
      figure: {
        point: { point: { lat: sensor.latitude, lng: sensor.longitude } },
        type: 'sensor',
      },
      name: sensor.name,
      notes: '',
      sensor: {
        farm_id,
        name: sensor.name,
        partner_id: 1,
        depth: sensor.depth,
        external_id: sensor.external_id,
        sensor_reading_type: readingTypes.map((readingType) => {
          return { partner_reading_type_id: readingType.partner_reading_type_id };
        }),
      },
    };

    const sensorLocationWithGraph = await LocationModel.createLocation(
      'sensor',
      { user_id },
      data,
      trx,
    );
    await trx.commit();
    return sensorLocationWithGraph;
  }
}

module.exports = Sensor;<|MERGE_RESOLUTION|>--- conflicted
+++ resolved
@@ -38,13 +38,10 @@
         sensor_id: { type: 'string' },
         farm_id: { type: 'string', minLength: 1, maxLength: 255 },
         name: { type: 'string', minLength: 1, maxLength: 255 },
-<<<<<<< HEAD
         grid_points: { type: 'object' },
         external_id: { type: 'string', minLength: 1, maxLength: 255 },
         model: { type: 'string', minLength: 1, maxLength: 255 },
         isDeleted: { type: 'boolean' },
-=======
->>>>>>> f255ed73
         partner_id: { type: 'integer' },
         external_id: { type: 'string', minLength: 1, maxLength: 255 },
         location_id: { type: 'string' },

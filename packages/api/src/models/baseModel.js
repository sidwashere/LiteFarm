--- conflicted
+++ resolved
@@ -1,9 +1,6 @@
 import Model from './baseFormatModel.js';
-<<<<<<< HEAD
-=======
 
 // TODO: Deprecate objection soft delete
->>>>>>> e527553d
 import softDelete from 'objection-soft-delete';
 // Patch for mergeContext deprecation from objection
 import { QueryBuilder } from 'objection';
@@ -11,10 +8,7 @@
 
 class BaseModel extends softDelete({ columnName: 'deleted' })(Model) {
   // Returned Date-time object from db is not compatible with ajv format types
-<<<<<<< HEAD
-=======
   // Server.js function changes date to datetime -- here we change it back: see LF-3396
->>>>>>> e527553d
   $parseJson(json, opt) {
     json = super.$parseJson(json, opt);
     if (json.created_at && typeof json.created_at === 'object') {
@@ -23,8 +17,6 @@
     if (json.updated_at && typeof json.updated_at === 'object') {
       json.updated_at = json.updated_at.toISOString();
     }
-<<<<<<< HEAD
-=======
     const pgDateTypeFields = [
       'abandon_date',
       'complete_date',
@@ -47,7 +39,6 @@
         }
       });
     }
->>>>>>> e527553d
     return json;
   }
 

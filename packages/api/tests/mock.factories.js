--- conflicted
+++ resolved
@@ -41,11 +41,7 @@
     first_name: faker.name.findName(),
     last_name: faker.name.lastName(),
     email: email.toLowerCase(),
-<<<<<<< HEAD
-    user_id: faker.datatype.number({min: 2, max: 10 }),
-=======
     user_id: faker.datatype.number({ min: 2, max: 10 }),
->>>>>>> 08a013d1
     phone_number: faker.phone.phoneNumber(),
     ...defaultData,
   };

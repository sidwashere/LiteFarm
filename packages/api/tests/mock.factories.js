const Knex = require('knex')
const environment = 'test';
const config = require('../knexfile')[environment];
let faker = require('faker');
const knex = Knex(config);

function weather_stationFactory(station = fakeStation()) {
  return knex('weather_station').insert(station).returning('*');
}

function fakeStation() {
  return {
    id: faker.random.number(20000),
    name: faker.address.country(),
    country: faker.address.countryCode(),
    timezone: faker.random.number(1000)
  }
}

function usersFactory(userObject = fakeUser()) {
  return knex('users').insert(userObject).returning('*');
}

function fakeUser() {
  return {
    first_name: faker.name.findName(),
    last_name: faker.name.lastName(),
    email: faker.internet.email(),
    user_id: faker.random.uuid(),
  }
}

function farmFactory(farmObject = fakeFarm()) {
  return knex('farm').insert(farmObject).returning('*');
}

function fakeFarm() {
  return {
    farm_name: faker.company.companyName(),
    address: faker.address.streetAddress(),
    grid_points: {
      lat: faker.address.latitude(),
      lng: faker.address.longitude()
    },
  }
}

async function userFarmFactory({ promisedUser = usersFactory(), promisedFarm = farmFactory() } = {}, userFarm = fakeUserFarm()) {
  const [user, farm] = await Promise.all([promisedUser, promisedFarm]);
  const [{ user_id }] = user;
  const [{ farm_id }] = farm;
  return knex('userFarm').insert({ user_id, farm_id, ...userFarm }).returning('*');
}

function fakeUserFarm() {
  return {
    role_id: faker.random.arrayElement([1, 2, 3]),
    status: 'Active',
    has_consent: true
  }
}

async function fieldFactory({ promisedStation = weather_stationFactory(), promisedFarm = farmFactory() } = {}, field = fakeField()) {
  const [station, farm] = await Promise.all([promisedStation, promisedFarm]);
  const [{ station_id }] = station;
  const [{ farm_id }] = farm;
  return knex('field').insert({ station_id, farm_id, ...field }).returning('*');
}


function fakeField() {
  return {
    field_name: faker.random.arrayElement(['Test Field', 'Awesome Field', 'Nice Field']),
    area: faker.random.number(2000),
    grid_points: JSON.stringify([{
      lat: faker.address.latitude(),
      lng: faker.address.longitude()
    }])
  }
}

function fakeFieldForTests() {
  return {
    ...fakeField(), grid_points: [{
      lat: faker.address.latitude(),
      lng: faker.address.longitude()
    }]
  }
}

async function cropFactory({ promisedFarm = farmFactory() } = {}, crop = fakeCrop()) {
  const [farm] = await Promise.all([promisedFarm]);
  const [{ farm_id }] = farm;
  return knex('crop').insert({ farm_id, ...crop }).returning('*');
}

async function yieldFactory({ promisedCrop = cropFactory() } = {}, yield1 = fakeYield()) {
  const [crop] = await Promise.all([promisedCrop]);
  const [{ crop_id }] = crop;
  const [{ farm_id }] = crop;
  return knex('yield').insert({ crop_id, farm_id, ...yield1 }).returning('*');
}

function fakeCrop() {
  return {
    crop_common_name: faker.lorem.words(),
    crop_genus: faker.lorem.words(),
    crop_specie: faker.lorem.words(),
    crop_group: faker.random.arrayElement(['Fruit and nuts', 'Beverage and spice crops', 'Potatoes and yams', 'Vegetables and melons']),
    crop_subgroup: faker.random.arrayElement(['Fibre crops', 'Grasses and other fodder crops', 'Nuts', 'Temporary spice crops',
      'Pome fruits and stone fruits', 'Other crops', 'High starch Root/tuber crops', 'Leafy or stem vegetables',
      'Tropical and subtropical fruits', 'Cereals', 'Legumes', 'Sugar crops (root)', 'Citrus fruits',
      'Permanent spice crops', 'Berries', 'Fruit-bearing vegetables', 'Other fruits', 'Root, bulb, or tuberous vegetables',
      'Temporary oilseed crops', 'Permanent oilseed crops', 'Medicinal, aromatic, pesticidal, or similar crops',
      'Grapes', 'Flower crops', 'Mushrooms and truffles', 'Rubber', 'Sugar crops (other)', 'Tobacco']),
    max_rooting_depth: faker.random.number(10),
    depletion_fraction: faker.random.number(10),
    is_avg_depth: faker.random.boolean(),
    initial_kc: faker.random.number(10),  
    mid_kc: faker.random.number(10),
    end_kc: faker.random.number(10),
    max_height: faker.random.number(10),
    is_avg_kc: faker.random.boolean(),
    nutrient_notes: faker.lorem.words(),
    percentrefuse: faker.random.number(10),
    refuse: faker.lorem.words(),
    protein: faker.random.number(10),
    lipid: faker.random.number(10),
    energy: faker.random.number(10),
    ca: faker.random.number(10),
    fe: faker.random.number(10),
    mg: faker.random.number(10),
    ph: faker.random.number(10),
    k: faker.random.number(10),
    na: faker.random.number(10),
    zn: faker.random.number(10),
    cu: faker.random.number(10),
    fl: faker.random.number(10),
    mn: faker.random.number(10),
    se: faker.random.number(10),
    vita_rae: faker.random.number(10),
    vite: faker.random.number(10),
    vitc: faker.random.number(10),
    thiamin: faker.random.number(10),
    riboflavin: faker.random.number(10),
    niacin: faker.random.number(10),
    pantothenic: faker.random.number(10),
    vitb6: faker.random.number(10),
    folate: faker.random.number(10),
    vitb12: faker.random.number(10),
    vitk: faker.random.number(10),
    is_avg_nutrient: faker.random.boolean(),
    user_added: faker.random.boolean(),
    deleted: false,
    nutrient_credits: faker.random.number(10),
  }
}

function fakeYield() {
  return {
    yield_id: faker.random.number(100),
    'quantity_kg/m2': faker.random.number(10),
    date: faker.date.future(),  
  }
}



async function fieldCropFactory({ promisedField = fieldFactory(), promisedCrop = cropFactory() } = {}, fieldCrop = fakeFieldCrop()) {
  const [field, crop] = await Promise.all([promisedField, promisedCrop]);
  const [{ field_id }] = field;
  const [{ crop_id }] = crop;
  return knex('fieldCrop').insert({ field_id, crop_id, ...fieldCrop }).returning('*');

}

function fakeFieldCrop() {
  return {
    start_date: faker.date.past(),
    end_date: faker.date.future(),
    area_used: faker.random.number(20000),
    estimated_production: faker.random.number(30000),
    variety: faker.lorem.word(),
    estimated_revenue: faker.random.number(3000),
    is_by_bed: faker.random.boolean(),
  }
}

async function fertilizerFactory({ promisedFarm = farmFactory() } = {}, fertilizer = fakeFertilizer()) {
  const [farm] = await Promise.all([promisedFarm]);
  const [{ farm_id }] = farm;
  return knex('fertilizer').insert({ farm_id, ...fertilizer }).returning('*');
}

function fakeFertilizer() {
  return {
    fertilizer_type: faker.lorem.word(),
    moisture_percentage: faker.random.number(100),
    n_percentage: faker.random.number(100),
    nh4_n_ppm: faker.random.number(100),
    p_percentage: faker.random.number(100),
    k_percentage: faker.random.number(100),
    mineralization_rate: faker.random.number(100),
  }
}

async function activityLogFactory({ promisedUser = usersFactory() } = {}, activityLog = fakeActivityLog()) {
  const [user] = await Promise.all([promisedUser]);
  const [{ user_id }] = user;
  return knex('activityLog').insert({ user_id, ...activityLog }).returning('*');

}

function fakeActivityLog() {
  return {
    activity_kind: faker.random.arrayElement(['fertilizing', 'pestControl', 'scouting', 'irrigation', 'harvest', 'seeding', 'fieldWork', 'weatherData', 'soilData', 'other']),
    date: faker.date.future(),
    notes: faker.lorem.words(),
  }
}

async function fertilizerLogFactory({
                                      promisedActivityLog = activityLogFactory(),
                                      promisedFertilizer = fertilizerFactory()
                                    } = {}, fertilizerLog = fakeFertilizerLog()) {
  const [activityLog, fertilizer] = await Promise.all([promisedActivityLog, promisedFertilizer]);
  const [{ activity_id }] = activityLog;
  const [{ fertilizer_id }] = fertilizer;
  return knex('fertilizerLog').insert({ activity_id, fertilizer_id, ...fertilizerLog }).returning('*')
}

function fakeFertilizerLog() {
  return { quantity_kg: faker.random.number(200) }

}

async function pesticideFactory({ promisedFarm = farmFactory() } = {}, pesticide = fakePesticide()) {
  const [farm] = await Promise.all([promisedFarm]);
  const [{ farm_id }] = farm;
  return knex('pesticide').insert({ farm_id, ...pesticide }).returning('*');
}

function fakePesticide() {
  return {
    pesticide_name: faker.lorem.word(),
    entry_interval: faker.random.number(20),
    harvest_interval: faker.random.number(20),
    active_ingredients: faker.lorem.words(),
    concentration: faker.random.number(3000),
  }
}

function fakeTaskType() {
  return {
    task_name: faker.lorem.word(),
  }
}

async function taskTypeFactory({ promisedFarm = farmFactory() } = {}, taskType = fakeTaskType()) {
  const [farm] = await Promise.all([promisedFarm]);
  const [{ farm_id }] = farm;
  return knex('taskType').insert({ farm_id, ...taskType }).returning('*');
}

async function diseaseFactory({ promisedFarm = farmFactory() } = {}, disease = fakeDisease()) {
  const [farm] = await Promise.all([promisedFarm]);
  const [{ farm_id }] = farm;
  return knex('disease').insert({ farm_id, ...disease }).returning('*');
}

function fakeDisease() {
  return {
    disease_scientific_name: faker.lorem.words(),
    disease_common_name: faker.lorem.words(),
    disease_group: faker.random.arrayElement(['Fungus', 'Insect', 'Bacteria', 'Virus', 'Deficiency', 'Mite', 'Other', 'Weed']),
  }
}


async function pestControlLogFactory({
                                       promisedActivity = activityLogFactory(),
                                       promisedPesticide = pesticideFactory(), promisedDisease = diseaseFactory()
                                     } = {}, pestLog = fakePestControlLog()) {
  const [activity, pesticide, disease] = await Promise.all([promisedActivity, promisedPesticide, promisedDisease]);
  const [{ activity_id }] = activity;
  const [{ pesticide_id }] = pesticide;
  const [{ disease_id }] = disease;
  return knex('pestControlLog').insert({
    activity_id,
    pesticide_id,
    target_disease_id: disease_id, ...pestLog
  }).returning('*');

}

function fakePestControlLog() {
  return {
    quantity_kg: faker.random.number(2000),
    type: faker.random.arrayElement(['systemicSpray', 'foliarSpray', 'handPick', 'biologicalControl', 'burning', 'soilFumigation', 'heatTreatment'])
  }
}

async function harvestLogFactory({ promisedActivity = activityLogFactory() } = {}, harvestLog = fakeHarvestLog()) {
  const [activity] = await Promise.all([promisedActivity]);
  const [{ activity_id }] = activity;
  return knex('harvestLog').insert({ activity_id, ...harvestLog }).returning('*');
}

function fakeHarvestLog() {
  return {
    quantity_kg: faker.random.number(1000)
  }
}


async function seedLogFactory({ promisedActivity = activityLogFactory() } = {}, seedLog = fakeSeedLog()) {
  const [activity] = await Promise.all([promisedActivity]);
  const [{ activity_id }] = activity;
  return knex('seedLog').insert({ activity_id, ...seedLog }).returning('*');
}


function fakeSeedLog() {
  return {
    space_depth_cm: faker.random.number(1000),
    space_length_cm: faker.random.number(1000),
    space_width_cm: faker.random.number(1000),
    "rate_seeds/m2": faker.random.number(1000)
  }
}

async function fieldWorkLogFactory({ promisedActivity = activityLogFactory() } = {}, fieldWorkLog = fakeFieldWorkLog()) {
  const [activity] = await Promise.all([promisedActivity]);
  const [{ activity_id }] = activity;
  return knex('fieldWorkLog').insert({ activity_id, ...fieldWorkLog }).returning('*');
}

function fakeFieldWorkLog() {
  return {
    type: faker.random.arrayElement(['plow', 'ridgeTill', 'zoneTill', 'mulchTill', 'ripping', 'discing'])
  }
}

async function soilDataLogFactory({ promisedActivity = activityLogFactory() } = {}, soilDataLog = fakeSoilDataLog()) {
  const [activity] = await Promise.all([promisedActivity]);
  const [{ activity_id }] = activity;
  return knex('soilDataLog').insert({ activity_id, ...soilDataLog }).returning('*');
}

function fakeSoilDataLog() {
  return {
    texture: faker.random.arrayElement(['sand', 'loamySand', 'sandyLoam', 'loam', 'siltLoam', 'silt', 'sandyClayLoam', 'clayLoam', 'siltyClayLoam', 'sandyClay', 'siltyClay', 'clay']),
    k: faker.random.number(1000),
    p: faker.random.number(1000),
    n: faker.random.number(1000),
    om: faker.random.number(1000),
    ph: faker.random.number(1000),
    "bulk_density_kg/m3": faker.random.number(1000),
    organic_carbon: faker.random.number(1000),
    inorganic_carbon: faker.random.number(1000),
    s: faker.random.number(1000),
    ca: faker.random.number(1000),
    mg: faker.random.number(1000),
    zn: faker.random.number(1000),
    mn: faker.random.number(1000),
    fe: faker.random.number(1000),
    cu: faker.random.number(1000),
    b: faker.random.number(1000),
    cec: faker.random.number(1000),
    c: faker.random.number(1000),
    na: faker.random.number(1000),
    total_carbon: faker.random.number(1000),
    depth_cm: faker.random.number(1000)
  }
}

async function irrigationLogFactory({ promisedActivity = activityLogFactory() } = {}, irrigationLog = fakeIrrigationLog()) {
  const [activity] = await Promise.all([promisedActivity]);
  const [{ activity_id }] = activity;
  return knex('irrigationLog').insert({ activity_id, ...irrigationLog }).returning('*');
}

function fakeIrrigationLog() {
  return {
    type: faker.random.arrayElement(['sprinkler', 'drip', 'subsurface', 'flood']),
    hours: faker.random.number(10)
  }
}

async function scoutingLogFactory({ promisedActivity = activityLogFactory() } = {}, scoutingLog = fakeScoutingLog()) {
  const [activity] = await Promise.all([promisedActivity]);
  const [{ activity_id }] = activity;
  return knex('scoutingLog').insert({ activity_id, ...scoutingLog }).returning('*');
}

function fakeScoutingLog() {
  return {
    type: faker.random.arrayElement(['harvest', 'pest', 'disease', 'weed', 'other'])
  }
}

async function shiftFactory({ promisedUser = usersFactory() } = {}, shift = fakeShift()) {
  const [user] = await Promise.all([promisedUser]);
  const [{ user_id }] = user;
  return knex('shift').insert({ user_id, ...shift }).returning('*');
}

function fakeShift() {
  return {
    start_time: faker.date.past(),
    end_time: faker.date.future(),
    break_duration: faker.random.number(10),
    mood: faker.random.arrayElement(['happy', 'neutral', 'very happy', 'sad', 'very sad', 'na']),
    wage_at_moment: faker.random.number(20)
  }
}

async function shiftTaskFactory({
                                  promisedShift = shiftFactory(),
                                  promisedFieldCrop = fieldCropFactory(), promisedField = fieldFactory(),
                                  promisedTaskType = taskTypeFactory()
                                } = {}, shiftTask = fakeShiftTask()) {
  const [shift, fieldCrop, field, task] = await Promise.all([promisedShift, promisedFieldCrop, promisedField, promisedTaskType]);
  const [{ shift_id }] = shift;
  const [{ field_crop_id }] = fieldCrop;
  const [{ field_id }] = field;
  const [{ task_id }] = task;
  return knex('shiftTask').insert({ shift_id, field_id, field_crop_id, task_id, ...shiftTask }).returning('*');
}

function fakeShiftTask() {
  return {
    is_field: faker.random.boolean(),
    duration: faker.random.number(200)
  }
}

async function saleFactory({ promisedFarm = farmFactory() } = {}, sale = fakeSale()) {
  const [farm] = await Promise.all([promisedFarm]);
  const [{ farm_id }] = farm;
  return knex('sale').insert({ farm_id, ...sale }).returning('*');
}


function fakeSale() {
  return {
    customer_name: faker.name.findName(),
    sale_date: faker.date.recent()
  }
}

function fakeWaterBalance() {
  return {
    created_at: faker.date.future(),
    soil_water: faker.random.number(2000),
    plant_available_water: faker.random.number(2000)
  }
}

async function waterBalanceFactory({ promisedFieldCrop = fieldCropFactory() }, waterBalance = fakeWaterBalance()) {
  const [fieldCrop] = await Promise.all([promisedFieldCrop]);
  const [{ field_id, crop_id }] = fieldCrop;
  return knex('waterBalance').insert({ field_id, crop_id, ...waterBalance }).returning('*');
}

function fakeNitrogenSchedule() {
  return {
    created_at: faker.date.past(),
    scheduled_at: faker.date.future(),
    frequency: faker.random.number(10)
  }
}

async function nitrogenScheduleFactory({ promisedFarm = farmFactory() }, nitrogenSchedule = fakeNitrogenSchedule()) {
  const [farm] = await Promise.all([promisedFarm]);
  const [{farm_id}] = farm;
  return knex('nitrogenSchedule').insert({farm_id, ...nitrogenSchedule}).returning('*');
}

module.exports = {
  weather_stationFactory, fakeStation,
  usersFactory, fakeUser,
  farmFactory, fakeFarm,
  userFarmFactory, fakeUserFarm,
  fieldFactory, fakeField,
  cropFactory, fakeCrop,
  fieldCropFactory, fakeFieldCrop,
  fertilizerFactory, fakeFertilizer,
  activityLogFactory, fakeActivityLog,
  fertilizerLogFactory, fakeFertilizerLog,
  pesticideFactory, fakePesticide,
  diseaseFactory, fakeDisease,
  pestControlLogFactory, fakePestControlLog,
  harvestLogFactory, fakeHarvestLog,
  seedLogFactory, fakeSeedLog,
  fieldWorkLogFactory, fakeFieldWorkLog,
  soilDataLogFactory, fakeSoilDataLog,
  irrigationLogFactory, fakeIrrigationLog,
  scoutingLogFactory, fakeScoutingLog,
  shiftFactory, fakeShift,
  shiftTaskFactory, fakeShiftTask,
  saleFactory, fakeSale,
  fakeTaskType, taskTypeFactory,
  fakeFieldForTests,
<<<<<<< HEAD
  yieldFactory, fakeYield,
  
=======
  fakeWaterBalance, waterBalanceFactory,
  fakeNitrogenSchedule, nitrogenScheduleFactory
>>>>>>> 92a363c7
}<|MERGE_RESOLUTION|>--- conflicted
+++ resolved
@@ -116,7 +116,7 @@
     max_rooting_depth: faker.random.number(10),
     depletion_fraction: faker.random.number(10),
     is_avg_depth: faker.random.boolean(),
-    initial_kc: faker.random.number(10),  
+    initial_kc: faker.random.number(10),
     mid_kc: faker.random.number(10),
     end_kc: faker.random.number(10),
     max_height: faker.random.number(10),
@@ -160,7 +160,7 @@
   return {
     yield_id: faker.random.number(100),
     'quantity_kg/m2': faker.random.number(10),
-    date: faker.date.future(),  
+    date: faker.date.future(),
   }
 }
 
@@ -502,11 +502,7 @@
   saleFactory, fakeSale,
   fakeTaskType, taskTypeFactory,
   fakeFieldForTests,
-<<<<<<< HEAD
   yieldFactory, fakeYield,
-  
-=======
   fakeWaterBalance, waterBalanceFactory,
   fakeNitrogenSchedule, nitrogenScheduleFactory
->>>>>>> 92a363c7
 }
--- conflicted
+++ resolved
@@ -418,19 +418,6 @@
 
 
   describe('Post fieldCrop', ()=>{
-<<<<<<< HEAD
-    test('Workers should get fieldCrop by id', (done)=>{
-      getRequest(`/field_crop/${fieldCrop.field_crop_id}`,(err,res)=>{
-        console.log(res.error,res.body);
-        expect(res.status).toBe(200);
-        expect(res.body[0].field_crop_id).toBe(fieldCrop.field_crop_id);
-        done();
-      },newWorker.user_id);
-    })
-
-    test('should return 400 status if fieldCrop is posted w/o crop_id', (done) => {
-      let fieldCrop = fakeFieldCrop();
-=======
     let crop;
 
     beforeEach(async()=>{
@@ -439,7 +426,6 @@
 
     test('should return 400 status if fieldCrop is posted w/o crop_id', async (done) => {
       let fieldCrop = fakeFieldCrop(crop);
->>>>>>> 2af392f0
       delete fieldCrop.crop_id;
       postFieldCropRequest(fieldCrop, {}, (err, res) => {
         console.log(fieldCrop,res.error);
@@ -624,37 +610,9 @@
   })
 
 
-<<<<<<< HEAD
-    test('should delete a fieldCrop', (done) => {
-      deleteRequest(`/field_crop/${fieldCrop.field_crop_id}`, (err, res) => {
-        console.log(fieldCrop.deleted,res.error);
-        expect(res.status).toBe(200);
-        getRequest(`/field_crop/farm/${farm.farm_id}`,(err,res)=>{
-          console.log(fieldCrop.deleted,res.body);
-          expect(res.status).toBe(200);
-          expect(res.body.length).toBe(0);
-          done()
-        });
-      })
-    });
-=======
->>>>>>> 2af392f0
-
-
-
-<<<<<<< HEAD
-  describe('Delete crop', function () {
-    test('should delete a crop that is referenced by a fieldCrop', (done) => {
-      deleteRequest(`/crop/${crop.crop_id}`, (err, res) => {
-        console.log(crop,res.error);
-        expect(res.status).toBe(200);
-        getRequest(`/crop/farm/${farm.farm_id}`,(err,res)=>{
-          console.log(fieldCrop,res.error,res.body);
-          expect(res.status).toBe(200);
-          expect(res.body.length).toBe(0);
-          done();
-        });
-=======
+
+
+
   describe('Post crop', () => {
 
     test('should return 400 status if crop is posted w/o crop_common_name', async (done) => {
@@ -665,7 +623,6 @@
         expect(res.status).toBe(400);
         expect(JSON.parse(res.error.text).error.data.crop_common_name[0].keyword).toBe("required");
         done()
->>>>>>> 2af392f0
       })
     });
 

--- conflicted
+++ resolved
@@ -4,18 +4,11 @@
       table.uuid('sensor_id').primary().notNullable().defaultTo(knex.raw('uuid_generate_v1()'));
       table.string('farm_id').notNullable();
       table.string('name').notNullable();
-<<<<<<< HEAD
-      table.float('latitude').notNullable();
-      table.float('longitude').notNullable();
-=======
-      // table.float('latitude').notNullable();
-      // table.float('longitude').notNullable();
       table.jsonb('grid_points').notNullable();
->>>>>>> eea1032b
       table.integer('type').notNullable();
       table.float('depth');
       table.float('elevation');
-      table.integer('partner_id');
+      table.integer('partner_id').references('partner_id').inTable('integratingPartners');
       table.string('external_id');
     }),
 

# Sensitive values are redacted with a ? placeholder.
# Contact community@litefarm.org for assistance from the email address you'd like to be added to our community Slack.

NODE_ENV=development
TZ=UTC
PORT=5001

DEV_DATABASE_HOST=localhost
DEV_DATABASE=pg-litefarm
DEV_DATABASE_USER=postgres
DEV_DATABASE_PASSWORD=postgres

TEST_DATABASE_HOST=localhost
TEST_DATABASE=test_farm
TEST_DATABASE_USER=postgres
TEST_DATABASE_PASSWORD=postgres

JWT_SECRET=This_will_(really)_work
JWT_INVITE_SECRET=Any_arbitrary_string_will_do
JWT_RESET_SECRET=Production_is_secured_with_a_long_random_string
JWT_FARM_SECRET=Here_we_can_use_friendly_explanations
JWT_SCHEDULER_SECRET=Another_token_was_needed_for_the_scheduler

# Create your own (free in most cases) Google API key at https://console.cloud.google.com/apis/dashboard
# Same as the VITE_GOOGLE_MAPS_API_KEY under webapp
GOOGLE_API_KEY=?

# Create your own free or student OpenWeather API key at https://openweathermap.org/price
# Same as the VITE_WEATHER_API_KEY under webapp
OPEN_WEATHER_APP_ID=?

# Create your own Google API key at https://developers.google.com/identity/oauth2/web/guides/get-google-api-clientid
GOOGLE_OAUTH_CLIENT_ID=?

# For sending automatic LiteFarm emails on certain events (e.g. joining a farm)
# To send from system@litefarm.org you will need the corresponding beta/production values for the Client ID, Secret, and Refresh Token
LITEFARM_SERVICE_EMAIL=
GMAIL_API_CLIENT_ID=
GMAIL_API_CLIENT_SECRET=
GMAIL_REFRESH_TOKEN=
# Generate a refresh token using the OAuth Playground as described here: https://dev.to/chandrapantachhetri/sending-emails-securely-using-node-js-nodemailer-smtp-gmail-and-oauth2-g3a


# (Optional; for easier setup only) Follow the directions here: https://support.google.com/mail/answer/185833 to create an app password for sending emails via your own personal gmail account
# Omit or leave blank to defer to OAuth2 above
DEV_GMAIL=
DEV_GMAIL_APP_PASSWORD=

# ???
CONTACT_FORM_EMAIL=?
CONTACT_FORM_PASSWORD=?

# Probably not needed for dev?
DO_SPACES_ACCESS_KEY_ID=?
DO_SPACES_SECRET_ACCESS_KEY=?

# Only needed for document and export testing
IMAGINARY_TOKEN=?

REDIS_HOST=localhost
REDIS_PORT=6379
REDIS_PASSWORD=test

<<<<<<< HEAD
# The default minio port
MINIO_ENDPOINT=http://localhost:9000
=======
# For document export of private SurveyStack responses
SURVEY_USER=<email>
SURVEY_TOKEN=<token>
>>>>>>> 6117589a

# The following vars are only needed if working with Ensemble Scientific sensors and actuators
#ENSEMBLE_USERNAME=?
#ENSEMBLE_PASSWORD=?
#SENSOR_SECRET=?
#NGROK_API=?

REPORT_URL=http://localhost:3000/render_survey
EXPORT_WD=exports

API_HOST=localhost<|MERGE_RESOLUTION|>--- conflicted
+++ resolved
@@ -61,14 +61,12 @@
 REDIS_PORT=6379
 REDIS_PASSWORD=test
 
-<<<<<<< HEAD
 # The default minio port
 MINIO_ENDPOINT=http://localhost:9000
-=======
+
 # For document export of private SurveyStack responses
 SURVEY_USER=<email>
 SURVEY_TOKEN=<token>
->>>>>>> 6117589a
 
 # The following vars are only needed if working with Ensemble Scientific sensors and actuators
 #ENSEMBLE_USERNAME=?

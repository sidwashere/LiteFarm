import React, {Component} from "react";
import moment from 'moment';
import PageTitle from "../../../components/PageTitle";
import connect from "react-redux/es/connect/connect";
import defaultStyles from '../styles.scss';
import styles from './styles.scss';
import {expenseDetailDateSelector, expenseSelector, expenseTypeSelector} from "../selectors";
import {DropdownButton, MenuItem} from 'react-bootstrap';
import {deleteExpenses, setEditExpenses} from '../actions'
import history from '../../../history';
import {farmSelector} from "../../selector";
import {grabCurrencySymbol} from "../../../util";
import ConfirmModal from "../../../components/Modals/Confirm";

class ExpenseDetail extends Component {
  constructor(props) {
    super(props);
    this.state = {
      date: null,
      expenseItems: [],
      total: 0,
      filteredExpenses: [],
      currencySymbol: '$',
      showModal: false, // for confirming deleting all expenses
    };
    this.getExpensesByDate = this.getExpensesByDate.bind(this);
    this.getExpenseType = this.getExpenseType.bind(this);
    this.editExpenses = this.editExpenses.bind(this);
  }

  componentDidMount() {
    const {expense_detail_date, farm} = this.props;
    this.setState({ currencySymbol: grabCurrencySymbol(farm) });
    let date = moment(expense_detail_date).format('MMM DD, YYYY');
    this.setState({
      date
    });
    this.getExpensesByDate();
  }

  getExpensesByDate() {
    const {expense_detail_date, expenses} = this.props;
    let targetDate = moment(expense_detail_date).format('YYYY-MM-DD');
    let dict = {};
    let total = 0;
    let filteredExpenses = [];
    for (let e of expenses) {
      let expenseDate = moment(e.expense_date).format('YYYY-MM-DD');
      if (targetDate === expenseDate) {
        let id = e.expense_type_id;
        total += parseFloat(e.value);
        filteredExpenses.push(e);
        if (!dict.hasOwnProperty(id)) {
          dict[id] = {
            type_name: this.getExpenseType(id),
            items: [
              {
                note: e.note,
                value: e.value,
              }
            ]
          }
        } else {
          dict[id].items.push({
            note: e.note,
            value: e.value,
          })
        }
      }
    }

    this.setState({
      expenseItems: Object.values(dict),
      total: total.toFixed(2),
      filteredExpenses,
    });
  }

  getExpenseType(id) {
    const {expenseTypes} = this.props;
    for (let type of expenseTypes) {
      if (type.expense_type_id === id) {
        return type.expense_name;
      }
    }
    return 'TYPE_NOT_FOUND';
  }

  handledeleteExpenses = () => {
    this.setState({showModal: true});
  }

  deleteExpenses = () => {
    // eslint-disable-next-line
    let farmIDs = [];
    const {filteredExpenses} = this.state;
    for (let f of filteredExpenses) {
      farmIDs.push(f.farm_expense_id);
    }
    if(farmIDs.length > 0){
      this.props.dispatch(deleteExpenses(farmIDs));
      history.push('/other_expense');
    }
  }
  //TODO remove edit expense related functions
  editExpenses(){
    const {filteredExpenses} = this.state;
    this.props.dispatch(setEditExpenses(filteredExpenses));
    history.push('/edit_expense_categories');
  }

  render() {
    let dropDown = 0;
    const {date, expenseItems, total} = this.state;
    return (
      <div className={defaultStyles.financesContainer}>
        <PageTitle backUrl='/other_expense' title='Expense Detail'/>
        <div className={styles.innerInfo}>
          <h4>{date}</h4>
<<<<<<< HEAD
          {/*<DropdownButton*/}
          {/*  style={{background: '#EFEFEF', color: '#4D4D4D', border: 'none'}}*/}
          {/*  title={'Edit'}*/}
          {/*  key={dropDown}*/}
          {/*  id={`dropdown-basic-${dropDown}`}*/}
          {/*>*/}
          {/*  <MenuItem eventKey="0" onClick={()=>this.editExpenses()} >Edit</MenuItem>*/}
=======
          <DropdownButton
            style={{background: '#EFEFEF', color: '#4D4D4D', border: 'none'}}
            title={'Action'}
            key={dropDown}
            id={`dropdown-basic-${dropDown}`}
          >
            <MenuItem eventKey="0" onClick={()=>this.editExpenses()} >Edit</MenuItem>
>>>>>>> 887a46bc
            {/* <MenuItem eventKey="1" onClick={() => {this.handledeleteExpenses()}}>Delete</MenuItem> */}
          {/*</DropdownButton>*/}
        </div>

        <div className={styles.itemContainer}>
          <h4><strong>Expense Description</strong></h4>
          <div>Cost</div>
        </div>
        {
          expenseItems.length > 0 &&
          expenseItems.map((e) => {
            return <div key={e.type_name}>
              <div className={styles.typeNameContainer}>
                <h4><strong>{e.type_name}</strong></h4>
              </div>
              {
                e.items.length > 0 &&
                e.items.map((i) => {
                  return <div key={i.note + i.value.toString()} className={styles.itemContainer}>
                    <div>
                      {'- ' + i.note}
                    </div>
                    <div className={styles.greenText}>
                      {this.state.currencySymbol + i.value.toFixed(2).toString()}
                    </div>
                  </div>
                })
              }
            </div>
          })
        }
        <div className={styles.itemContainer}>
          <h4><strong>Total</strong></h4>
          <div className={styles.greenText} id="total-amount">{this.state.currencySymbol + total}</div>
        </div>
        <ConfirmModal
            open={this.state.showModal}
            onClose={() => this.setState({showModal: false})}
            onConfirm={() => {
              this.deleteExpenses();
              this.setState({showModal: false});
            }}
            message='Are you sure you want to delete all the expenses on this page? Note: To delete a specific expense go to Edit.'
          />
      </div>
    )
  }
}

const mapStateToProps = (state) => {
  return {
    expense_detail_date: expenseDetailDateSelector(state),
    expenses: expenseSelector(state),
    expenseTypes: expenseTypeSelector(state),
    farm: farmSelector(state),
  }
};

const mapDispatchToProps = (dispatch) => {
  return {
    dispatch
  }
};

export default connect(mapStateToProps, mapDispatchToProps)(ExpenseDetail);<|MERGE_RESOLUTION|>--- conflicted
+++ resolved
@@ -117,7 +117,6 @@
         <PageTitle backUrl='/other_expense' title='Expense Detail'/>
         <div className={styles.innerInfo}>
           <h4>{date}</h4>
-<<<<<<< HEAD
           {/*<DropdownButton*/}
           {/*  style={{background: '#EFEFEF', color: '#4D4D4D', border: 'none'}}*/}
           {/*  title={'Edit'}*/}
@@ -125,16 +124,7 @@
           {/*  id={`dropdown-basic-${dropDown}`}*/}
           {/*>*/}
           {/*  <MenuItem eventKey="0" onClick={()=>this.editExpenses()} >Edit</MenuItem>*/}
-=======
-          <DropdownButton
-            style={{background: '#EFEFEF', color: '#4D4D4D', border: 'none'}}
-            title={'Action'}
-            key={dropDown}
-            id={`dropdown-basic-${dropDown}`}
-          >
-            <MenuItem eventKey="0" onClick={()=>this.editExpenses()} >Edit</MenuItem>
->>>>>>> 887a46bc
-            {/* <MenuItem eventKey="1" onClick={() => {this.handledeleteExpenses()}}>Delete</MenuItem> */}
+          {/* <MenuItem eventKey="1" onClick={() => {this.handledeleteExpenses()}}>Delete</MenuItem> */}
           {/*</DropdownButton>*/}
         </div>
 
@@ -170,14 +160,14 @@
           <div className={styles.greenText} id="total-amount">{this.state.currencySymbol + total}</div>
         </div>
         <ConfirmModal
-            open={this.state.showModal}
-            onClose={() => this.setState({showModal: false})}
-            onConfirm={() => {
-              this.deleteExpenses();
-              this.setState({showModal: false});
-            }}
-            message='Are you sure you want to delete all the expenses on this page? Note: To delete a specific expense go to Edit.'
-          />
+          open={this.state.showModal}
+          onClose={() => this.setState({showModal: false})}
+          onConfirm={() => {
+            this.deleteExpenses();
+            this.setState({showModal: false});
+          }}
+          message='Are you sure you want to delete all the expenses on this page? Note: To delete a specific expense go to Edit.'
+        />
       </div>
     )
   }

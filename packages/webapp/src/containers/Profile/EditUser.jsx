import PureEditUser from '../../components/Profile/EditUser';
import { useDispatch, useSelector } from 'react-redux';
import { isAdminSelector, userFarmEntitiesSelector, userFarmSelector } from '../userFarmSlice';
import { deactivateUser, invitePseudoUser, reactivateUser, updateUserFarm } from './People/saga';
import { useMemo } from 'react';

export default function EditUser({ history, match }) {
  const { farm_id, user_id: currentUserId } = useSelector(userFarmSelector);
  const isAdmin = useSelector(isAdminSelector);
  const dispatch = useDispatch();
  const userFarmsEntities = useSelector(userFarmEntitiesSelector);
  const { user_id } = match.params;
  const userFarm = userFarmsEntities[farm_id]?.[user_id];
  const userFarmEmails = Object.values(userFarmsEntities[farm_id]).map((user) => user.email);

<<<<<<< HEAD
  const getReqBody = (data) => {
    const role_id = Number(data.role_id?.value);
=======
  const isCurrentUser = useMemo(() => {
    return user_id === currentUserId;
  }, [user_id, currentUserId]);

  const getReqBody = (data) => {
    const role_id = data.role_id ? parseInt(data.role_id?.value) : null;
>>>>>>> ce7bfa93
    const reqBody = {
      ...data,
      user_id,
      role_id,
      wage: { amount: data.wage.amount, type: userFarm.wage?.type || 'hourly' },
    };
    if (role_id === userFarm.role_id || !role_id) delete reqBody.role_id;
    if (data.wage?.amount === userFarm.wage?.amount) delete reqBody.wage;
    return reqBody;
  };

  const onUpdate = (data) => {
    dispatch(updateUserFarm(getReqBody(data)));
  };
  const onInvite = (data) => {
    dispatch(invitePseudoUser(getReqBody(data)));
  };
  const onRevoke = () => {
    dispatch(deactivateUser(user_id));
  };
  const onActivate = () => {
    dispatch(reactivateUser(user_id));
  };
  return (
    <PureEditUser
      onActivate={onActivate}
      userFarm={userFarm}
      isAdmin={isAdmin}
      onUpdate={onUpdate}
      onRevoke={onRevoke}
      history={history}
      onInvite={onInvite}
<<<<<<< HEAD
      userFarmEmails={userFarmEmails}
=======
      isCurrentUser={isCurrentUser}
>>>>>>> ce7bfa93
    />
  );
}<|MERGE_RESOLUTION|>--- conflicted
+++ resolved
@@ -13,17 +13,12 @@
   const userFarm = userFarmsEntities[farm_id]?.[user_id];
   const userFarmEmails = Object.values(userFarmsEntities[farm_id]).map((user) => user.email);
 
-<<<<<<< HEAD
-  const getReqBody = (data) => {
-    const role_id = Number(data.role_id?.value);
-=======
   const isCurrentUser = useMemo(() => {
     return user_id === currentUserId;
   }, [user_id, currentUserId]);
 
   const getReqBody = (data) => {
     const role_id = data.role_id ? parseInt(data.role_id?.value) : null;
->>>>>>> ce7bfa93
     const reqBody = {
       ...data,
       user_id,
@@ -56,11 +51,8 @@
       onRevoke={onRevoke}
       history={history}
       onInvite={onInvite}
-<<<<<<< HEAD
       userFarmEmails={userFarmEmails}
-=======
       isCurrentUser={isCurrentUser}
->>>>>>> ce7bfa93
     />
   );
 }
--- conflicted
+++ resolved
@@ -17,11 +17,6 @@
 import { fieldsSelector } from '../../fieldSlice';
 import { currentFieldCropsSelector } from '../../fieldCropSlice';
 import { getFieldCrops } from '../../saga';
-<<<<<<< HEAD
-import { setFormData, setFormValue } from '../actions';
-import { formDataSelector, selectedUseTypeSelector, formValueSelector } from '../selectors';
-import TextArea from '../../../components/Form/TextArea';
-=======
 import { setFormData, setFormValue, setDefaultDate } from '../actions';
 import {
   formDataSelector,
@@ -29,7 +24,7 @@
   formValueSelector,
   defaultDateSelector,
 } from '../selectors';
->>>>>>> cb4aac88
+import TextArea from '../../../components/Form/TextArea';
 
 class HarvestLog extends Component {
   constructor(props) {
@@ -110,14 +105,11 @@
           <div>
             <div className={styles.noteTitle}>{this.props.t('common:NOTES')}</div>
             <div className={styles.noteContainer}>
-<<<<<<< HEAD
-              <Control component={TextArea} model=".harvestLog.notes" />
-=======
-              <Control.textarea
+              <Control
+                component={TextArea}
                 model=".harvestLog.notes"
                 defaultValue={this.props.formData.notes}
               />
->>>>>>> cb4aac88
             </div>
           </div>
           <LogFooter isHarvestLog={true} />

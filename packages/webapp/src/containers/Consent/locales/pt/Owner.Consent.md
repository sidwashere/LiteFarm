##### Version 4.0:

&nbsp;

#### Formulário de Consentimento Livre e Esclarecido e Política de Privacidade (Versão para Produtores Rurais e Gerentes Rurais)

&nbsp;

Bem-vindo à LiteFarm! Entendemos que sua privacidade e a proteção de seus dados são importantes para você. Criamos este Formulário de Consentimento Informado e Política de Privacidade para ajudar você a entender como e quando coletaremos, usaremos e compartilharemos suas informações, e para garantir que teremos seu consentimento para fazer isso. Tenha em mente que você precisará consentir com nossa coleta e uso de seus dados, conforme descrito neste Formulário de Consentimento Livre e Esclarecido e Política de Privacidade, para cada propriedade rural à qual você está associado através de sua conta na plataforma LiteFarm. Caso não concorde com nossas práticas descritas neste Formulário de Consentimento Livre e Esclarecido e Política de Privacidade, você não poderá usar a plataforma LiteFarm.

&nbsp;

#### O que é LiteFarm?

&nbsp;

LiteFarm é um projeto de ciência participativo, desenvolvido para ajudar a melhorar o acesso de comunidades de produtores rurais à tecnologia agrícola digital. A LiteFarm tem a intenção de ajudar os produtores rurais a gerenciar suas fazendas/sítios de maneiras mais lucrativas e sustentáveis, em termos ambientais e sociais. O código subjacente do LiteFarm é gratuito e de fonte aberta (GPLv3) para que pesquisadores, especialistas e desenvolvedores de todo o mundo possam ajudar a melhorar os serviços oferecidos à comunidade agrícola. A LiteFarm não é uma entidade comercial. Nosso direcionamento é servir a comunidade agrícola através da melhoria do suporte às decisões e da pesquisa no âmbito da agricultura.

&nbsp;

#### Quem faz parte da equipe LiteFarm?

&nbsp;

A equipe LiteFarm é um grupo interdisciplinar de cientistas, pesquisadores, produtores rurais, designers e profissionais de software. Inicialmente, a equipe foi formada na
Universidade da Colúmbia Britânica (UBC) e cresceu para incluir uma rede participativa de indivíduos e organizações. Os Principais Investigadores são o Dr. Zia Mehrabi e a Dra. Hannah Wittman (hannah.wittman@ubc.ca).

&nbsp;

#### Quem financia a LiteFarm?

&nbsp;

A LiteFarm é financiada pelo Centro em prol dos Sistemas Alimentares Sustentáveis da
UBC e outras fontes. Para ver uma lista completa, visite: https://ubcfarm.ubc.ca/litefarm/. Nossos financiadores não têm influência sobre a operação e a gestão da LiteFarm e não conseguem acessar nenhuma das informações pessoais contidas na plataforma. Atualmente, nosso modelo de financiamento é direcionado para doadores e doações.

&nbsp;

#### Por que estamos conduzindo este projeto?

&nbsp;

Reconhecemos que existem falhas no acesso dos produtores rurais a serviços de tecnologia digital, baixas taxas de adoção e uma necessidade expressada por produtores rurais de combinar uma variedade de serviços de aconselhamento em uma plataforma única, de uso gratuito e de orientação não comercial. Queremos desenvolver uma solução que ajude os produtores rurais a operar seus negócios de maneira mais sustentável, em termos financeiros e ecológicos, e também ajude a fazer progredir a ciência da sustentabilidade.

&nbsp;

#### Que dados iremos coletar?

&nbsp;

Dependendo de quais partes da plataforma LiteFarm você usar, poderemos coletar diferentes tipos de informação:
&nbsp;

&nbsp;

**Informações Pessoais**
&nbsp;

&nbsp;

“Informações pessoais” descrevem qualquer informação que possa ser usada para identificar você ou seus funcionários. A LiteFarm nunca divulgará informações pessoais a terceiros. Isso inclui:

- Informações de contato (nome, endereço, número de telefone, endereço de e-mail)

- Informações Demográficas (gênero, ano de nascimento, idioma de preferência, país e moeda corrente)

- Informações comerciais (nome e endereço da fazenda/sítio)

- Fotos

- Endereço de Protocolo da Internet (IP)

- Informações de funcionários (nome, função na fazenda/sítio, endereço de e-mail)

- Geolocalização (ex.: coordenadas GPS de campos/parcelas, fronteiras de campos/parcelas, etc.)

&nbsp;

&nbsp;

**Informações de Gestão da Propriedade:**
&nbsp;

&nbsp;

A LiteFarm usa as informações de gestão que você insere no aplicativo para gerar ideias sobre os benefícios financeiros, ambientais e sociais, ou sobre os impactos de suas decisões de gestão. Os dados serão anônimos para a realização de pesquisas acadêmicas não comerciais sobre sistemas alimentares sustentáveis. Como esses dados são anonimizados quando usados em nossas pesquisas, eles não podem ser rastreados até você ou sua fazenda/sítio. Esses dados incluem:

- Informação dos campos: diferentes tipos de localização na propriedade, incluindo tamanho, nome, cultivos plantados nos campos, tarefas atribuídas a áreas, se é orgânico ou não, e outros atributos específicos do tipo de campo;

<<<<<<< HEAD
- Informações de cultivo: tipo de cultivo, variedade, fornecedor, nomes comuns, espécies, gênero, grupo de cultivo, situação da certificação orgânica e informações de assistência;

- Informações de manejo do cultivo: incluindo datas de início e fim, método de plantio, método de transplante, duração do cultivo, tarefas associadas ao plano de manejo, preço estimado do cultivo; rendimento estimado das safras, outros;

- Informações das tarefas realizadas na propriedade: administrador (a), criador (a), duração, localizações, cultivos impactados, entradas, notas, datas, condições de conclusão, etc.

- Informações de registro de controle de pragas: nome do produto; quantidade aplicada do produto; alvo da aplicação (ou seja, o nome da praga ou doença), nome comum, nome científico, grupo; nome do ingrediente ativo; concentração do ingrediente ativo; intervalo de colheita; intervalo de entrada; tipo de controle (aspersão sistêmica, aspersão foliar, fumigação, queima, controle biológico, coleta manual ou tratamento térmico); campo/parcela e cultura de aplicação;

- Informações de registro de colheitas: campo colhido; cultura colhida; quantidade colhida;

- Informações de registro de semeaduras: campo semeado; cultura semeada; profundidade, comprimento, largura e proporção do espaçamento;
=======
-	Informações de cultivo: tipo de cultivo, variedade, fornecedor, nomes comuns, espécies, gênero, grupo de cultivo, situação do tratamento de sementes, situação da certificação orgânica e informações de assistência;

-	Informações de manejo do cultivo: incluindo datas de início e fim, método de plantio, método de transplante, duração do cultivo, tarefas associadas ao manejo do cultivo, preço estimado do cultivo; rendimento estimado das safras, outros;

- Informações das tarefas realizadas na propriedade: administrador (a), criador (a), duração, localizações, cultivos impactados, entradas, notas, datas, condições de conclusão, sentimento do agricultor (satisfeito, alegre, desgostoso), etc. 

-	Informações de tarefas para o controle de pragas: nome do produto; quantidade aplicada do produto; alvo da aplicação (ou seja, o nome da praga ou doença), nome comum, nome científico, grupo; nome do ingrediente ativo; concentração do ingrediente ativo; intervalo de colheita; intervalo de entrada; tipo de controle (aspersão sistêmica, aspersão foliar, fumigação, queima, controle biológico, coleta manual ou tratamento térmico); campo/parcela e cultura de aplicação;

-	Informações de limpeza: nome do produto, quantidade aplicada, alvo de aplicação (ou seja, caixas ou mesas), uso estimado de água, locais.

-	Informações sobre tarefas de colheitas: área(s) de colheita; cultura(s) colhida(s); quantidade estimada e quantidade atual de colheita, usos estimados e usos atuais da colheita;

-	Informações de plantio: área(s) plantada(s); cultura(s) plantada; profundidade, comprimento, largura e proporção do espaçamento;
>>>>>>> 44a8c38c

- Informações de registro de trabalho nos campos/parcelas: campo; tipo de trabalho (aragem, plantio em camalhões, plantio em zonas, plantio em cobertura morta, plantio escarificado);

- Informações de registro de análise de solo: campo/parcela; profundidade; textura; porcentagens de potássio, fósforo, nitrogênio, matéria orgânica, carbono orgânico, carbono inorgânico, carbono total, enxofre, cálcio, magnésio, sódio, zinco, manganês, ferro, cobre, boro; capacidade de troca catiônica (CTC); pH; densidade aparente;

- Informações de registro de irrigação: campo/parcelo; tipo de irrigação (gotejamento, aspersão, subsuperficial, alagamento); taxa de vazão; tempo total de fluxo;

- Informações de registro de prospecções: campo/parcela; cultura; tipo (colheita, praga, doença, ervas daninhas, outros); ação necessária (sim/não);

- Outras informações de registro: campo/parcela; culturas;

- Informações relacionadas à conclusão das tarefas, incluindo: data, duração do trabalho, humor (feliz, muito feliz, triste, muito triste, neutro), notas de trabalho.

- Informação de gastos: data, tipo, nome e quantia;

- Informações de venda: data, nome do comprador/Mercado, cultivo, quantidade vendida (kg), receitas;

- Detalhamento dos trabalhadores: número de trabalhadores registrados, horas pagas, e-mail, cargo, nome, etc.

- Detalhes específicos da propriedade: unidades preferidas (ex: métrica ou imperial), moeda corrente, se o proprietário está buscando certificação, certificadora, atributos dos canteiros e das linhas de cultivo.
  &nbsp;

&nbsp;

**Dados de uso**
&nbsp;

&nbsp;

Coletamos dados de uso (ou seja, estatísticas gerais sobre usuários, padrões de tráfego e como os usuários respondem a diversas características do site) para melhorar a qualidade dos serviços que prestamos a você. Estes tipos de dados incluem: quando você faz login na LiteFarm, páginas que você solicita, por quanto tempo você visita o site, como você interage com o aplicativo e detalhes técnicos sobre seu dispositivo (ex. navegador, tipo de tela e processador). Esses dados serão associados a seu nome de usuário da LiteFarm (se você tiver feito login no aplicativo) ou a seu endereço IP (se não tiver feito login). Poderemos usar softwares como o Google Analytics para coletar esses dados; porém, nesses casos, todas as informações pessoais serão anonimizadas.
&nbsp;

&nbsp;

**Como usamos os dados?**
&nbsp;

&nbsp;

Existem três formas principais de usarmos seus dados:

- Para melhorar os serviços que prestamos a você: Como descrito acima, usamos seus dados de uso (ex.: informações gerais sobre como você interage com a plataforma LiteFarm) para melhorar a plataforma LiteFarm e os serviços que ela oferece.
- Para gerar ideias sobre os benefícios financeiros, ambientais e sociais, ou sobre os impactos de suas decisões de gestão: A plataforma LiteFarm usa os dados de gestão que você insere no aplicativo (consulte a seção “Informações de gestão agrícola” acima para ver uma lista completa), juntamente com algoritmos integrados e alguns dados públicos (ex.: informações da estação meteorológica local, coeficientes de culturas, conteúdo de nutrientes de culturas e fertilizantes, dados de ocorrência de espécies e dados topográficos) para gerar informações sobre benefícios/impactos financeiros, ambientais e sociais de suas decisões de gestão.

- Para realizar pesquisas acadêmicas não comerciais sobre sistemas alimentares sustentáveis: Juntamente com nossos colaboradores acadêmicos, usaremos seus dados de gestão agrícola anonimizados (consulte a seção “Informações de gestão agrícola” acima para ver uma lista completa) para conduzir pesquisas acadêmicas agronômicas, ecológicas e sobre sistemas alimentares. Algumas dessas pesquisas serão conduzidas por alunos de doutorado como parte de seus estudos de pós-graduação. Avaliaremos rigorosamente cada proposta de projeto para garantir que seus dados sejam usados efetivamente para fazer avançar o conhecimento sobre sistemas alimentares sustentáveis, ajudar agricultores a tomar decisões sustentáveis de gestão e impactar políticas públicas que beneficiem agricultores. Manteremos você informado sobre os projetos de pesquisa por meio de e-mails (a menos que você prefira não recebê-los) e você também poderá sempre nos contatar para saber mais sobre as pesquisas que seus dados estão tornando possíveis.
  &nbsp;

**O que compartilhamos?**
&nbsp;

&nbsp;

Compartilharemos seus dados com terceiros somente se eles forem anonimizados (isto é, se não contiverem informações pessoais) e se forem necessários para atingir as metas de nossas pesquisas ou validar descobertas científicas. Especificamente, poderemos compartilhar dados anonimizados, em algum momento futuro, com outros pesquisadores com fins de pesquisa acadêmica não comercial. Todas as solicitações de uso dos dados da LiteFarm por pesquisadores acadêmicos terceiros serão submetidas a uma análise interna e serão avaliados sob nossos padrões éticos e de segurança. Por causa dos padrões de publicação para reprodutibilidade científica, os dados anonimizados que forem usados para pesquisas acadêmicas poderão ser direcionados para repositórios públicos. Cópias de edições não públicas de dados anonimizados poderão ser compartilhadas com pesquisadores acadêmicos para fins de pesquisa não comerciais, sob licenças confidenciais de uso único e tempo limitado. Se o uso de uma pesquisa acadêmica incluir o uso de fotos transferidas para a LiteFarm por upload, todas as características identificáveis que revelem informações pessoais (ex.: rostos de pessoas) serão desfocados nas fotos antes que elas sejam compartilhadas. Não compartilhamos nenhuma informação pessoal com serviços de análise de terceiros, como o Google Analytics. Por meio de nossos protocolos de segurança, protegemos a vulnerabilidade das informações pessoais contidas no site da LiteFarm e usamos protocolos de anonimização de IP para prevenir a identificação e a geolocalização por terceiros. A LiteFarm não alugará nem venderá a ninguém suas informações pessoais, nem os dados coletados através do site da LiteFarm sem o seu consentimento expresso.
&nbsp;

&nbsp;

**Como usamos os cookies**
&nbsp;

&nbsp;

Em algumas áreas de nosso site, é possível que um cookie seja colocado em seu computador ou dispositivo. Um cookie é um pequeno arquivo que fica no disco rígido de seu computador ou dispositivo e que nos permite melhorar a qualidade de sua visita a nossos sites, respondendo a você como a um indivíduo. Usamos cookies para identificar quais páginas estão sendo usadas e para melhorar nosso site. Usamos essas informações apenas para fins de análise estatística; elas não são compartilhadas com outros sites e não são usadas para anúncios. Você pode optar por aceitar ou não esses cookies. A maioria dos navegadores da web aceita cookies automaticamente, mas, se você preferir, geralmente é possível modificar a configuração de seu navegador para recusar cookies. No entanto, se você optar por recusar os cookies da LiteFarm, a funcionalidade que inclui sua capacidade de fazer login e usar o aplicativo será prejudicada. A aceitação dos cookies será implícita se você continuar acessando nosso site sem ajustar as configurações de seu navegador.
&nbsp;

&nbsp;

**Onde armazenamos seus dados?**
&nbsp;

&nbsp;

Nosso aplicativo está hospedado no Digital Ocean para atender nosso site de forma rápida e confiável a um número imprevisível de pessoas. Isso significa que seus dados serão potencialmente armazenados em vários centros de dados e locais no Canadá e nos Estados unidos da América (EUA). Embora nosso aplicativo não seja comercial, observamos que a Digital Ocean participa do Programa Privacy Shield (Escudo de Proteção da Privacidade) desenvolvido pelo Departamento de Comércio dos EUA e União Europeia (EU) e oferece serviços em conformidade com o Regulamento Geral de Proteção de Dados (GDPR) da EU. Além de nosso armazenamento na nuvem, uma cópia local do banco de dados LiteFarm está alojada em um servidor criptografado e protegido por senha na Universidade da Colúmbia Britânica. Cópias anônimas do banco de dados LiteFarm podem ser armazenadas em repositórios públicos de acordo com os padrões de publicação para reprodutibilidade científica.
&nbsp;

&nbsp;

**Como protegemos os seus dados?**
&nbsp;

&nbsp;

Seguimos as melhores práticas do setor para proteger os dados dos usuários, e construímos e continuamos mantendo nosso aplicativo alinhado ao Padrão de Verificação de Segurança de Aplicativos Comentado de Nível 2, do Projeto de Segurança de Aplicativos da Web Aberta. O acesso à base de dados é limitado aos membros da equipe LiteFarm que passaram pelo treinamento de ética (Declaração da Política do Conselho Triplo: Conduta Ética para Pesquisas Envolvendo Seres Humanos, TCPS2) e que assinaram acordos de confidencialidade. Entretanto, não podemos garantir que os dados transmitidos pela Internet estarão sempre seguros. Como resultado, embora nos esforcemos para proteger suas informações pessoais, não podemos garantir que alguma informação não possa ser transmitida durante o uso da LiteFarm.
&nbsp;

&nbsp;

**Que outros riscos potenciais estão envolvidos no uso da LiteFarm?**
&nbsp;

&nbsp;

Embora tenhamos feito todos os esforços razoáveis para garantir que nosso aplicativo seja seguro e forneça as informações mais precisas possíveis para ajudá-lo a gerenciar sua fazenda/sítio, reconhecemos que o uso da LiteFarm oferece riscos para você e para sua operação agrícola, podendo conter erros ou imprecisões de conteúdo e riscos de segurança. Os riscos associados a esses fatores incluem a perda potencial de produção, renda ou lucro, a incapacidade de uso, interrupção ou atraso de serviços, perdas, danos, corrupção ou recuperação de dados, violação de dados ou da segurança do sistema, que podem resultar do uso do serviço da LiteFarm. Não aceitamos responsabilidade por tais riscos. Se você tiver alguma dúvida e não for capaz de consentir com a possibilidade do surgimento desses problemas, pedimos que não assine o consentimento ao final desta página ou que não se registre para usar este produto. Em casos de riscos conhecidos iminentes (como datas conhecidas de perda de serviços), faremos todos os esforços para preveni-lo, como usuário, para que você possa tomar as precauções necessárias para mitigar o risco (ex.: fazer backup de seus dados).
&nbsp;

&nbsp;

**Por quanto tempo iremos reter seus dados?**
&nbsp;

&nbsp;

Nossa intenção é de reter seus dados indefinidamente no interesse da reprodutibilidade científica por, no mínimo, 5 anos.
&nbsp;

&nbsp;

**Quais são os seus direitos com relação a suas informações pessoais?**
&nbsp;

&nbsp;

Você tem o direito de saber quais dados temos sobre você, solicitar uma cópia deles, atualizar e corrigir seus dados, solicitar que paremos de coletar seus dados, solicitar uma transferência de seus dados ou fazer perguntas sobre quaisquer análises que utilizem seus dados. Para essas informações ou solicitações, contate data@litefarm.org.
O seu uso no aplicativo LiteFarm é totalmente voluntário. Se você decidir usar a LiteFarm, você pode escolher desativar sua conta a qualquer momento, mesmo se não tiver motivos, e sem nenhuma ação adicional do pesquisador. Se você deseja remover todos os seus dados da base de dados do LiteFarm, você pode enviar uma solicitação para o endereço de e-mail: data@litefarm.org.

&nbsp;

&nbsp;

**O que acontece se eu retirar meu consentimento?**
&nbsp;

&nbsp;

Se você retirar seu consentimento deste acordo de Formulário de Consentimento Livre e Esclarecido e Política de Privacidade, sua(s) conta(s) na plataforma LiteFarm serão marcadas como inativas e você não poderá usar a plataforma LiteFarm. Porém, suas informações não serão excluídas, caso você queira retornar futuramente. Você pode solicitar que seus dados sejam permanente e irrevogavelmente excluídos enviando uma solicitação para data@litefarm.org. Se você pretende retirar o consentimento e deseja uma cópia dos seus dados, solicite-o ao retirar o seu consentimento.
&nbsp;

&nbsp;

**Como fazemos alterações na Política de Privacidade?**
&nbsp;

&nbsp;

Embora a maior parte das alterações seja pequena, a LiteFarm poderá alterar sua Política de Privacidade ocasionalmente. Postaremos uma versão atualizada e revisada da Política de Privacidade no site da LiteFarm (www.litefarm.org) e o notificaremos através do aplicativo quando fizermos alguma alteração. Você será solicitado a aceitar o novo formulário de consentimento para continuar usando o software. Se você não aceitar as alterações, poderá baixar seus dados, mas não conseguirá inserir novos dados no aplicativo. Depois de um mês, sua conta e seus dados serão marcados como inativos. As revisões terão efeito imediatamente após a postagem. A continuação de seu uso deste site após qualquer alteração desta Política de Privacidade implicará em sua aceitação de tal alteração.
&nbsp;

&nbsp;

**Com faremos contato com você?**
&nbsp;

&nbsp;

Se você criar uma conta na LiteFarm, lhe enviaremos, ocasionalmente, e-mails para anunciar novos recursos da LiteFarm, explicar alterações feitas no aplicativo, convidá-lo para eventos especiais ou informá-lo sobre projetos de pesquisa que os dados da LiteFarm estão ajudando a concretizar. Também poderemos enviar a você e-mails ocasionais solicitando seu feedback sobre a plataforma ou o site. Sua participação respondendo a essas solicitações será totalmente opcional e não afetará seu uso da plataforma.
&nbsp;

&nbsp;

**Licenciamento**
&nbsp;

&nbsp;

O uso do site da LiteFarm é gratuito. O software em si é licenciado sob a Licença Pública GNUv3, que é uma licença gratuita e de fonte aberta (https://www.gnu.org/licenses/quick-guide-gplv3.en.html).
&nbsp;

&nbsp;

**Para mais informações**
&nbsp;

&nbsp;

Com relação ao aplicativo, contate:

- Gerente de Produto: Kevin Cussen (kcussen@litefarm.org)

  Com relação a este estudo, contate:

- Pesquisadora principal: Dr. Hannah Wittman (hannah.wittman@ubc.ca)
  &nbsp;

&nbsp;

**Se tiver alguma dúvida ou reclamação sobre seus direitos como participante de pesquisas e/ou suas experiências durante a participação neste estudo**
&nbsp;

&nbsp;

Contate a Central de Reclamações para Participantes de Pesquisas no Escritório Ética em Pesquisa da UBC pelo telefone 604-822-8598, ou se estiver a longa distância, envie um e-mail para RSIL@ors.ubc.ca ou telefone para o atendimento gratuito no número 1-877-822-8598.

&nbsp;

&nbsp;

**Consentimento**
&nbsp;

&nbsp;

Ao pressionar o botão Concordo abaixo, você indica que baixou uma cópia deste formulário de Consentimento Livre e Esclarecido e Política de Privacidade para seus próprios registros e que consente em participar deste estudo.

ID de Ética do Estudo da UBC: H19-01482
&nbsp;

&nbsp;<|MERGE_RESOLUTION|>--- conflicted
+++ resolved
@@ -87,33 +87,19 @@
 
 - Informação dos campos: diferentes tipos de localização na propriedade, incluindo tamanho, nome, cultivos plantados nos campos, tarefas atribuídas a áreas, se é orgânico ou não, e outros atributos específicos do tipo de campo;
 
-<<<<<<< HEAD
-- Informações de cultivo: tipo de cultivo, variedade, fornecedor, nomes comuns, espécies, gênero, grupo de cultivo, situação da certificação orgânica e informações de assistência;
-
-- Informações de manejo do cultivo: incluindo datas de início e fim, método de plantio, método de transplante, duração do cultivo, tarefas associadas ao plano de manejo, preço estimado do cultivo; rendimento estimado das safras, outros;
-
-- Informações das tarefas realizadas na propriedade: administrador (a), criador (a), duração, localizações, cultivos impactados, entradas, notas, datas, condições de conclusão, etc.
-
-- Informações de registro de controle de pragas: nome do produto; quantidade aplicada do produto; alvo da aplicação (ou seja, o nome da praga ou doença), nome comum, nome científico, grupo; nome do ingrediente ativo; concentração do ingrediente ativo; intervalo de colheita; intervalo de entrada; tipo de controle (aspersão sistêmica, aspersão foliar, fumigação, queima, controle biológico, coleta manual ou tratamento térmico); campo/parcela e cultura de aplicação;
-
-- Informações de registro de colheitas: campo colhido; cultura colhida; quantidade colhida;
-
-- Informações de registro de semeaduras: campo semeado; cultura semeada; profundidade, comprimento, largura e proporção do espaçamento;
-=======
--	Informações de cultivo: tipo de cultivo, variedade, fornecedor, nomes comuns, espécies, gênero, grupo de cultivo, situação do tratamento de sementes, situação da certificação orgânica e informações de assistência;
-
--	Informações de manejo do cultivo: incluindo datas de início e fim, método de plantio, método de transplante, duração do cultivo, tarefas associadas ao manejo do cultivo, preço estimado do cultivo; rendimento estimado das safras, outros;
-
-- Informações das tarefas realizadas na propriedade: administrador (a), criador (a), duração, localizações, cultivos impactados, entradas, notas, datas, condições de conclusão, sentimento do agricultor (satisfeito, alegre, desgostoso), etc. 
-
--	Informações de tarefas para o controle de pragas: nome do produto; quantidade aplicada do produto; alvo da aplicação (ou seja, o nome da praga ou doença), nome comum, nome científico, grupo; nome do ingrediente ativo; concentração do ingrediente ativo; intervalo de colheita; intervalo de entrada; tipo de controle (aspersão sistêmica, aspersão foliar, fumigação, queima, controle biológico, coleta manual ou tratamento térmico); campo/parcela e cultura de aplicação;
-
--	Informações de limpeza: nome do produto, quantidade aplicada, alvo de aplicação (ou seja, caixas ou mesas), uso estimado de água, locais.
-
--	Informações sobre tarefas de colheitas: área(s) de colheita; cultura(s) colhida(s); quantidade estimada e quantidade atual de colheita, usos estimados e usos atuais da colheita;
-
--	Informações de plantio: área(s) plantada(s); cultura(s) plantada; profundidade, comprimento, largura e proporção do espaçamento;
->>>>>>> 44a8c38c
+- Informações de cultivo: tipo de cultivo, variedade, fornecedor, nomes comuns, espécies, gênero, grupo de cultivo, situação do tratamento de sementes, situação da certificação orgânica e informações de assistência;
+
+- Informações de manejo do cultivo: incluindo datas de início e fim, método de plantio, método de transplante, duração do cultivo, tarefas associadas ao manejo do cultivo, preço estimado do cultivo; rendimento estimado das safras, outros;
+
+- Informações das tarefas realizadas na propriedade: administrador (a), criador (a), duração, localizações, cultivos impactados, entradas, notas, datas, condições de conclusão, sentimento do agricultor (satisfeito, alegre, desgostoso), etc.
+
+- Informações de tarefas para o controle de pragas: nome do produto; quantidade aplicada do produto; alvo da aplicação (ou seja, o nome da praga ou doença), nome comum, nome científico, grupo; nome do ingrediente ativo; concentração do ingrediente ativo; intervalo de colheita; intervalo de entrada; tipo de controle (aspersão sistêmica, aspersão foliar, fumigação, queima, controle biológico, coleta manual ou tratamento térmico); campo/parcela e cultura de aplicação;
+
+- Informações de limpeza: nome do produto, quantidade aplicada, alvo de aplicação (ou seja, caixas ou mesas), uso estimado de água, locais.
+
+- Informações sobre tarefas de colheitas: área(s) de colheita; cultura(s) colhida(s); quantidade estimada e quantidade atual de colheita, usos estimados e usos atuais da colheita;
+
+- Informações de plantio: área(s) plantada(s); cultura(s) plantada; profundidade, comprimento, largura e proporção do espaçamento;
 
 - Informações de registro de trabalho nos campos/parcelas: campo; tipo de trabalho (aragem, plantio em camalhões, plantio em zonas, plantio em cobertura morta, plantio escarificado);
 

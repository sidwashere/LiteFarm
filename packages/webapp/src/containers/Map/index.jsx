import React, { useEffect, useRef, useState } from 'react';
import ReactDOM from 'react-dom';
import { useTranslation } from 'react-i18next';
import styles from './styles.module.scss';
import GoogleMap from 'google-map-react';
import { saveAs } from 'file-saver';
import {
  DEFAULT_ZOOM,
  GMAPS_API_KEY,
  isArea,
  isLine,
  locationEnum,
  SENSOR_BULK_UPLOAD_SUCCESS,
} from './constants';
import { useDispatch, useSelector } from 'react-redux';
import { measurementSelector, userFarmSelector } from '../userFarmSlice';
import html2canvas from 'html2canvas';
import {
  sendMapToEmail,
  setSpotlightToShown,
  bulkUploadSensorsInfoFile,
  getSensorReadings,
  resetBulkUploadSensorsInfoFile,
  resetShowTransitionModalState,
} from './saga';
import {
  canShowSuccessHeader,
  setShowSuccessHeaderSelector,
  setSuccessMessageSelector,
} from '../mapSlice';
import { showedSpotlightSelector } from '../showedSpotlightSlice';

import PureMapHeader from '../../components/Map/Header';
import { PureSnackbarWithoutBorder } from '../../components/PureSnackbar';
import PureMapFooter from '../../components/Map/Footer';
import ExportMapModal from '../../components/Modals/ExportMapModal';
import DrawAreaModal from '../../components/Map/Modals/DrawArea';
import DrawLineModal from '../../components/Map/Modals/DrawLine';
import AdjustAreaModal from '../../components/Map/Modals/AdjustArea';
import AdjustLineModal from '../../components/Map/Modals/AdjustLine';
import BulkSensorUploadModal from '../../components/Map/Modals/BulkSensorUploadModal';
import BulkUploadTransitionModal from '../../components/Modals/BulkUploadTransitionModal';
import CustomZoom from '../../components/Map/CustomZoom';
import CustomCompass from '../../components/Map/CustomCompass';
import DrawingManager from '../../components/Map/DrawingManager';
import useWindowInnerHeight from '../hooks/useWindowInnerHeight';
import useDrawingManager from './useDrawingManager';

import useMapAssetRenderer from './useMapAssetRenderer';
import { getLocations } from '../saga';
import {
  availableFilterSettingsSelector,
  mapFilterSettingSelector,
  setMapFilterHideAll,
  setMapFilterSetting,
  setMapFilterShowAll,
} from './mapFilterSettingSlice';
import { mapSensorSelector } from './mapSensorSlice';
import {
  hookFormPersistedPathsSetSelector,
  hookFormPersistSelector,
  resetAndUnLockFormData,
  setPersistedPaths,
  upsertFormData,
} from '../hooks/useHookFormPersist/hookFormPersistSlice';
import {
  bulkSensorsUploadSliceSelector,
  bulkSensorsUploadReInit,
} from '../../containers/bulkSensorUploadSlice';
import LocationSelectionModal from './LocationSelectionModal';
import { useMaxZoom } from './useMaxZoom';

export default function Map({ history }) {
  const windowInnerHeight = useWindowInnerHeight();
  const { farm_name, grid_points, is_admin, farm_id } = useSelector(userFarmSelector);
  const filterSettings = useSelector(mapFilterSettingSelector);
  const showedSpotlight = useSelector(showedSpotlightSelector);
  const roadview = !filterSettings.map_background;
  const dispatch = useDispatch();
  const system = useSelector(measurementSelector);
  const overlayData = useSelector(hookFormPersistSelector);
  const bulkSensorsUploadResponse = useSelector(bulkSensorsUploadSliceSelector);

  const lineTypesWithWidth = [locationEnum.buffer_zone, locationEnum.watercourse];
  const { t } = useTranslation();
  const showHeader = useSelector(setShowSuccessHeaderSelector);
  const [showSuccessHeader, setShowSuccessHeader] = useState(false);
  const [showZeroAreaWarning, setZeroAreaWarning] = useState(false);
  const [showZeroLengthWarning, setShowZeroLengthWarning] = useState(false);
  const successMessage = useSelector(setSuccessMessageSelector);

  const [showingConfirmButtons, setShowingConfirmButtons] = useState(
    history?.location?.state?.hideLocationPin ?? false,
  );

  const initialLineData = {
    [locationEnum.watercourse]: {
      width: 1,
      buffer_width: 15,
    },
    [locationEnum.buffer_zone]: {
      width: 8,
    },
  };
  const persistedPathsSet = useSelector(hookFormPersistedPathsSetSelector);
  useEffect(() => {
    return () => {
      persistedPathsSet.size &&
        !persistedPathsSet.has(history.location.pathname) &&
        dispatch(resetAndUnLockFormData());
    };
  }, [persistedPathsSet]);
  useEffect(() => {
    if (!history.location.state?.isStepBack) {
      dispatch(resetAndUnLockFormData());
    }
    return () => {
      dispatch(canShowSuccessHeader(false));
    };
  }, []);

  useEffect(() => {
    if (bulkSensorsUploadResponse?.isBulkUploadSuccessful) {
      setShowBulkSensorUploadModal(false);
    }
  }, [bulkSensorsUploadResponse?.isBulkUploadSuccessful]);

  useEffect(() => {
    setShowBulkSensorUploadModal(false);
  }, [bulkSensorsUploadResponse?.showTransitionModal]);

  useEffect(() => {
    if (history.location.state?.notification_type === SENSOR_BULK_UPLOAD_SUCCESS) {
      dispatch(setMapFilterShowAll(farm_id));
    }
  }, []);

  const [
    drawingState,
    {
      initDrawingState,
      startDrawing,
      finishDrawing,
      resetDrawing,
      closeDrawer,
      getOverlayInfo,
      reconstructOverlay,
      setLineWidth,
      setShowAdjustAreaSpotlightModal,
      setShowAdjustLineSpotlightModal,
    },
  ] = useDrawingManager();

  useEffect(() => {
    dispatch(getLocations());
  }, []);

  useEffect(() => {
    if (showHeader) setShowSuccessHeader(true);
  }, [showHeader]);

  const [showMapFilter, setShowMapFilter] = useState(false);
  const [showAddDrawer, setShowAddDrawer] = useState(false);
  const [showExportModal, setShowExportModal] = useState(false);
  const [showDrawAreaSpotlightModal, setShowDrawAreaSpotlightModal] = useState(false);
  const [showDrawLineSpotlightModal, setShowDrawLineSpotlightModal] = useState(false);
  const [showBulkSensorUploadModal, setShowBulkSensorUploadModal] = useState(false);

  const getMapOptions = (maps) => {
    return {
      styles: [
        {
          featureType: 'poi.business',
          elementType: 'labels',
          stylers: [
            {
              visibility: 'off',
            },
          ],
        },
      ],
      gestureHandling: 'greedy',
      disableDoubleClickZoom: false,
      minZoom: 1,
      maxZoom: 80,
      tilt: 0,
      mapTypeId: !roadview ? maps.MapTypeId.SATELLITE : maps.MapTypeId.ROADMAP,
      mapTypeControlOptions: {
        style: maps.MapTypeControlStyle.HORIZONTAL_BAR,
        position: maps.ControlPosition.BOTTOM_CENTER,
        mapTypeIds: [maps.MapTypeId.ROADMAP, maps.MapTypeId.SATELLITE],
      },
      clickableIcons: false,
      streetViewControl: false,
      scaleControl: false,
      mapTypeControl: false,
      panControl: false,
      zoomControl: false,
      rotateControl: false,
      fullscreenControl: false,
    };
  };
  const { drawAssets } = useMapAssetRenderer({
    isClickable: !drawingState.type,
    drawingState: drawingState,
    showingConfirmButtons: showingConfirmButtons,
  });
  const { getMaxZoom } = useMaxZoom();
  const handleGoogleMapApi = (map, maps) => {
    getMaxZoom(maps);
    maps.Polygon.prototype.getPolygonBounds = function () {
      var bounds = new maps.LatLngBounds();
      this.getPath().forEach(function (element, index) {
        bounds.extend(element);
      });
      return bounds;
    };
    maps.Polygon.prototype.getAveragePoint = function () {
      const latLngArray = this.getPath().getArray();
      let latSum = 0;
      let lngSum = 0;
      for (const latLng of latLngArray) {
        latSum += latLng.lat();
        lngSum += latLng.lng();
      }
      return new maps.LatLng(latSum / latLngArray.length, lngSum / latLngArray.length);
    };

    // Create drawing manager
    let drawingManagerInit = new maps.drawing.DrawingManager({
      drawingMode: null,
      drawingControl: false,
      drawingControlOptions: {
        position: maps.ControlPosition.TOP_CENTER,
        drawingModes: [
          maps.drawing.OverlayType.POLYGON,
          maps.drawing.OverlayType.POLYLINE,
          maps.drawing.OverlayType.MARKER,
        ],
      },
      map: map,
    });

    maps.event.addListener(drawingManagerInit, 'polygoncomplete', function (polygon) {
      const polygonAreaCheck = (path) => {
        if (Math.round(maps.geometry.spherical.computeArea(path)) === 0) setZeroAreaWarning(true);
        else setZeroAreaWarning(false);
      };
      const path = polygon.getPath();
      polygonAreaCheck(path);
      maps.event.addListener(path, 'set_at', function () {
        polygonAreaCheck(this);
      });
      maps.event.addListener(path, 'insert_at', function () {
        polygonAreaCheck(this);
      });
    });
    maps.event.addListener(drawingManagerInit, 'polylinecomplete', function (polyline) {
      const polylineLengthCheck = (path) => {
        if (Math.round(maps.geometry.spherical.computeLength(path)) === 0) {
<<<<<<< HEAD
=======
          console.log('Zero length!');
>>>>>>> e9550992
          setShowZeroLengthWarning(true);
        } else {
          setShowZeroLengthWarning(false);
        }
      };
      const path = polyline.getPath();
      polylineLengthCheck(path);
      maps.event.addListener(path, 'set_at', function () {
        polylineLengthCheck(this);
      });
      maps.event.addListener(path, 'insert_at', function () {
        polylineLengthCheck(this);
      });
    });
    maps.event.addListener(drawingManagerInit, 'overlaycomplete', function (drawing) {
      setShowingConfirmButtons(true);
      finishDrawing(drawing, maps, map);
      this.setDrawingMode();
    });
    initDrawingState(map, maps, drawingManagerInit, {
      POLYGON: maps.drawing.OverlayType.POLYGON,
      POLYLINE: maps.drawing.OverlayType.POLYLINE,
      MARKER: maps.drawing.OverlayType.MARKER,
    });

    // Adding custom map components
    const zoomControlDiv = document.createElement('div');
    ReactDOM.render(
      <CustomZoom
        style={{ margin: '12px' }}
        onClickZoomIn={() => map.setZoom(map.getZoom() + 1)}
        onClickZoomOut={() => map.setZoom(map.getZoom() - 1)}
      />,
      zoomControlDiv,
    );
    map.controls[maps.ControlPosition.RIGHT_BOTTOM].push(zoomControlDiv);

    const compassControlDiv = document.createElement('div');
    ReactDOM.render(<CustomCompass style={{ marginRight: '12px' }} />, compassControlDiv);
    map.controls[maps.ControlPosition.RIGHT_BOTTOM].push(compassControlDiv);

    // Drawing locations on map
    let mapBounds = new maps.LatLngBounds();
    drawAssets(map, maps, mapBounds);

    if (history.location.state?.isStepBack) {
      reconstructOverlay();
    }

    if (history.location.state?.cameraInfo) {
      const { zoom, location } = history.location.state.cameraInfo;
      if (zoom && location) {
        map.setZoom(zoom);
        map.setCenter(location);
      }
    }
  };

  const handleClickAdd = () => {
    setShowExportModal(false);
    setShowMapFilter(false);
    setShowAddDrawer(!showAddDrawer);
  };

  const handleClickExport = () => {
    setShowExportModal(!showExportModal);
    setShowMapFilter(false);
    setShowAddDrawer(false);
  };

  const handleClickFilter = () => {
    setShowExportModal(false);
    setShowAddDrawer(false);
    setShowMapFilter(!showMapFilter);
  };

  const handleFilterMenuClick = (locationType) => {
    if (locationType === 'show_all') {
      dispatch(setMapFilterShowAll(farm_id));
    } else if (locationType === 'hide_all') {
      dispatch(setMapFilterHideAll(farm_id));
    } else {
      const payload = {};
      payload[locationType] = !filterSettings[locationType];
      payload.farm_id = farm_id;
      dispatch(setMapFilterSetting(payload));
    }
  };

  const availableFilterSettings = useSelector(availableFilterSettingsSelector);
  const mapSensorReadings = useSelector(mapSensorSelector);

  useEffect(() => {
    dispatch(getSensorReadings());
  }, []);

  const handleAddMenuClick = (locationType) => {
    setZeroAreaWarning(false);
    setShowZeroLengthWarning(false);
    if (isArea(locationType) && !showedSpotlight.draw_area) {
      setShowDrawAreaSpotlightModal(true);
    } else if (isLine(locationType) && !showedSpotlight.draw_line) {
      setShowDrawLineSpotlightModal(true);
    } else if (locationType === locationEnum.sensor) {
      setShowAddDrawer(!showAddDrawer);
      setShowBulkSensorUploadModal(true);
      dispatch(resetBulkUploadSensorsInfoFile());
      return;
    }
    isLineWithWidth(locationType) && dispatch(upsertFormData(initialLineData[locationType]));
    const submitPath = `/create_location/${locationType}`;
    dispatch(setPersistedPaths([submitPath, '/map']));
    startDrawing(locationType);
  };

  const mapWrapperRef = useRef();

  const handleShowVideo = () => {
    history.push('/map/videos');
  };

  const handleCloseSuccessHeader = () => {
    dispatch(canShowSuccessHeader(false));
    setShowSuccessHeader(false);
    if (bulkSensorsUploadResponse?.isBulkUploadSuccessful) {
      dispatch(bulkSensorsUploadReInit());
      history.go(0);
    }
  };

  const handleDownload = () => {
    html2canvas(mapWrapperRef.current, { useCORS: true }).then((canvas) => {
      canvas.toBlob((blob) => {
        saveAs(blob, `${farm_name}-export-${new Date().toISOString()}.png`);
      });
    });
  };

  const handleShare = () => {
    html2canvas(mapWrapperRef.current, { useCORS: true }).then((canvas) => {
      const fileDataURL = canvas.toDataURL();
      dispatch(sendMapToEmail(fileDataURL));
    });
  };

  const handleConfirm = () => {
    setShowingConfirmButtons(false);
    if (!isLineWithWidth()) {
      const locationData = getOverlayInfo();
      dispatch(upsertFormData(locationData));
      history.push(`/create_location/${drawingState.type}`);
    }
  };

  const handleLineConfirm = (lineData) => {
    setShowingConfirmButtons(false);
    const data = { ...getOverlayInfo(), ...lineData };
    dispatch(upsertFormData(data));
    history.push(`/create_location/${drawingState.type}`);
  };

  const isLineWithWidth = (type = drawingState.type) => {
    return lineTypesWithWidth.includes(type);
  };

  const dismissBulkSensorsUploadModal = () => {
    setShowBulkSensorUploadModal(false);
    setShowAddDrawer(true);
  };

  const { showAdjustAreaSpotlightModal, showAdjustLineSpotlightModal } = drawingState;
  return (
    <>
      {!showMapFilter && !showAddDrawer && !drawingState.type && !showSuccessHeader && (
        <PureMapHeader
          className={styles.mapHeader}
          farmName={farm_name}
          showVideo={handleShowVideo}
          isAdmin={is_admin}
        />
      )}
      {showSuccessHeader && (
        <PureSnackbarWithoutBorder
          className={styles.mapHeader}
          onDismiss={handleCloseSuccessHeader}
          title={successMessage}
        />
      )}
      <div
        data-cy="map-selection"
        className={styles.pageWrapper}
        style={{ height: windowInnerHeight }}
      >
        <div className={styles.mapContainer}>
          <div data-cy="map-mapContainer" ref={mapWrapperRef} className={styles.mapContainer}>
            <GoogleMap
              style={{ flexGrow: 1 }}
              bootstrapURLKeys={{
                key: GMAPS_API_KEY,
                libraries: ['drawing', 'geometry', 'places'],
                language: localStorage.getItem('litefarm_lang'),
              }}
              center={grid_points}
              defaultZoom={DEFAULT_ZOOM}
              yesIWantToUseGoogleMapApiInternals
              onGoogleApiLoaded={({ map, maps }) => handleGoogleMapApi(map, maps)}
              options={getMapOptions}
            />
          </div>
          {drawingState.type && (
            <div className={styles.drawingBar}>
              <DrawingManager
                drawingType={drawingState.type}
                isDrawing={drawingState.isActive}
                showLineModal={isLineWithWidth() && !drawingState.isActive}
                onClickBack={() => {
                  setZeroAreaWarning(false);
                  setShowZeroLengthWarning(false);
                  resetDrawing(true);
                  dispatch(resetAndUnLockFormData());
                  closeDrawer();
                  setShowingConfirmButtons(false);
                }}
                onClickTryAgain={() => {
                  setZeroAreaWarning(false);
                  setShowZeroLengthWarning(false);
                  resetDrawing();
                  startDrawing(drawingState.type);
                  setShowingConfirmButtons(false);
                }}
                onClickConfirm={handleConfirm}
                showZeroAreaWarning={showZeroAreaWarning}
                showZeroLengthWarning={showZeroLengthWarning}
                confirmLine={handleLineConfirm}
                updateLineWidth={setLineWidth}
                system={system}
                lineData={overlayData}
                typeOfLine={drawingState.type}
              />
            </div>
          )}
        </div>
        <LocationSelectionModal history={history} />

        {!drawingState.type && (
          <PureMapFooter
            isAdmin={is_admin}
            showSpotlight={!showedSpotlight.map}
            resetSpotlight={() => dispatch(setSpotlightToShown('map'))}
            onClickAdd={handleClickAdd}
            onClickExport={handleClickExport}
            showModal={showExportModal}
            setShowMapFilter={setShowMapFilter}
            showMapFilter={showMapFilter}
            setShowAddDrawer={setShowAddDrawer}
            showAddDrawer={showAddDrawer}
            handleClickFilter={handleClickFilter}
            filterSettings={filterSettings}
            onFilterMenuClick={handleFilterMenuClick}
            onAddMenuClick={handleAddMenuClick}
            availableFilterSettings={availableFilterSettings}
          />
        )}
        {showExportModal && (
          <ExportMapModal
            onClickDownload={handleDownload}
            onClickShare={handleShare}
            dismissModal={() => setShowExportModal(false)}
          />
        )}
        {showDrawAreaSpotlightModal && (
          <DrawAreaModal
            dismissModal={() => {
              setShowDrawAreaSpotlightModal(false);
              dispatch(setSpotlightToShown('draw_area'));
            }}
          />
        )}
        {showDrawLineSpotlightModal && (
          <DrawLineModal
            dismissModal={() => {
              setShowDrawLineSpotlightModal(false);
              dispatch(setSpotlightToShown('draw_line'));
            }}
          />
        )}
        {showAdjustAreaSpotlightModal && (
          <AdjustAreaModal
            dismissModal={() => {
              setShowAdjustAreaSpotlightModal(false);
              dispatch(setSpotlightToShown('adjust_area'));
            }}
          />
        )}
        {showAdjustLineSpotlightModal && (
          <AdjustLineModal
            dismissModal={() => {
              setShowAdjustLineSpotlightModal(false);
              dispatch(setSpotlightToShown('adjust_line'));
            }}
          />
        )}
        {showBulkSensorUploadModal && (
          <BulkSensorUploadModal
            dismissModal={dismissBulkSensorsUploadModal}
            onUpload={(file) => {
              const payload = { file };
              dispatch(bulkUploadSensorsInfoFile(payload));
            }}
          />
        )}
        {(bulkSensorsUploadResponse?.showTransitionModal ?? false) && (
          <BulkUploadTransitionModal
            dismissModal={() => {
              dispatch(resetShowTransitionModalState());
            }}
          />
        )}
      </div>
    </>
  );
}<|MERGE_RESOLUTION|>--- conflicted
+++ resolved
@@ -258,10 +258,6 @@
     maps.event.addListener(drawingManagerInit, 'polylinecomplete', function (polyline) {
       const polylineLengthCheck = (path) => {
         if (Math.round(maps.geometry.spherical.computeLength(path)) === 0) {
-<<<<<<< HEAD
-=======
-          console.log('Zero length!');
->>>>>>> e9550992
           setShowZeroLengthWarning(true);
         } else {
           setShowZeroLengthWarning(false);

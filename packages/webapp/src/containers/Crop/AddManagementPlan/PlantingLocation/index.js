import React, { useState } from 'react';
import {
  hookFormPersistSelector,
  setDefaultInitialLocation,
  setPlantingLocationIdManagementPlanFormData,
  setTransplantContainerLocationIdManagementPlanFormData,
  setWildCropLocation,
} from '../../../hooks/useHookFormPersist/hookFormPersistSlice';
import useHookFormPersist from '../../../hooks/useHookFormPersist';
import { useDispatch, useSelector } from 'react-redux';
import PurePlantingLocation from '../../../../components/Crop/PlantingLocation';
import TransplantSpotlight from './TransplantSpotlight';

export default function PlantingLocation({ history, match }) {
  const isTransplantPage =
    match?.path === '/crop/:variety_id/add_management_plan/choose_transplant_location';
  const persistedFormData = useSelector(hookFormPersistSelector);

  const [selectedLocationId, setLocationId] = useState(
    isTransplantPage
      ? persistedFormData?.transplant_container?.location_id
      : persistedFormData?.location_id,
  );
  const [pinLocation, setPinLocation] = useState(persistedFormData?.pinLocation);
  const variety_id = match.params.variety_id;

  const isWildCrop = Boolean(persistedFormData.wild_crop);
  const isInGround = Boolean(persistedFormData.in_ground);
  const isTransplant = Boolean(persistedFormData.needs_transplant);

  const persistedPath = isTransplantPage
    ? [
        `/crop/${variety_id}/add_management_plan/transplant_container`,
        `/crop/${variety_id}/add_management_plan/planting_method`,
      ]
    : [
        `/crop/${variety_id}/add_management_plan/transplant_container`,
        `/crop/${variety_id}/add_management_plan/planting_method`,
        `/crop/${variety_id}/add_management_plan/planting_date`,
      ];

  if (isWildCrop && !isTransplantPage) {
    persistedPath.push(`/crop/${variety_id}/add_management_plan/next_harvest`);
  }

  if (isTransplant && isInGround) {
    persistedPath.push(`/crop/${variety_id}/add_management_plan/inground_transplant_method`);
  }

  const dispatch = useDispatch();
  //TODO: remove [selectedLocationId, setLocationId] and use state from persistedHookForm instead
  const onContinue = (data) => {
    if (isTransplantPage) {
      dispatch(setTransplantContainerLocationIdManagementPlanFormData(selectedLocationId));
      history.push(`/crop/${variety_id}/add_management_plan/planting_method`);
    } else if (isWildCrop && !isTransplant) {
      pinLocation
        ? setWildCropLocation(pinLocation)
        : dispatch(setPlantingLocationIdManagementPlanFormData(selectedLocationId));
      dispatch(setPlantingLocationIdManagementPlanFormData(selectedLocationId));
      history.push(`crop/${variety_id}/add_management_plan/name`);
    } else if (isWildCrop && isTransplant) {
      pinLocation
        ? setWildCropLocation(pinLocation)
        : dispatch(setPlantingLocationIdManagementPlanFormData(selectedLocationId));
      dispatch(setPlantingLocationIdManagementPlanFormData(selectedLocationId));
      history.push(`/crop/${variety_id}/add_management_plan/choose_transplant_location`);
    } else if (isInGround && isTransplant) {
      dispatch(setPlantingLocationIdManagementPlanFormData(selectedLocationId));
      history.push(`/crop/${variety_id}/add_management_plan/inground_transplant_method`);
    } else {
      dispatch(setPlantingLocationIdManagementPlanFormData(selectedLocationId));
      history.push(`/crop/${variety_id}/add_management_plan/planting_method`);
    }
  };

  const onGoBack = () => {
    if (isTransplantPage) {
      console.log(isInGround);
      if (isInGround) {
        dispatch(setTransplantContainerLocationIdManagementPlanFormData(selectedLocationId));
        history.push(`/crop/${variety_id}/add_management_plan/inground_transplant_method`);
      } else {
        dispatch(setTransplantContainerLocationIdManagementPlanFormData(selectedLocationId));
        history.push(`/crop/${variety_id}/add_management_plan/transplant_container`);
      }
    } else {
      dispatch(setPlantingLocationIdManagementPlanFormData(selectedLocationId));
      if (isWildCrop) {
        history.push(`/crop/${variety_id}/add_management_plan/next_harvest`);
      } else {
        history.push(`/crop/${variety_id}/add_management_plan/planting_date`);
      }
    }
  };

  const onCancel = () => {
    history.push(`/crop/${variety_id}/management`);
  };

  const progress = isTransplantPage ? 55 : 37.5;

  const { needs_transplant, seeding_type, in_ground } = persistedFormData;
<<<<<<< HEAD

  const onSelectCheckbox = (e) => {
    if (!e?.target?.checked) {
      dispatch(setDefaultInitialLocation(undefined));
    } else {
      dispatch(setDefaultInitialLocation(selectedLocationId));
    }
  };

=======
  useHookFormPersist(persistedPath, () => ({}));
>>>>>>> aa067bf7
  return (
    <>
      <PurePlantingLocation
        selectedLocationId={selectedLocationId}
        onContinue={onContinue}
        onGoBack={onGoBack}
        onCancel={onCancel}
        setLocationId={setLocationId}
        useHookFormPersist={useHookFormPersist}
        persistedFormData={persistedFormData}
        transplant={isTransplantPage}
        progress={progress}
        setPinLocation={setPinLocation}
        pinLocation={pinLocation}
        onSelectCheckbox={onSelectCheckbox}
      />
      {needs_transplant && !in_ground && <TransplantSpotlight seedingType={seeding_type} />}
    </>
  );
}<|MERGE_RESOLUTION|>--- conflicted
+++ resolved
@@ -101,7 +101,6 @@
   const progress = isTransplantPage ? 55 : 37.5;
 
   const { needs_transplant, seeding_type, in_ground } = persistedFormData;
-<<<<<<< HEAD
 
   const onSelectCheckbox = (e) => {
     if (!e?.target?.checked) {
@@ -111,9 +110,8 @@
     }
   };
 
-=======
   useHookFormPersist(persistedPath, () => ({}));
->>>>>>> aa067bf7
+
   return (
     <>
       <PurePlantingLocation

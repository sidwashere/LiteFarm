--- conflicted
+++ resolved
@@ -124,32 +124,6 @@
         )}
         {isAdmin && (
           <>
-<<<<<<< HEAD
-            <PageBreak
-              style={{ paddingBottom: '22px' }}
-              label={t('CROP_CATALOGUE.ADD_TO_YOUR_FARM')}
-            />
-            <PureCropTileContainer gap={gap} padding={padding}>
-              {crops.map((crop) => {
-                const { crop_translation_key } = crop;
-                const imageKey = crop_translation_key.toLowerCase();
-                return (
-                  <PureCropTile
-                    key={crop.crop_id}
-                    title={t(`crop:${crop_translation_key}`)}
-                    src={`crop-images/${imageKey}.jpg`}
-                    alt={imageKey}
-                    style={{ width: cardWidth }}
-                    isCropTemplate
-                    onClick={() => {
-                      history.push(`/crop/${crop.crop_id}/add_crop_variety`);
-                    }}
-                  />
-                );
-              })}
-            </PureCropTileContainer>
-            <Text style={{ paddingBottom: '8px' }}>{t('CROP_CATALOGUE.ADD_TO_YOUR_FARM')}</Text>
-=======
             {!!crops?.length && (
               <>
                 <PageBreak
@@ -168,6 +142,9 @@
                         alt={imageKey}
                         style={{ width: cardWidth }}
                         isCropTemplate
+                        onClick={() => {
+                          history.push(`/crop/${crop.crop_id}/add_crop_variety`);
+                        }}
                       />
                     );
                   })}
@@ -175,7 +152,6 @@
               </>
             )}
             <Text style={{ paddingBottom: '8px' }}>{t('CROP_CATALOGUE.CAN_NOT_FIND')}</Text>
->>>>>>> 64b0d943
             <AddLink>{t('CROP_CATALOGUE.ADD_CROP')}</AddLink>
           </>
         )}

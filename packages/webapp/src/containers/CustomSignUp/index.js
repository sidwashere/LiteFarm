--- conflicted
+++ resolved
@@ -8,11 +8,8 @@
 import { useTranslation } from 'react-i18next';
 import GoogleLoginButton from '../GoogleLoginButton';
 const PureCreateUserAccount = React.lazy(() => import('../../components/CreateUserAccount'));
-<<<<<<< HEAD
 import EnterPasswordPage from '../EnterPasswordPage';
-=======
 import { CUSTOM_SIGN_UP, ENTER_PASSWORD_PAGE, CREATE_USER_ACCOUNT } from './constants';
->>>>>>> cdd98ab8
 
 function CustomSignUp() {
   const { register, handleSubmit, errors, watch, setValue, setError } = useForm({ mode: 'onBlur' });

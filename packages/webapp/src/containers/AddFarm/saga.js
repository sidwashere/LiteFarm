/*
 *  Copyright (C) 2007 Free Software Foundation, Inc. <https://fsf.org/>
 *  This file (saga.js) is part of LiteFarm.
 *
 *  LiteFarm is free software: you can redistribute it and/or modify
 *  it under the terms of the GNU General Public License as published by
 *  the Free Software Foundation, either version 3 of the License, or
 *  (at your option) any later version.
 *
 *  LiteFarm is distributed in the hope that it will be useful,
 *  but WITHOUT ANY WARRANTY; without even the implied warranty of
 *  MERCHANTABILITY or FITNESS FOR A PARTICULAR PURPOSE. See the
 *  GNU General Public License for more details, see <https://www.gnu.org/licenses/>.
 */
<<<<<<< HEAD
=======

import { POST_FARM, PATCH_ROLE, PATCH_FARM } from './constants';
>>>>>>> 46f8e317
import history from '../../history';
import { call, put, select, takeLatest, all } from 'redux-saga/effects';
import apiConfig, { farmUrl, userFarmUrl } from '../../apiConfig';
import { toastr } from 'react-redux-toastr';
import { loginSelector, selectFarmSuccess } from '../loginSlice';
import { postFarmSuccess, patchRoleStepTwoSuccess, userFarmSelector } from '../userFarmSlice';
import { getHeader } from '../saga';
import { createAction } from '@reduxjs/toolkit';
const axios = require('axios');

const patchRoleUrl = (farm_id, user_id) => `${userFarmUrl}/role/farm/${farm_id}/user/${user_id}`
const patchStepUrl = (farm_id, user_id) => `${userFarmUrl}/onboarding/farm/${farm_id}/user/${user_id}`;

export const postFarm = createAction('postFarmSaga');
export function* postFarmSaga({ payload }) {
  const { farm } = payload;
  const { user_id } = yield select(loginSelector);

  let addFarmData = {
    farm_name: farm.farmName,
    address: farm.address,
    grid_points: farm.gridPoints,
    country: farm.country,
  };
  const header = getHeader(user_id);
  const { userUrl } = apiConfig;
  try {
<<<<<<< HEAD
    const [addFarmResult, getUserResult] = yield all([
      call(axios.post, farmUrl, addFarmData, header),
      call(axios.get, userUrl + '/' + user_id, header)
      ]);
    const farm = addFarmResult.data;
    const { farm_id } = farm;
    let step = {
      step_one: true,
      step_one_end: new Date(),
    };
    yield call(axios.patch, patchStepUrl(farm_id, user_id), step, getHeader(user_id, farm_id));
    const user = getUserResult?.data;
    console.log(user, getUserResult?.data);
    yield put(postFarmSuccess({ ...user, ...farm, ...step,  }));
    yield put(selectFarmSuccess({ farm_id }));
    history.push('/role_selection')
=======
    const addFarmResult = yield call(axios.post, farmUrl, addFarmData, getHeader(user_id));
    if (addFarmResult.data && addFarmResult.data.farm_id) {
      localStorage.setItem('farm_id', addFarmResult.data.farm_id);
      const farm = addFarmResult.data;
      const { farm_id } = farm;
      let step = {
        step_one: true,
        step_one_end: new Date(),
      };
      yield call(axios.patch, patchStepUrl(farm_id, user_id), step, getHeader(user_id, farm_id));
      // redirect to next step (select role)
      // Country is needed in state in case going back happens.
      yield put(setFarmInState({...farm, ...step, country: farmInfo.country}));

      history.push('/role_selection')
    }
>>>>>>> 46f8e317
  } catch (e) {
    console.log(e);
    toastr.error('Failed to add farm, please contact litefarm for assistance');
  }
}

<<<<<<< HEAD
export const patchRole = createAction('patchRoleSaga');
export function* patchRoleSaga({ payload }) {
=======
export function* patchFarm(payload) {
  const { farmInfo } = payload;
  const user_id = localStorage.getItem('user_id');

  const getHeader = (user_id, farm_id )=> ({
    headers: {
      'Content-Type': 'application/json',
      'Authorization': 'Bearer ' + localStorage.getItem('id_token'),
      user_id,
      farm_id: farmInfo.farm_id
    },
  });

  let patchFarmData = {
    farm_name: farmInfo.farmName,
    address: farmInfo.address,
    grid_points: farmInfo.gridPoints,
    country: farmInfo.country,
  };

  try {
    const patchedFarm  = yield call(axios.patch, `${farmUrl}/${farmInfo.farm_id}`, patchFarmData, getHeader(user_id, payload.farm_id));
    if (patchedFarm.data && patchedFarm.data[0].farm_id) {
      const farm = patchedFarm.data[0];
      yield put(setFarmInState({...farm}));
      history.push('/role_selection')
    }
  } catch (e) {
    console.error(e);
    toastr.error('Failed to add farm, please contact litefarm for assistance');
  }
}



export function* patchRole(payload) {
>>>>>>> 46f8e317
  try {
    const userFarm = yield select(userFarmSelector);
    const { user_id, farm_id, step_two, step_two_end } = userFarm;
    const { role, role_id, callback } = payload;
    const header = getHeader(user_id, farm_id);
    //TODO set date on server
    let step = {
      step_two: true,
      step_two_end: step_two_end || new Date(),
    };
    yield all([
      call(axios.patch, patchRoleUrl(farm_id, user_id), { role }, header),
      !step_two && call(axios.patch, patchStepUrl(farm_id, user_id), step, header),
  ]);
    yield put(patchRoleStepTwoSuccess({ ...step, user_id, farm_id, role_id }));
    callback && callback();
  } catch (e) {
    console.log('fail to update role');
  }

}

<<<<<<< HEAD
export default function* addFarmSaga() {
  yield takeLatest(postFarm.type, postFarmSaga);
  yield takeLatest(patchRole.type, patchRoleSaga);
=======

export default function* addFarmSaga() {
  yield takeEvery(POST_FARM, createFarm);
  yield takeEvery(PATCH_FARM, patchFarm);
  yield takeEvery(PATCH_ROLE, patchRole);
>>>>>>> 46f8e317
}<|MERGE_RESOLUTION|>--- conflicted
+++ resolved
@@ -12,11 +12,6 @@
  *  MERCHANTABILITY or FITNESS FOR A PARTICULAR PURPOSE. See the
  *  GNU General Public License for more details, see <https://www.gnu.org/licenses/>.
  */
-<<<<<<< HEAD
-=======
-
-import { POST_FARM, PATCH_ROLE, PATCH_FARM } from './constants';
->>>>>>> 46f8e317
 import history from '../../history';
 import { call, put, select, takeLatest, all } from 'redux-saga/effects';
 import apiConfig, { farmUrl, userFarmUrl } from '../../apiConfig';
@@ -31,8 +26,7 @@
 const patchStepUrl = (farm_id, user_id) => `${userFarmUrl}/onboarding/farm/${farm_id}/user/${user_id}`;
 
 export const postFarm = createAction('postFarmSaga');
-export function* postFarmSaga({ payload }) {
-  const { farm } = payload;
+export function* postFarmSaga({ payload: farm }) {
   const { user_id } = yield select(loginSelector);
 
   let addFarmData = {
@@ -44,7 +38,6 @@
   const header = getHeader(user_id);
   const { userUrl } = apiConfig;
   try {
-<<<<<<< HEAD
     const [addFarmResult, getUserResult] = yield all([
       call(axios.post, farmUrl, addFarmData, header),
       call(axios.get, userUrl + '/' + user_id, header)
@@ -57,65 +50,32 @@
     };
     yield call(axios.patch, patchStepUrl(farm_id, user_id), step, getHeader(user_id, farm_id));
     const user = getUserResult?.data;
-    console.log(user, getUserResult?.data);
-    yield put(postFarmSuccess({ ...user, ...farm, ...step,  }));
+    yield put(postFarmSuccess({ ...user, ...farm, ...step, country: addFarmData.country }));
     yield put(selectFarmSuccess({ farm_id }));
     history.push('/role_selection')
-=======
-    const addFarmResult = yield call(axios.post, farmUrl, addFarmData, getHeader(user_id));
-    if (addFarmResult.data && addFarmResult.data.farm_id) {
-      localStorage.setItem('farm_id', addFarmResult.data.farm_id);
-      const farm = addFarmResult.data;
-      const { farm_id } = farm;
-      let step = {
-        step_one: true,
-        step_one_end: new Date(),
-      };
-      yield call(axios.patch, patchStepUrl(farm_id, user_id), step, getHeader(user_id, farm_id));
-      // redirect to next step (select role)
-      // Country is needed in state in case going back happens.
-      yield put(setFarmInState({...farm, ...step, country: farmInfo.country}));
-
-      history.push('/role_selection')
-    }
->>>>>>> 46f8e317
   } catch (e) {
     console.log(e);
     toastr.error('Failed to add farm, please contact litefarm for assistance');
   }
 }
 
-<<<<<<< HEAD
-export const patchRole = createAction('patchRoleSaga');
-export function* patchRoleSaga({ payload }) {
-=======
-export function* patchFarm(payload) {
-  const { farmInfo } = payload;
-  const user_id = localStorage.getItem('user_id');
-
-  const getHeader = (user_id, farm_id )=> ({
-    headers: {
-      'Content-Type': 'application/json',
-      'Authorization': 'Bearer ' + localStorage.getItem('id_token'),
-      user_id,
-      farm_id: farmInfo.farm_id
-    },
-  });
+export const patchFarm = createAction('patchFarmSaga');
+export function* patchFarmSaga({ payload: farm }) {
+  const { user_id, farm_id } = yield select(loginSelector);
+  const header = getHeader(user_id, farm_id);
 
   let patchFarmData = {
-    farm_name: farmInfo.farmName,
-    address: farmInfo.address,
-    grid_points: farmInfo.gridPoints,
-    country: farmInfo.country,
+    farm_name: farm.farmName,
+    address: farm.address,
+    grid_points: farm.gridPoints,
+    country: farm.country,
   };
 
   try {
     const patchedFarm  = yield call(axios.patch, `${farmUrl}/${farmInfo.farm_id}`, patchFarmData, getHeader(user_id, payload.farm_id));
-    if (patchedFarm.data && patchedFarm.data[0].farm_id) {
-      const farm = patchedFarm.data[0];
-      yield put(setFarmInState({...farm}));
-      history.push('/role_selection')
-    }
+    const farm = patchedFarm.data[0];
+    yield put(putFarmSuccess({...farm}));
+    history.push('/role_selection');
   } catch (e) {
     console.error(e);
     toastr.error('Failed to add farm, please contact litefarm for assistance');
@@ -124,8 +84,8 @@
 
 
 
-export function* patchRole(payload) {
->>>>>>> 46f8e317
+export const patchRole = createAction('patchRoleSaga');
+export function* patchRoleSaga({ payload }) {
   try {
     const userFarm = yield select(userFarmSelector);
     const { user_id, farm_id, step_two, step_two_end } = userFarm;
@@ -148,15 +108,9 @@
 
 }
 
-<<<<<<< HEAD
 export default function* addFarmSaga() {
   yield takeLatest(postFarm.type, postFarmSaga);
+  yield takeLatest(patchFarm.type, patchFarmSaga);
+
   yield takeLatest(patchRole.type, patchRoleSaga);
-=======
-
-export default function* addFarmSaga() {
-  yield takeEvery(POST_FARM, createFarm);
-  yield takeEvery(PATCH_FARM, patchFarm);
-  yield takeEvery(PATCH_ROLE, patchRole);
->>>>>>> 46f8e317
 }
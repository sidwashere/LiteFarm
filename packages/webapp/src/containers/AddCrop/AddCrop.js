--- conflicted
+++ resolved
@@ -22,22 +22,6 @@
   const onError = (error) => {
     console.log(error);
   };
-<<<<<<< HEAD
-
-  const disabled = !isValid;
-
-  const varietyRegister = register(VARIETY, { required: true });
-  const supplierRegister = register(SUPPLIER, { required: true });
-  const seedTypeRegister = register(SEED_TYPE, { required: true });
-  const lifeCycleRegister = register(LIFE_CYCLE, { required: true });
-
-  useEffect(() => {
-    // TODO - Crop Variety
-  }, []);
-
-  const onError = (data) => {};
-=======
->>>>>>> 3e163072
   const onContinue = (data) => {
     history.push(`/crop/${crop_id}/add_crop_variety/compliance`);
   };

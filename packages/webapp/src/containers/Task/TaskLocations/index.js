--- conflicted
+++ resolved
@@ -8,29 +8,35 @@
 import { taskTypeById, taskTypeIdNoCropsSelector } from '../../taskTypeSlice';
 import { HookFormPersistProvider } from '../../hooks/useHookFormPersist/HookFormPersistProvider';
 import { userFarmSelector } from '../../userFarmSlice';
-<<<<<<< HEAD
 import { cropLocationsSelector, locationsSelector } from '../../locationSlice';
-=======
-import { locationsSelector, cropLocationsSelector } from '../../locationSlice';
-import { useActiveAndCurrentManagementPlansByLocationIds }from '../../AddTask/TaskCrops/useManagementPlanTilesByLocationIds';
-import { taskTypeById } from '../../taskTypeSlice';
+import { useActiveAndCurrentManagementPlansByLocationIds } from '../../AddTask/TaskCrops/useManagementPlanTilesByLocationIds';
 import { getDateUTC } from '../../../util/moment';
->>>>>>> 9bbeabd0
 
 export default function TaskLocationsSwitch({ history, match }) {
   const persistedFormData = useSelector(hookFormPersistSelector);
   const selectedTaskType = useSelector(taskTypeById(persistedFormData.type));
   const isCropLocation = selectedTaskType.task_translation_key === 'HARVESTING';
   return isCropLocation ? (
-    <TaskCropLocations history={history} />
+    <TaskCropLocations history={history} persistedFormData={persistedFormData} />
   ) : (
     <TaskAllLocations history={history} />
   );
 }
 
-function TaskCropLocations({ history }) {
-  const locations = useSelector(cropLocationsSelector);
-  return <TaskLocations locations={locations} history={history} />;
+function TaskCropLocations({ history, persistedFormData }) {
+  const due_date = persistedFormData.due_date;
+  const cropLocations = useSelector(cropLocationsSelector);
+  const cropLocationsIds = cropLocations.map(({ location_id }) => ({ location_id }));
+  const activeAndPlannedLocationsIds = Object.keys(
+    useActiveAndCurrentManagementPlansByLocationIds(
+      cropLocationsIds,
+      getDateUTC(due_date).toDate().getTime(),
+    ),
+  );
+  const activeAndPlannedLocations = cropLocations.filter(({ location_id }) =>
+    activeAndPlannedLocationsIds.includes(location_id),
+  );
+  return <TaskLocations locations={activeAndPlannedLocations} history={history} />;
 }
 
 function TaskAllLocations({ history }) {
@@ -60,20 +66,7 @@
     history.push('/add_task/task_date');
   };
 
-  const HARVEST_TYPE = 'HARVESTING';
-
   const { grid_points } = useSelector(userFarmSelector);
-<<<<<<< HEAD
-=======
-  const selectedTaskType = useSelector(taskTypeById(persistedFormData.type));
-  const due_date = persistedFormData.due_date;
-  const locations = useSelector(locationsSelector);
-  const cropLocations = useSelector(cropLocationsSelector);
-  const cropLocationsIds = cropLocations.map(({ location_id }) => ({ location_id }));
-  const activeAndPlannedLocationsIds = Object.keys(useActiveAndCurrentManagementPlansByLocationIds(cropLocationsIds, getDateUTC(due_date).toDate().getTime()));
-  const activeAndPlannedLocations = cropLocations.filter(({ location_id }) => activeAndPlannedLocationsIds.includes(location_id));
-
->>>>>>> 9bbeabd0
 
   return (
     <HookFormPersistProvider>
@@ -83,7 +76,7 @@
         onGoBack={onGoBack}
         persistedPath={persistedPath}
         farmCenterCoordinate={grid_points}
-        locations={selectedTaskType.task_translation_key === HARVEST_TYPE ? activeAndPlannedLocations : locations}
+        locations={locations}
       />
     </HookFormPersistProvider>
   );

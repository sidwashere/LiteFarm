--- conflicted
+++ resolved
@@ -8,14 +8,10 @@
 import { enqueueErrorSnackbar, enqueueSuccessSnackbar } from '../Snackbar/snackbarSlice';
 import { getTasksSuccess, putTaskSuccess, putTasksSuccess, createTaskSuccess } from '../taskSlice';
 import { getProductsSuccess, onLoadingProductFail, onLoadingProductStart } from '../productSlice';
-<<<<<<< HEAD
-import { getTaskTypesSuccess } from '../taskTypeSlice';
-=======
 import { deleteTaskTypeSuccess, getTaskTypesSuccess, taskTypeById } from '../taskTypeSlice';
 import { pick } from '../../util/pick';
 import produce from 'immer';
 import { getObjectInnerValues } from '../../util';
->>>>>>> 287a49ff
 
 const taskTypeToEndpointMap = {
   CLEANING: 'cleaning_task',

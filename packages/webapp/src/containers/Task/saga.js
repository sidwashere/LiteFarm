--- conflicted
+++ resolved
@@ -12,10 +12,7 @@
 
 const taskTypeToEndpointMap = {
   CLEANING: 'cleaning_task',
-<<<<<<< HEAD
-=======
   PEST_CONTROL: 'pest_control_task',
->>>>>>> 3ed44928
   SOIL_AMENDMENT: 'soil_amendment_task',
 };
 
@@ -138,7 +135,6 @@
   }
 }
 
-<<<<<<< HEAD
 export const completeTask = createAction('completeTaskSaga');
 
 export function* completeTaskSaga({ payload: {task_id, data} }) {
@@ -152,7 +148,14 @@
     if (result) {
       console.log(result.data);
       yield put(enqueueSuccessSnackbar(i18n.t('message:TASK.COMPLETE.SUCCESS')));
-=======
+      history.push('/tasks');
+    }
+  } catch (e) {
+    console.log(e);
+    yield put(enqueueErrorSnackbar(i18n.t('message:TASK.COMPLETE.FAILED')));
+  }
+}
+    
 export const abandonTask = createAction('abandonTaskSaga');
 
 export function* abandonTaskSaga({ payload: data }) {
@@ -165,16 +168,11 @@
     if (result) {
       // yield put(putTaskSuccess({ id: task_id, changes: patchData }));
       yield put(enqueueSuccessSnackbar(i18n.t('message:TASK.ABANDON.SUCCESS')));
->>>>>>> 3ed44928
       history.push('/tasks');
     }
   } catch (e) {
     console.log(e);
-<<<<<<< HEAD
-    yield put(enqueueErrorSnackbar(i18n.t('message:TASK.COMPLETE.FAILED')));
-=======
     yield put(enqueueErrorSnackbar(i18n.t('message:TASK.ABANDON.FAILED')));
->>>>>>> 3ed44928
   }
 }
 
@@ -185,9 +183,6 @@
   yield takeLeading(assignTasksOnDate.type, assignTaskOnDateSaga);
   yield takeLeading(getTasks.type, getTasksSaga);
   yield takeLeading(getProducts.type, getProductsSaga);
-<<<<<<< HEAD
   yield takeLeading(completeTask.type, completeTaskSaga);
-=======
   yield takeLeading(abandonTask.type, abandonTaskSaga);
->>>>>>> 3ed44928
 }
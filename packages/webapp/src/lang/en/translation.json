{
  "CHOOSE_FARM": {
    "ADD_NEW": "Add new farm",
    "CHOOSE_TITLE": "Choose your farm",
    "INPUT_PLACEHOLDER": "Search",
    "SWITCH_TITLE": "Switch to another farm"
  },
  "CONSENT": {
    "LABEL": "I Agree"
  },
  "EXPENSE": {
    "ADD_EXPENSE": {
      "TITLE_1": "New Expense (1 of 2)",
      "TITLE_2": "New Expense (2 of 2)"
    },
    "ADD_MORE_ITEMS": "Add more items",
    "DETAILED_HISTORY": "Detailed History",
    "EDIT_EXPENSE": {
      "DATE_PLACEHOLDER": "Choose a Date",
      "DESELECTING_CATEGORY": "Deselecting a category will remove existing expenses under this category for this expenses log.",
      "REMOVE_ALL": "You removed all expenses, click Save to submit.",
      "TITLE_1": "Edit Expense(1 of 2)",
      "TITLE_2": "Edit Expense (2 of 2)"
    },
    "ITEM": "Item",
    "NAME": "Name",
    "NO_EXPENSE": "No expense found",
    "NO_EXPENSE_YEAR": "You have no expense recorded for this year",
    "OTHER_EXPENSES_TITLE": "Other Expenses",
    "SUMMARY": "Summary",
    "VALUE": "Value"
  },
  "FIELDS": {
    "ACTION": "Action",
    "ADD_NEW_FIELD": "Add New Field",
    "EDIT_FIELD": {
      "CROP": {
        "AREA_USED": "Area Used",
        "AREA_USED_HECTARE": "Area used in hectare",
        "AREA_USED_IN": "Area Used in",
        "BED": "bed",
        "BED_LENGTH": "Bed Length",
        "BED_WIDTH": "Bed Width",
        "BY_AREA": "By Area",
        "BY_BEDS": "By Bed",
        "CHOOSE_END_DATE": "Choose end date",
        "CHOOSE_START_DATE": "Choose start date",
        "DELETE_CONFIRMATION": "Are you sure you want to delete this field crop?",
        "EDIT_ESTIMATED_PRICE": "Edit estimated price for the crop",
        "EDIT_ESTIMATED_YIELD": "Edit estimated yield for the crop",
        "END_DATE": "End Date",
        "ENTER_START_FINISH": "Enter start and finish dates",
        "ESTIMATED_PRICE": "Estimated price",
        "ESTIMATED_PRODUCTION": "Estimated Production",
        "ESTIMATED_REVENUE": "Estimated Revenue",
        "ESTIMATED_YIELD_PLACEHOLDER": "Estimated Yield",
        "HOW_MUCH_FIELD": "How much of the field do you wish to use ?",
        "NEW_FIELD_CROP": "New Field Crop",
        "NUMBER_EXPIRED": "Number of Expired Crops",
        "NUMBER_OF_BEDS": "Number of Beds",
        "PERCENTAGE": "Percentage",
        "START_DATE": "Start Date"
      },
      "DELETE_FIELD": "Delete Field",
      "EDIT_NAME": "Edit Field Name",
      "NAME": "Field Name",
      "NUMBER_CROPS": "Number of Crops",
      "TITLE": "Edit Field",
      "TOTAL_AREA": "Total Area",
      "VARIETY": "Variety"
    },
    "EXPLORE": "Explore Your Fields",
    "LIST": "List",
    "MAP": "Map",
    "NEW_FIELD": {
      "DRAW": "Draw",
      "FIELD_NAME": "Field Name",
      "FIELD_NAME_PLACEHOLDER": "Enter Field Name",
      "REDRAW": "Redraw",
      "SAVE_FIELD": "Save Field",
      "SEARCH_BOX_PLACEHOLDER": "Search",
      "TITLE": "New Field (2 of 2)"
    },
    "TABLE": {
      "AREA": "Area",
      "EDIT": "Edit",
      "FIELD_NAME": "Field Name"
    },
    "TITLE": "FIELDS"
  },
  "HOME": {
    "CHROME_WARNING": "Warning: The app is designed for Chrome, some layouts could be misplaced.",
    "GREETING": "Good day, "
  },
  "LOG_COMMON": {
    "ACTION": "Action",
    "ACTIVITY": "Activity",
    "ADD_CUSTOM_PRODUCT": "Add a custom product ",
    "ADD_NEW_LOG": "Add New Log",
    "ALL": "All",
    "ALL_CROPS": "All Crops",
    "ALL_FIELDS": "All Fields",
    "AMMONIA": "Ammonia",
    "CHEMICAL_COMPOSITION": "Chemical Composition",
    "CHOOSE_DATE": "Choose a date",
    "CROP": "Crop",
    "DATE": "Date",
    "DEFAULT_PRODUCT": "Default Product",
    "DELETE_CONFIRMATION": "Are you sure you want to delete this log?",
    "ERROR_MISSING_CROP_FIELDS": "Error: Missing Crops or fields",
    "ERROR_MISSING_FIELDS": "Error missing fields",
    "FARM_LOG": "Farm Log",
    "FERTILIZING": "Fertilizing",
    "FIELD_CROPS": "Field Crops",
    "FIELD_WORK": "Field Work",
    "FIELDS": "Fields",
    "FROM": "From",
    "HARVEST": "Harvest",
    "IRRIGATION": "Irrigation",
    "LOG_HELP": "Log Help",
    "LOG_HELP_EXPLANATION": "Use the filters below to search your log history. Useful for keeping records of inputs and other farm activities for your team and certifiers.",
    "LOG_HISTORY": "Log History",
    "NEW_LOG": "New Log",
    "NITRATE": "Nitrate",
    "OTHER": "Other",
    "PEST": "Pest Control",
    "PHOSPHATE": "Phosphate",
    "POTASSIUM": "Potassium",
    "PRODUCT": "Product",
    "PRODUCT_CHEMICAL_COMPOSITION": "Product Chemical Composition",
    "PRODUCT_NAME": "Product Name",
    "PRODUCT_TEMPLATE_PLACEHOLDER": "select product template",
    "QUANTITY": "Quantity",
    "SCOUTING": "Scouting",
    "SEARCH_BY_ACTIVITY": "Search Log By Activity",
    "SEEDING": "Seeding",
    "SELECT_PRODUCT": "select product",
    "SOIL_DATA": "Soil Data",
    "TO": "To",
    "WATER": "Water",
    "WHAT_LOG": "What do you want to log?"
  },
  "LOG_DETAIL": {
    "ACTION_NEEDED": "Action Needed",
    "ACTIVITY_KIND": "Activity Kind",
    "FLOW_RATE": "Flow Rate",
    "HOURS": "Hours",
    "NO": "No",
    "NOTE": "Note",
    "SUBMITTED_FOR": "Submitted For",
    "TITLE": "Log Detail",
    "TYPE": "Type",
    "YES": "Yes"
  },
  "LOG_FERTILIZING": {
    "ADD_FERTILIZER": "Add a Fertilizer",
    "FERTILIZING_QUANTITY": "Fertilizer Quantity",
    "TITLE": "Fertilizing Log"
  },
  "LOG_FIELD_WORK": {
    "TITLE": "Field Work Log"
  },
  "LOG_HARVEST": {
    "HARVEST_QUANTITY": "Harvest Quantity",
    "TITLE": "Harvest Log"
  },
  "LOG_IRRIGATION": {
    "FLOW_RATE": "Flow Rate",
    "TITLE": "Irrigation Log",
    "TOTAL_TIME": "Total Time"
  },
  "LOG_OTHER": {
    "TITLE": "Other Log"
  },
  "LOG_PESTICIDE": {
    "ACTIVE_INGREDIENTS": "Active Ingredients",
    "ADD_CUSTOM_DISEASE": "Add a custom disease",
    "ADD_CUSTOM_PESTICIDE": "Add a custom pesticide",
    "ADD_DISEASE": "Add a disease",
    "ADD_PESTICIDE": "Add a pesticide",
    "ADD_TARGET": "Add a Target",
    "CHOOSE_GROUP_PLACEHOLDER": "Choose Group",
    "CHOOSE_TARGET_PLACEHOLDER": "Choose a target",
    "CHOOSE_TYPE_PLACEHOLDER": "Choose a Type",
    "COMMON_NAME": "Common Name",
    "CONCENTRATION": "Concentration",
    "DAYS": "days",
    "DISEASE_GROUP": "Disease Group",
    "DISEASE_TARGET": "Disease Target",
    "ENTRY_INTERVAL": "Entry Interval",
    "HARVEST_INTERVAL": "Harvest Interval",
    "MISSING_DATA": "Error: Missing Data",
    "PESTICIDE_CONTROL_TYPE": "Pesticide Control Type",
    "PESTICIDE_DETAILS": "Pesticide Product Details",
    "PESTICIDE_INFO_LABEL": "Pesticide Info",
    "PESTICIDE_LABEL": "Pesticide",
    "PESTICIDE_NAME_LABEL": "Pesticide Name",
    "PESTICIDE_QUANTITY": "Pesticide Quantity",
    "SCIENTIFIC_NAME": "Scientific Name (if known)",
    "TARGET": "Target",
    "TARGET_DISEASE": "Targeted Disease",
    "TARGET_GROUP": "Target Group",
    "TITLE": "Pest Control Log",
    "TYPE": "Type"
  },
  "LOG_SCOUTING": {
    "ACTION_NEEDED": "Action Needed",
    "TITLE": "Scouting Log"
  },
  "LOG_SEEDING": {
    "RATE": "Rate",
    "SPACE_DEPTH": "Space Depth",
    "SPACE_LENGTH": "Space Length",
    "SPACE_WIDTH": "Space Width",
    "TITLE": "Seeding Log"
  },
  "LOG_SOIL": {
    "BULK_DENSITY": "Bulk Density",
    "DEPTH": "Depth",
    "INORGANIC_CARBON": "Inorganic Carbon",
    "MORE_INFO": "More Info",
    "ORGANIC_CARBON": "Organic Carbon",
    "SELECT_DEPTH": "Select Depth",
    "SELECT_TEXTURE": "Select Texture",
    "SOIL_TEXTURE": "Soil Texture",
    "TEXTURE": "Texture",
    "TITLE": "Soil Data Log",
    "TOTAL_CARBON": "Total Carbon"
  },
  "LOGIN": {
    "TITLE": "Everything you need for managing your farm, in your pocket."
  },
  "MY_FARM": {
    "FARM_INFO": "Farm info",
    "FARM_MAP": "Farm map",
    "PEOPLE": "People"
  },
  "NAVIGATION": {
    "SPOTLIGHT": {
      "FARM": "Here you can:, • Edit your farm settings, • Map your farm, • Manage your employees",
      "FARM_TITLE": "This is your farm profile",
      "NOTIFICATION": "Here you can:, • Manage your tasks, • See important updates, • Coordinate farm activities",
      "NOTIFICATION_TITLE": "This is your Notification Centre",
      "PROFILE": "Here you will find:, • Your info, • Helpful tips, • The log out button",
      "PROFILE_TITLE": "This is your profile"
    }
  },
  "NEW_FINANCES": {
    "BALANCE": "Balance",
    "EXPENSES": "Expenses",
    "SALE": {
      "DETAILED_HISTORY": "Detailed History",
      "SUMMARY": "Summary"
    },
    "SALES": "Sales",
    "SUMMARY_REPORT": "Summary Report for",
    "TITLE": "Finances"
  },
  "NOTIFICATION": {
    "NOTIFICATION_TEASER": "Coming Soon!"
  },
  "ORGANIC": {
    "INTERESTED_IN_ORGANIC": {
      "PARAGRAPH": "Do you plan to pursue or renew organic certification this season?",
      "TITLE": "Interested in Organic?",
      "WHY": "Why are we asking this?",
      "WHY_ANSWER": "LiteFarm generates forms required for organic certification. Some information will be mandatory."
    },
    "PARTNERS": {
      "SELECT_CERTIFIER": "Please select your certifier",
      "THROUGH_APP": "throughout the app!",
      "WILL_INDICATE": "We'll indicate data required for organic certification with"
    }
  },
  "OUTRO": "And finally, let us show you a couple of important things!",
  "PROFILE_FLOATER": {
    "HELP": "Help",
    "INFO": "My info",
    "LOG_OUT": "Log Out",
    "SWITCH": "Switch Farm"
  },
  "PROFILE": {
    "ACCOUNT_TAB": "Account",
    "ACCOUNT": {
      "EMAIL": "Email",
      "FIRST_NAME": "First Name",
      "LAST_NAME": "Last Name",
      "PERSONAL_INFORMATION": "Personal Information",
      "PHONE_NUMBER": "Phone Number",
      "USER_ADDRESS": "User Address"
    },
    "FARM_TAB": "Farm",
    "FARM": {
      "ADDRESS": "Address",
      "CURRENCY": "Currency",
      "FARM_NAME": "Farm Name",
      "LANGUAGE": "Language",
      "MAKE_REQUEST": "Make Request",
      "PHONE_NUMBER": "Phone Number",
      "REQUEST_DATA": "You can request a data download and we will send your farm's data to your email, in the form of csv.",
      "UNITS": "Units"
    },
    "PEOPLE_TAB": "People",
    "PEOPLE": {
      "EMAIL_CANNOT_BE_EMPTY": "Email cannot be empty for the selected role",
      "EO": "Extension Officer",
      "FARM_MANAGER": "Farm Manager",
      "FARM_OWNER": "Farm Owner",
      "FARM_WORKER": "Farm Worker",
      "FIRST_NAME_NOT_EMPTY": "First name cannot be empty",
      "HOURLY": "hourly",
      "INVITE": "Invite",
      "INVITE_USER": "Invite User",
      "LAST_NAME_NOT_EMPTY": "Last Name cannot be empty",
      "PAY": "Pay",
      "RESTORE_ACCESS": "Restore User Access",
      "REVOKE_ACCESS": "Revoke User Access",
      "ROLE": "Role",
      "ROLE_CHANGE_ALERT": "Role change will take full effect upon next login. Workers cannot set themselves to Admins.",
      "SEARCH": "Search",
      "SELECT_ROLE": "Select Role",
      "USERS_FOUND": "Users found",
      "USERS_NO_EMAIL_NO_LOGIN": "Users without an email won't be able to login",
      "WAGE_MUST_BE_VALID": "Wage must be a valid, non-negative number (up to 2 decimal places)"
    }
  },
  "ROLE_SELECTION": {
    "FARM_EO": "Extension Officer",
    "FARM_MANAGER": "Farm Manager",
    "FARM_OWNER": "Farm Owner",
    "TITLE": "What is your role on the farm?"
  },
  "SALE": {
    "ADD_SALE": {
      "DATE": "Date",
      "NEW": "Add New Sale"
    },
    "DETAIL": {
      "CROP": "Crop",
      "CUSTOMER_NAME": "Customer Name",
      "DELETE_CONFIRMATION": "Are you sure you want to delete this sale?",
      "QUANTITY": "Quantity",
      "TITLE": "Sale Detail",
      "VALUE": "Value"
    },
    "EDIT_SALE": {
      "DATE": "Date",
      "DELETE_CONFIRMATION": "Are you sure you want to delete this sale?",
      "TITLE": "Edit Sale"
    },
    "ESTIMATED_REVENUE": {
      "CALCULATION": "Calculation",
      "CALCULATION_DESCRIPTION": "We calculate estimated revenue using the end date of crops estimated in the fields module. To include a crop in your estimated revenue calculation make sure you capture its end date within your financial report end date.",
      "TITLE": "Estimated Revenue"
    },
    "EXPENSE_DETAIL": {
      "COST": "Cost",
      "DELETE_CONFIRMATION": "Are you sure you want to delete all the expenses on this page? Note: To delete a specific expense go to Edit.",
      "DESCRIPTION": "Expense Description",
      "TITLE": "Expense Detail",
      "TOTAL": "Total"
    },
    "FINANCES": {
      "ACTION": "Action",
      "ACTUAL_REVENUE_ESTIMATED": "Estimated",
      "ACTUAL_REVENUE_LABEL": "Actual",
      "ADD_NEW_EXPENSE": "Add New Expense",
      "ADD_NEW_SALE": "Add New Sale",
      "BALANCE": "Balance",
      "BALANCE_BY_CROP": "Balance (By Crop)",
      "BALANCE_EXPLANATION": "We compute a real-time balance (‘cost of production’) for each crop on your farm. This is a simple equation of expenses minus revenue.  Expenses for each crop are calculated from two parts, one part is the labour expenses from hours logged for farm activities, the other part is from the other expenses logged for the whole farm. Where expenses are logged for the whole farm we equally divide them amongst the crops on the farm. Unallocated means that a shift(s) has been submitted for a field when there is not a crop yet on that field. This shift(s) will be assigned to crops as they are added to that field within the financial reporting time window.",
      "BALANCE_FOR_FARM": "Balance (Whole Farm)",
      "ENSURE_ONE_CROP_WARNING": "Please ensure that at least 1 crop and an associated sale or shift has been allocated to see this information.",
      "EXPENSES": "Expenses",
      "FINANCE_HELP": "Finance Help",
      "HAS_UNALLOCATED_LINE1": "*Unallocated means that work has been done on an empty field for the selected date range.",
      "HAS_UNALLOCATED_LINE10_1": "If lettuce is added to Field1 but no shift related to lettuce or Field1 is submitted, or submitted later than April 1st, then Corn will be allocated with a full amount of ",
      "HAS_UNALLOCATED_LINE10_2": "From Field1.",
      "HAS_UNALLOCATED_LINE2": "If one or more crops were added to an empty field later and there exists a shift related to the crops, then the work done on that empty field will be evenly distributed to each crop.",
      "HAS_UNALLOCATED_LINE3_1": "For date range",
      "HAS_UNALLOCATED_LINE3_2": "January 1st",
      "HAS_UNALLOCATED_LINE3_3": "April 1st",
      "HAS_UNALLOCATED_LINE4": "And two empty fields",
      "HAS_UNALLOCATED_LINE5_1": "Assume shifts has been submitted for both fields(cost=",
      "HAS_UNALLOCATED_LINE5_2": "30 for each field)",
      "HAS_UNALLOCATED_LINE6_1": "then the Unallocated value would be",
      "HAS_UNALLOCATED_LINE6_2": "Field1's work + Field2's work = -",
      "HAS_UNALLOCATED_LINE7_1": "Later corn and lettuce has been planted on",
      "HAS_UNALLOCATED_LINE7_2": "and related shifts have been submitted within the date range, then the Unallocated value would be",
      "HAS_UNALLOCATED_LINE8": "Field2's work = -",
      "HAS_UNALLOCATED_LINE9": "Corn and lettuce will each be allocated with an extra cost of",
      "LABOUR_LABEL": "Labour",
      "OTHER_EXPENSES_LABEL": "Other Expenses",
      "REVENUE": "Revenue",
      "TITLE": "Finances"
    },
    "LABOUR": {
      "BY": "By",
      "CROPS": "Crops",
      "EMPLOYEES": "Employees",
      "TASKS": "Tasks",
      "TITLE": "Labour"
    },
    "SUMMARY": {
      "DETAILED_HISTORY": "Detailed History",
      "SUMMARY": "Summary",
      "TITLE": "Sales",
      "TOTAL": "Total"
    }
  },
  "SHIFT": {
    "ACTION": "Action",
    "ADD_NEW": "Add New Shift",
    "EDIT_SHIFT": {
      "ADD_CUSTOM_TASK": "Add Custom Task",
      "ADD_TASK": "Add a Task",
      "ADJUST_HOURLY_WAGE": "Adjust Hourly Wage",
      "ALL": "All",
      "ALL_CROPS": "All Crops",
      "ALLOCATE_ACTIVITY": "If you need to allocate labour for an activity to your whole farm, you can allocate it to all of your fields, and we will do the rest.",
      "ASSIGN_TIME_TO_TASK": "Assign time to task by",
      "BREAK_DURATION": "Break Duration",
      "CHOOSE_DATE": "Choose a Date",
      "CROPS_ON_THIS_FARM": "Crops on this farm",
      "CROPS_ON_YOUR_FARM": "Crops on your farm",
      "DURATION": "Duration",
      "FIELDS_ON_YOUR_FARM": "Fields on your farm",
      "HAPPY": "Happy",
      "INDIVIDUAL_CROPS": "Individual Crops",
      "MINUTES": "Min",
      "MOOD": "How did this shift make you feel?",
      "NAME_TASK": "Name of the custom task",
      "NEUTRAL": "Neutral",
      "NEW_SHIFT_TITLE_1": "New Shift (Step 1)",
      "NEW_SHIFT_TITLE_2": "New Shift (Step 1)",
      "NO_WAGE_SET": "You have no wage set, your labour cost for this shift is preset to 0, you can change it at ",
      "NO_WAGE_SET_LOCATION": "Profile->People->Edit",
      "RATHER_NOT_SAY": "Rather Not Say",
      "SAD": "Sad",
      "TASKS_FOR_SHIFT": "Theses are the tasks selected for this shift",
      "TASKS_SELECTED": "The tasks selected for this shift are highlighted below. Deselecting a task will remove the task from this shift",
      "TIME_ALLOCATION": "Time Allocation",
      "TITLE_1": "Edit Shift (Step 1)",
      "TITLE_2": "Edit Shift (Step 2)",
      "TO_ASSIGN": "to assign",
      "VERY_HAPPY": "Very Happy",
      "VERY_SAD": "Very Sad",
      "WAGE_FOR_SHIFT": "Wage for this shift",
      "WHAT_TASKS_YOU_DID": "What tasks did you do today?",
      "YOU_HAVE": "You have"
    },
    "END_TIME": "End Time",
    "FROM": "From",
    "MY_SHIFT": {
      "DELETE_CONFIRMATION": "Are you sure you want to delete this shift?",
      "DURATION": "Duration",
      "FIELD_CROPS": "Fields/Crops",
      "SUBMITTED_FOR": "Submitted For",
      "TASK": "Task",
      "TITLE": "My Shift"
    },
    "NAME": "Name",
    "SHIFT_HISTORY": "Shift History",
    "START_TIME": "Start Time",
    "TITLE": "Shifts",
    "TO": "To"
  },
  "SIGNUP": {
    "DIDNT_WORK": "That didn't work.",
    "GOOGLE_BUTTON": "CONTINUE WITH GOOGLE",
    "OOPS": "Oops!",
    "PLEASE_SIGNUP": "Please, sign up.",
<<<<<<< HEAD
    "TITLE": "Sign Up"
=======
    "TITLE": "Sign Up",
    "GOOGLE_BUTTON": "CONTINUE WITH GOOGLE",
    "SSO_ERROR": "Please login by clicking the Google button above",
    "SIGN_IN": "Sign In",
    "PASSWORD_ERROR": "Password incorrect"
  },
  "CREATE_USER": {
    "TITLE": "Create new user account",
    "CREATE_BUTTON": "Create Account"
>>>>>>> fb9819ce
  },
  "SLIDE_MENU": {
    "DEMOS": "Demos",
    "FIELDS": "Fields",
    "FINANCES": "Finances",
    "INSIGHTS": "Insights",
    "LOGS": "Logs",
    "MANAGE": "Manage",
    "SHIFTS": "Shifts",
    "SUPPORT": "Support",
    "USERS": "Users"
  },
  "SWITCH_OUTRO": {
    "BUTTON": "Let's Go!",
    "DESCRIPTION_BOTTOM": "Heading to: ",
    "DESCRIPTION_TOP": "The barn door is secure.",
    "TITLE": "Switching Farms"
  },
  "WELCOME_SCREEN": {
    "BUTTON": "Let's get started",
    "SVG_ALT": "Welcome to LiteFarm"
  },
  "LOGIN_BUTTON": "Log In or Sign Up"
}<|MERGE_RESOLUTION|>--- conflicted
+++ resolved
@@ -467,12 +467,8 @@
   },
   "SIGNUP": {
     "DIDNT_WORK": "That didn't work.",
-    "GOOGLE_BUTTON": "CONTINUE WITH GOOGLE",
     "OOPS": "Oops!",
     "PLEASE_SIGNUP": "Please, sign up.",
-<<<<<<< HEAD
-    "TITLE": "Sign Up"
-=======
     "TITLE": "Sign Up",
     "GOOGLE_BUTTON": "CONTINUE WITH GOOGLE",
     "SSO_ERROR": "Please login by clicking the Google button above",
@@ -482,7 +478,6 @@
   "CREATE_USER": {
     "TITLE": "Create new user account",
     "CREATE_BUTTON": "Create Account"
->>>>>>> fb9819ce
   },
   "SLIDE_MENU": {
     "DEMOS": "Demos",

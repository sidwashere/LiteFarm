--- conflicted
+++ resolved
@@ -107,11 +107,7 @@
       <input name={NAME} style={{ display: 'none' }} {...register(NAME, { required: true })} />
       <input name={PRODUCT_ID} style={{ display: 'none' }} {...register(PRODUCT_ID)} />
       <Input
-<<<<<<< HEAD
-        data-cy="taskDetails-supplier"
-=======
         data-cy={'addTask-supplier'}
->>>>>>> d9d16bdf
         name={SUPPLIER}
         label={t('ADD_PRODUCT.SUPPLIER_LABEL')}
         hookFormRegister={register(SUPPLIER, { required: interested })}

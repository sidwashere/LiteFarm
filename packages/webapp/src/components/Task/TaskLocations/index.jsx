import React, { useEffect, useMemo } from 'react';
import Button from '../../Form/Button';
import LocationPicker from '../../LocationPicker/SingleLocationPicker';
import { useTranslation } from 'react-i18next';
import Layout from '../../Layout';
import MultiStepPageTitle from '../../PageTitle/MultiStepPageTitle';
import { Main } from '../../Typography';
import PropTypes from 'prop-types';
import { useForm } from 'react-hook-form';
import { cloneObject } from '../../../util';
import Checkbox from '../../Form/Checkbox';

export default function PureTaskLocations({
  locations,
  readOnlyPinCoordinates,
  onContinue,
  onGoBack,
  farmCenterCoordinate,
  persistedFormData,
  useHookFormPersist,
  isMulti = true,
  title,
  maxZoomRef,
  getMaxZoom,
  defaultLocation,
}) {
  const { t } = useTranslation();
  const progress = 43;
  const defaultLocations = useMemo(() => {
    const locationIdsSet = new Set(locations.map(({ location_id }) => location_id));
    if (isMulti) {
      return (
        persistedFormData.locations?.filter(({ location_id }) => locationIdsSet.has(location_id)) ||
        []
      );
    } else {
      const location = persistedFormData.locations?.find(({ location_id }) =>
        locationIdsSet.has(location_id),
      );
      return location ? [location] : [];
    }
  }, []);
  const { getValues, watch, setValue, register } = useForm({
    defaultValues: cloneObject({ ...persistedFormData, locations: defaultLocations }),
    shouldUnregister: false,
  });
  const { historyCancel } = useHookFormPersist(getValues);
  const SHOW_WILD_CROP = 'show_wild_crop';
  const show_wild_crop = watch(SHOW_WILD_CROP);
  const LOCATIONS = 'locations';
  const selectedLocations = watch(LOCATIONS);
  const selectedLocationIds = useMemo(
    () => selectedLocations?.map(({ location_id }) => location_id),
    [selectedLocations],
  );

  const onSelectLocation = (location_id) => {
    setValue(
      LOCATIONS,
      isMulti ? getSelectedLocations(location_id, selectedLocations) : [{ location_id }],
    );
  };

  useEffect(() => {
<<<<<<< HEAD
    defaultLocation && onSelectLocation(defaultLocation.location_id);
=======
    defaultLocation &&
      locations.some((location) => location.location_id === defaultLocation.location_id) &&
      onSelectLocation(defaultLocation.location_id);
>>>>>>> db0ca661
  }, [defaultLocation]);

  const getSelectedLocations = (location_id, selectedLocations) => {
    const isSelected = selectedLocations
      .map((location) => location.location_id)
      .includes(location_id);
    return isSelected
      ? selectedLocations.filter((location) => location.location_id !== location_id)
      : [...selectedLocations, { location_id }];
  };

  const clearLocations = () => setValue(LOCATIONS, []);

  const showWildCropCheckBox = !!readOnlyPinCoordinates?.length;

  return (
    <>
      <Layout
        buttonGroup={
          <>
            <Button
              disabled={!selectedLocations?.length && !(showWildCropCheckBox && show_wild_crop)}
              onClick={onContinue}
              fullLength
            >
              {t('common:CONTINUE')}
            </Button>
          </>
        }
      >
        <MultiStepPageTitle
          onGoBack={onGoBack}
          onCancel={historyCancel}
          cancelModalTitle={t('TASK.ADD_TASK_FLOW')}
          title={t('MANAGEMENT_DETAIL.ADD_A_TASK')}
          value={progress}
        />

        <Main style={{ marginTop: '24px', marginBottom: '24px' }}>
          {title || t('TASK.SELECT_TASK_LOCATIONS')}
        </Main>
        <LocationPicker
          onSelectLocation={onSelectLocation}
          clearLocations={clearLocations}
          selectedLocationIds={selectedLocationIds}
          locations={locations}
          farmCenterCoordinate={farmCenterCoordinate}
          readOnlyPinCoordinates={readOnlyPinCoordinates}
          maxZoomRef={maxZoomRef}
          getMaxZoom={getMaxZoom}
        />
        {showWildCropCheckBox && (
          <Checkbox
            label={t('TASK.SELECT_WILD_CROP')}
            style={{ paddingBottom: '25px' }}
            hookFormRegister={register(SHOW_WILD_CROP)}
          />
        )}
      </Layout>
    </>
  );
}

PureTaskLocations.prototype = {
  onContinue: PropTypes.func,
  onGoBack: PropTypes.func,
  storedLocations: PropTypes.array,
  locations: PropTypes.arrayOf(PropTypes.object),
  farmCenterCoordinate: PropTypes.object,
  persistedFormData: PropTypes.object,
  useHookFormPersist: PropTypes.func,
  isMulti: PropTypes.bool,
  title: PropTypes.string,
  readOnlyPinCoordinates: PropTypes.array,
  maxZoomRef: PropTypes.object,
  getMaxZoom: PropTypes.func,
};<|MERGE_RESOLUTION|>--- conflicted
+++ resolved
@@ -62,13 +62,9 @@
   };
 
   useEffect(() => {
-<<<<<<< HEAD
-    defaultLocation && onSelectLocation(defaultLocation.location_id);
-=======
     defaultLocation &&
       locations.some((location) => location.location_id === defaultLocation.location_id) &&
       onSelectLocation(defaultLocation.location_id);
->>>>>>> db0ca661
   }, [defaultLocation]);
 
   const getSelectedLocations = (location_id, selectedLocations) => {

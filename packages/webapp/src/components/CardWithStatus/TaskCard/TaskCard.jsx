--- conflicted
+++ resolved
@@ -62,25 +62,6 @@
     onClickCompleteOrDueDate?.();
   };
 
-<<<<<<< HEAD
-  let trueDate = completeOrDueDate;
-  if (status == 'abandoned') {
-    let [day, month, date, year] = new Date(props['abandonDate']).toDateString().split(' ');
-    trueDate = `${month} ${date}, ${year}`;
-  }
-
-  const iconStyle = {
-    iconTextContainer: {
-      display: 'flex',
-      flexDirection: 'row',
-      alignItems: 'center',
-      gap: '3px',
-      borderBottom: !isAdmin && !isAssignee ? 'none' : '1px solid var(--teal700)',
-      cursor: isAdmin || isAssignee ? 'pointer' : 'default',
-    },
-  };
-=======
->>>>>>> 7aa644b9
   return (
     <CardWithStatus
       data-cy="taskCard"

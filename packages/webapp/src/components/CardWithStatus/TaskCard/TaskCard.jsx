import React from 'react';
import PropTypes from 'prop-types';
import { ReactComponent as CalendarIcon } from '../../../assets/images/task/Calendar.svg';
import { ReactComponent as UnassignedIcon } from '../../../assets/images/task/Unassigned.svg';
import styles from './styles.module.scss';

import getTaskTypeIcon from '../../util/getTaskTypeIcon';

import { useTranslation } from 'react-i18next';
import { CardWithStatus } from '../index';
import clsx from 'clsx';

const statusColorMap = {
  planned: 'secondary',
  late: 'secondary',
  completed: 'completed',
  abandoned: 'completed',
};

const activeCardColorMap = {
  planned: 'taskCurrentActive',
  late: 'taskCurrentActive',
  completed: 'taskMarkedActive',
  abandoned: 'taskMarkedActive',
};

export const taskStatusTranslateKey = {
  forReview: 'FOR_REVIEW',
  planned: 'PLANNED',
  completed: 'COMPLETED',
  late: 'LATE',
  abandoned: 'ABANDONED',
};

export const PureTaskCard = ({
  taskType,
  status,
  locationName,
  cropVarietyName,
  completeOrDueDate,
  assignee = null,
  style,
  onClick = null,
  onClickAssignee = null,
  onClickCompleteOrDueDate = null,
  selected,
  happiness,
  classes = { card: {} },
  isAdmin,
  isAssignee,
  ...props
}) => {
  const { t } = useTranslation();
  const isCustomType = !!taskType.farm_id;
  const TaskIcon = getTaskTypeIcon(isCustomType ? 'CUSTOM_TASK' : taskType.task_translation_key);
  const onAssignTask = (e) => {
    e.stopPropagation();
    onClickAssignee?.();
  };
  const onAssignDate = (e) => {
    e.stopPropagation();
    onClickCompleteOrDueDate?.();
  };

<<<<<<< HEAD
  const iconStyle = {
=======
  const iconStyle = { 
>>>>>>> 941e07a7
    iconTextContainer: {
      display: 'flex',
      flexDirection: 'row',
      alignItems: 'center',
      gap: '3px',
      borderBottom: !isAdmin&&!isAssignee ? 'none' : '1px solid var(--teal700)',
      cursor: isAdmin||isAssignee ? 'pointer' : 'default',
    }
  }
  return (
    <CardWithStatus
      color={selected ? activeCardColorMap[status] : statusColorMap[status]}
      style={style}
      status={status}
      label={t(`TASK.STATUS.${taskStatusTranslateKey[status]}`)}
      classes={{
        ...classes,
        card: {
          display: 'flex',
          flexDirection: 'row',
          minHeight: '98px',
          minWidth: '312px',
          padding: '16px',
          ...classes.card,
        },
      }}
      onClick={onClick}
      score={happiness}
    >
      <TaskIcon className={styles.taskIcon} />
      <div className={styles.info}>
        <div className={styles.mainTypographySansColor}>
          {t(`task:${taskType.task_translation_key}`)}
        </div>
        <div className={styles.subMain}>
          {locationName || t('TASK.CARD.MULTIPLE_LOCATIONS')}
          {cropVarietyName && ` | ${cropVarietyName}`}
        </div>
        <div onClick={onAssignDate} className={styles.dateUserContainer}>
          <div
            className={
              status === 'completed' || status === 'abandoned'
                ? styles.iconTextContainerNoUnderline
                : styles.iconTextContainer
            }
          >
            <CalendarIcon />
            <div>{completeOrDueDate}</div>
          </div>
          {assignee ? (
            <div
              className={
                status === 'completed' || status === 'abandoned'
                  ? styles.iconTextContainerNoUnderline
                  : styles.iconTextContainer
              }
              onClick={onAssignTask}
            >
              <div className={clsx(styles.firstInitial, styles.icon)}>
                {assignee.first_name.toUpperCase().charAt(0)}
              </div>
              <div>{`${assignee.first_name} ${assignee.last_name.charAt(0)}.`}</div>
            </div>
          ) : (
            <div
              className={clsx(styles.iconTextContainer, styles.unassigned)}
              onClick={onAssignTask}
              style={{ cursor: onClickAssignee ? 'pointer' : 'default' }}
            >
              <UnassignedIcon />
              <div>{t('TASK.UNASSIGNED')}</div>
            </div>
          )}
        </div>
      </div>
    </CardWithStatus>
  );
};

PureTaskCard.propTypes = {
  style: PropTypes.object,
  status: PropTypes.oneOf(['late', 'planned', 'completed', 'abandoned', 'forReview']),
  classes: PropTypes.shape({ container: PropTypes.object, card: PropTypes.object }),
  onClick: PropTypes.func,
  happiness: PropTypes.oneOf([1, 2, 3, 4, 5, 0, null]),
  locationName: PropTypes.string,
  taskType: PropTypes.object,
  cropVarietyName: PropTypes.string,
  completeOrDueDate: PropTypes.string,
  assignee: PropTypes.object,
  onClickAssignee: PropTypes.func,
  onClickCompleteOrDueDate: PropTypes.func,
  selected: PropTypes.bool,
};<|MERGE_RESOLUTION|>--- conflicted
+++ resolved
@@ -62,11 +62,7 @@
     onClickCompleteOrDueDate?.();
   };
 
-<<<<<<< HEAD
-  const iconStyle = {
-=======
   const iconStyle = { 
->>>>>>> 941e07a7
     iconTextContainer: {
       display: 'flex',
       flexDirection: 'row',

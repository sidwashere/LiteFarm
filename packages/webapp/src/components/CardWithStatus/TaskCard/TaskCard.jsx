import React from 'react';
import PropTypes from 'prop-types';
import { ReactComponent as CalendarIcon } from '../../../assets/images/task/Calendar.svg';
import { ReactComponent as UnassignedIcon } from '../../../assets/images/task/Unassigned.svg';
import styles from './styles.module.scss';

import getTaskTypeIcon from '../../util/getTaskTypeIcon';

import { useTranslation } from 'react-i18next';
import { CardWithStatus } from '../index';
import clsx from 'clsx';

const statusColorMap = {
  planned: 'secondary',
  late: 'secondary',
  completed: 'completed',
  abandoned: 'completed',
};

const activeCardColorMap = {
  planned: 'taskCurrentActive',
  late: 'taskCurrentActive',
  completed: 'taskMarkedActive',
  abandoned: 'taskMarkedActive',
};

export const taskStatusTranslateKey = {
  forReview: 'FOR_REVIEW',
  planned: 'PLANNED',
  completed: 'COMPLETED',
  late: 'LATE',
  abandoned: 'ABANDONED',
};

export const PureTaskCard = ({
  taskType,
  status,
  locationName,
  cropVarietyName,
  completeOrDueDate,
  assignee = null,
  style,
  onClick = null,
  onClickAssignee = null,
  onClickCompleteOrDueDate = null,
  selected,
  happiness,
  classes = { card: {} },
  isAdmin,
  isAssignee,
  ...props
}) => {
  const { t } = useTranslation();
  const isCustomType = !!taskType.farm_id;
  const TaskIcon = getTaskTypeIcon(isCustomType ? 'CUSTOM_TASK' : taskType.task_translation_key);
  const onAssignTask = (e) => {
    e.stopPropagation();
    onClickAssignee?.();
  };
  const onAssignDate = (e) => {
    e.stopPropagation();
    onClickCompleteOrDueDate?.();
  };

<<<<<<< HEAD
  let trueDate = completeOrDueDate;
  if (status == 'abandoned') {
    let [day, month, date, year] = new Date(props['abandonDate']).toDateString().split(' ');
    trueDate = `${month} ${date}, ${year}`;
  }

  const iconStyle = {
    iconTextContainer: {
      display: 'flex',
      flexDirection: 'row',
      alignItems: 'center',
      gap: '3px',
      borderBottom: !isAdmin && !isAssignee ? 'none' : '1px solid var(--teal700)',
      cursor: isAdmin || isAssignee ? 'pointer' : 'default',
    },
  };
=======
>>>>>>> 6e1278c1
  return (
    <CardWithStatus
      data-cy="taskCard"
      color={selected ? activeCardColorMap[status] : statusColorMap[status]}
      style={style}
      status={status}
      label={t(`TASK.STATUS.${taskStatusTranslateKey[status]}`)}
      classes={{
        ...classes,
        card: {
          display: 'flex',
          flexDirection: 'row',
          minHeight: '98px',
          minWidth: '312px',
          padding: '16px',
          ...classes.card,
        },
      }}
      onClick={onClick}
      score={happiness}
    >
      <TaskIcon className={styles.taskIcon} />
      <div className={styles.info}>
        <div className={styles.mainTypographySansColor}>
          {t(`task:${taskType.task_translation_key}`)}
        </div>
        <div className={styles.subMain}>
          {locationName || t('TASK.CARD.MULTIPLE_LOCATIONS')}
          {cropVarietyName && ` | ${cropVarietyName}`}
        </div>
        <div data-cy="taskCard-dueDate" onClick={onAssignDate} className={styles.dateUserContainer}>
          <div
            className={
              status === 'completed' || status === 'abandoned' || (!isAssignee && !isAdmin)
                ? styles.iconTextContainerNoUnderline
                : styles.iconTextContainer
            }
          >
            <CalendarIcon />
            <div>{completeOrDueDate}</div>
          </div>
          {assignee ? (
            <div
              className={
                status === 'completed' || status === 'abandoned' || (!isAdmin && !isAssignee)
                  ? styles.iconTextContainerNoUnderline
                  : styles.iconTextContainer
              }
              onClick={onAssignTask}
            >
              <div className={clsx(styles.firstInitial, styles.icon)}>
                {assignee.first_name.toUpperCase().charAt(0)}
              </div>
              <div>{`${assignee.first_name} ${assignee.last_name.charAt(0)}.`}</div>
            </div>
          ) : (
            <div
              data-cy="taskCard-assignee"
              className={clsx(styles.iconTextContainer, styles.unassigned)}
              onClick={onAssignTask}
              style={{ cursor: onClickAssignee ? 'pointer' : 'default' }}
            >
              <UnassignedIcon />
              <div>{t('TASK.UNASSIGNED')}</div>
            </div>
          )}
        </div>
      </div>
    </CardWithStatus>
  );
};

PureTaskCard.propTypes = {
  style: PropTypes.object,
  status: PropTypes.oneOf(['late', 'planned', 'completed', 'abandoned', 'forReview']),
  classes: PropTypes.shape({ container: PropTypes.object, card: PropTypes.object }),
  onClick: PropTypes.func,
  happiness: PropTypes.oneOf([1, 2, 3, 4, 5, 0, null]),
  locationName: PropTypes.string,
  taskType: PropTypes.object,
  cropVarietyName: PropTypes.string,
  completeOrDueDate: PropTypes.string,
  assignee: PropTypes.object,
  onClickAssignee: PropTypes.func,
  onClickCompleteOrDueDate: PropTypes.func,
  selected: PropTypes.bool,
};<|MERGE_RESOLUTION|>--- conflicted
+++ resolved
@@ -62,25 +62,12 @@
     onClickCompleteOrDueDate?.();
   };
 
-<<<<<<< HEAD
   let trueDate = completeOrDueDate;
   if (status == 'abandoned') {
     let [day, month, date, year] = new Date(props['abandonDate']).toDateString().split(' ');
     trueDate = `${month} ${date}, ${year}`;
   }
 
-  const iconStyle = {
-    iconTextContainer: {
-      display: 'flex',
-      flexDirection: 'row',
-      alignItems: 'center',
-      gap: '3px',
-      borderBottom: !isAdmin && !isAssignee ? 'none' : '1px solid var(--teal700)',
-      cursor: isAdmin || isAssignee ? 'pointer' : 'default',
-    },
-  };
-=======
->>>>>>> 6e1278c1
   return (
     <CardWithStatus
       data-cy="taskCard"
@@ -120,7 +107,7 @@
             }
           >
             <CalendarIcon />
-            <div>{completeOrDueDate}</div>
+            <div>{trueDate}</div>
           </div>
           {assignee ? (
             <div

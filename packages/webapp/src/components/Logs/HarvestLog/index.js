import React, { useEffect, useState } from 'react';
import TitleLayout from '../../Layout/TitleLayout';
import DateContainer from '../../Inputs/DateContainer';
import ReactSelect from '../../Form/ReactSelect';
import { Error } from '../../Typography';
import TextArea from '../../../components/Form/TextArea';
import moment from 'moment';
import Button from '../../Form/Button';
import styles from './styles.scss';
import Input from '../../Form/Input';
import { useTranslation } from 'react-i18next';
import { useForm } from 'react-hook-form';
import { harvestLogData } from '../../../containers/Log/Utility/logSlice';
import { convertFromMetric, roundToTwoDecimal } from '../../../util';

export default function PureHarvestLog({
  onGoBack,
  onNext,
  fields,
  crops,
  unit,
  defaultData,
  isEdit,
  selectedLog,
  dispatch,
}) {
  const { t } = useTranslation();
  let [date, setDate] = useState(moment());
  let [field, setField] = useState(null);
  let [crop, setCrop] = useState(null);
  let [cropID, setCropID] = useState(0);
  let [quantity, setQuantity] = useState(0);
  let [filteredCropOptions, setFilteredCropOptions] = useState([]);
  let [selectedCrop, setSelectedCrop] = useState({});

  useEffect(() => {
    setDate(setDefaultDate());
    setField(setDefaultField());
    setCrop(setDefaultCrop());
    setQuantity(setDefaultQuantity());
    setSelectedCrop(selectedCropValue);
  }, []);

  let fieldOptions = fields.map(({ field_name, field_id }) => ({
    label: field_name,
    value: field_id,
  }));

  let cropOptions = crops.map(({ crop_common_name, crop_id, field_name }) => ({
    label: crop_common_name,
    value: crop_id,
    field_name: field_name,
  }));

  const { register, handleSubmit, watch, errors } = useForm({
    mode: 'onTouched',
  });

  const setDefaultDate = () => {
    if (isEdit.isEditStepOne) {
      return moment(selectedLog.date);
    }
    return moment(defaultData.defaultDate);
  };

  const setDefaultField = () => {
    if (isEdit.isEditStepOne) {
      return { label: selectedLog.field[0].field_name, value: selectedLog.field[0].field_id };
    }
    return defaultData.defaultField ? defaultData.defaultField : null;
  };

  const selectedCropValue = () => {
    if (isEdit.isEditStepOne) {
      return {
        label: selectedLog.fieldCrop[0].crop.crop_common_name,
        value: selectedLog.fieldCrop[0].field_crop_id,
      };
    }
    return defaultData.defaultCrop ? defaultData.defaultCrop : null;
  };

  const setDefaultCrop = () => {
    if (isEdit.isEditStepOne) {
      return {
        label: selectedLog.fieldCrop[0].crop.crop_common_name,
        value: selectedLog.fieldCrop[0].crop.crop_id,
      };
    }
    return defaultData.defaultCrop ? defaultData.defaultCrop : null;
  };

  const setDefaultQuantity = () => {
    if (isEdit.isEditStepOne) {
      if (unit === 'lb') {
        return roundToTwoDecimal(
          convertFromMetric(selectedLog.harvestLog.quantity_kg, unit, 'kg'),
        ).toString();
      }
      return roundToTwoDecimal(selectedLog.harvestLog.quantity_kg).toString();
    }
    return defaultData.defaultQuantity ? defaultData.defaultQuantity : null;
  };

  const QUANTITY = 'quantity';
  const quant = watch(QUANTITY);
  const NOTES = 'notes';
  const notes = watch(NOTES, undefined);
  const optional = watch(NOTES, false) || watch(NOTES, true);
  const refInputNotes = register({ required: optional });

  const isTwoDecimalPlaces = (val) => {
    let decimals;
    if (val) {
      const decimalIndex = val.toString().indexOf('.');
      val = val.toString();
      if (decimalIndex > -1) {
        decimals = val.split('.')[1].length;
      }
    }

    return !decimals || decimals < 3;
  };

  const onSubmit = (data) => {
    if (isTwoDecimalPlaces(data.quantity)) {
      defaultData.validQuantity = true;
      dispatch(harvestLogData(defaultData));
    } else {
      defaultData.validQuantity = false;
      dispatch(harvestLogData(defaultData));
    }
    if (defaultData.validQuantity) {
      onNext({
        defaultDate: date,
        defaultField: field,
        defaultCrop: selectedCrop,
        defaultQuantity: data.quantity,
        defaultNotes: data.notes,
        selectedUseTypes: [],
        validQuantity: true,
        resetCrop: false,
      });
    }
  };

  const setCropValue = (crop) => {
    let value = 0;
    crops.map((item) => {
      if (item.crop_id === crop.value) {
        value = item.field_crop_id;
      }
    });
    return value;
  };

  const onError = (data) => {};

  const handleFieldChange = (field) => {
    defaultData.resetCrop = true;
    dispatch(harvestLogData(defaultData));
    setField(field);
    let data = cropOptions.filter((e) => {
      return e.field_name === field.label;
    });
    setFilteredCropOptions(data);
  };

  const handleCropChange = (crop) => {
    defaultData.resetCrop = false;
    dispatch(harvestLogData(defaultData));
    setCrop(crop);
    let data = {
      label: crop.label,
      value: setCropValue(crop),
    };
    setSelectedCrop(data);
  };

  return (
    <form
      onSubmit={handleSubmit(onSubmit, onError)}
      style={{ display: 'flex', flexGrow: 1, flexDirection: 'column' }}
    >
      <TitleLayout
        onGoBack={onGoBack}
        title={t('LOG_HARVEST.TITLE')}
        style={{ flexGrow: 9, order: 2 }}
        buttonGroup={
          <>
            <Button onClick={onGoBack} color={'secondary'} fullLength>
              {t('common:BACK')}
            </Button>
            <Button type={'submit'} disabled={!field || !crop || !quant} fullLength>
              {t('common:NEXT')}
            </Button>
          </>
        }
      >
        <DateContainer
          date={date}
          onDateChange={setDate}
          placeholder={t('LOG_COMMON.CHOOSE_DATE')}
        />
        <div style={{ marginTop: '24px' }} />
        <ReactSelect
          label={t('LOG_HARVEST.FIELD')}
          placeholder={t('LOG_HARVEST.FIELD_PLACEHOLDER')}
          options={fieldOptions}
          onChange={(e) => handleFieldChange(e)}
          value={field}
          style={{ marginBottom: '24px' }}
          defaultValue={defaultData.defaultField}
        />
        {field && (
          <ReactSelect
            label={t('LOG_HARVEST.CROP')}
            placeholder={t('LOG_HARVEST.CROP_PLACEHOLDER')}
            options={filteredCropOptions}
            onChange={(e) => handleCropChange(e)}
<<<<<<< HEAD
            value={crop}
=======
            value={defaultData.resetCrop ? null : crop}
>>>>>>> a8c01d41
            style={{ marginBottom: '24px' }}
            defaultValue={defaultData.defaultCrop}
          />
        )}
        <Input
          label={t('LOG_COMMON.QUANTITY')}
          style={{ marginBottom: '24px' }}
          type="decimal"
          unit={unit}
          name={QUANTITY}
          onChange={setQuantity}
          inputRef={register({
            required: true,
          })}
          defaultValue={setDefaultQuantity()}
        />
        {errors[QUANTITY] && (
          <Error style={{ marginTop: '-20px', marginBottom: '30px' }}>{t('common:REQUIRED')}</Error>
        )}
        {!defaultData.validQuantity ? (
          <Error style={{ marginTop: '-20px', marginBottom: '30px' }}>
            {t('LOG_HARVEST.QUANTITY_ERROR')}
          </Error>
        ) : (
          ''
        )}
        <div className={styles.noteContainer}>
          <TextArea
            label={t('common:NOTES')}
            name={NOTES}
            inputRef={refInputNotes}
            defaultValue={!isEdit.isEditStepOne ? defaultData.defaultNotes : selectedLog.notes}
          />
        </div>
      </TitleLayout>
    </form>
  );
}<|MERGE_RESOLUTION|>--- conflicted
+++ resolved
@@ -218,11 +218,7 @@
             placeholder={t('LOG_HARVEST.CROP_PLACEHOLDER')}
             options={filteredCropOptions}
             onChange={(e) => handleCropChange(e)}
-<<<<<<< HEAD
-            value={crop}
-=======
             value={defaultData.resetCrop ? null : crop}
->>>>>>> a8c01d41
             style={{ marginBottom: '24px' }}
             defaultValue={defaultData.defaultCrop}
           />

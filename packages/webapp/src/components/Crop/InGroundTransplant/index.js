import Button from '../../Form/Button';
import React, { useState } from 'react';
import PropTypes from 'prop-types';
import { useTranslation } from 'react-i18next';
import { Label, Main } from '../../Typography';
import Form from '../../Form';
import { useForm } from 'react-hook-form';
import MultiStepPageTitle from '../../PageTitle/MultiStepPageTitle';
import RadioGroup from '../../Form/RadioGroup';
import styles from './styles.module.scss';
import { ReactComponent as Individual } from '../../../assets/images/plantingMethod/Individual.svg';
import { ReactComponent as Rows } from '../../../assets/images/plantingMethod/Rows.svg';
import { ReactComponent as Beds } from '../../../assets/images/plantingMethod/Beds.svg';
import { ReactComponent as Monocrop } from '../../../assets/images/plantingMethod/Monocrop.svg';
import { DO_CDN_URL } from '../../../util/constants';
import ImageModal from '../../Modals/ImageModal';
import { cloneObject } from '../../../util';

const BROADCAST = 'BROADCAST';
const CONTAINER = 'CONTAINER';
const BEDS = 'BEDS';
const ROWS = 'ROWS';
const images = {
  [BROADCAST]: [
    `${DO_CDN_URL}/planting_method/Broadcast_1.webp`,
    `${DO_CDN_URL}/planting_method/Broadcast_2.webp`,
    `${DO_CDN_URL}/planting_method/Broadcast_3.webp`,
  ],
  [CONTAINER]: [
    `${DO_CDN_URL}/planting_method/Individual_1.webp`,
    `${DO_CDN_URL}/planting_method/Individual_2.webp`,
    `${DO_CDN_URL}/planting_method/Individual_3.webp`,
  ],
  [BEDS]: [
    `${DO_CDN_URL}/planting_method/Bed_1.webp`,
    `${DO_CDN_URL}/planting_method/Bed_2.webp`,
    `${DO_CDN_URL}/planting_method/Bed_3.webp`,
  ],
  [ROWS]: [
    `${DO_CDN_URL}/planting_method/Rows_1.webp`,
    `${DO_CDN_URL}/planting_method/Rows_2.webp`,
    `${DO_CDN_URL}/planting_method/Rows_3.webp`,
  ],
};

export default function PureInGroundTransplant({
  useHookFormPersist,
  persistedFormData,
  history,
  variety_id,
}) {
  const { t } = useTranslation();

  const progress = 54;

  const {
    handleSubmit,
    getValues,
    watch,
    control,
    formState: { isValid },
  } = useForm({
    mode: 'onChange',
    shouldUnregister: false,
    defaultValues: cloneObject(persistedFormData),
  });

  const PLANTING_TYPE = 'planting_type';
  const planting_type = watch(PLANTING_TYPE);

  const KNOWS_HOW = 'knows_how_is_crop_planted';
  const knows_how = watch(KNOWS_HOW);

<<<<<<< HEAD
  const pathsToPersist = [BROADCAST, CONTAINER, BEDS, ROWS].map(
    (plantingType) => `/crop/${variety_id}/add_management_plan/${plantingType?.toLowerCase()}`,
  );
  const submitPath = knows_how
    ? `/crop/${variety_id}/add_management_plan/${planting_type?.toLowerCase()}`
    : `/crop/${variety_id}/add_management_plan/choose_transplant_location`;
=======
  const submitPath = knows_how?  `/crop/${variety_id}/add_management_plan/historical_${planting_type?.toLowerCase()}` : `/crop/${variety_id}/add_management_plan/choose_transplant_location`;
>>>>>>> 0233b806
  const goBackPath = `/crop/${variety_id}/add_management_plan/choose_planting_location`;

  useHookFormPersist([goBackPath, submitPath], getValues);

  const [{ imageModalSrc, imageModalAlt }, setSelectedImage] = useState({});
  const onImageSelect = (src, alt) => setSelectedImage({ imageModalSrc: src, imageModalAlt: alt });
  const dismissModal = () => setSelectedImage({});

  const disabled = !isValid;

  const onContinue = () => {
<<<<<<< HEAD
    history.push({
      pathname: submitPath,
      state: {
        from: `/crop/${variety_id}/add_management_plan/inground_transplant_method`,
      },
    });
  };
=======
    history.push(submitPath);
  }
>>>>>>> 0233b806

  const onGoBack = () => {
    history.push(goBackPath);
  };

  const onCancel = () => {
<<<<<<< HEAD
    history?.push(`/crop/${variety_id}/management`);
  };
=======
    history.push(`/crop/${variety_id}/management`);
  }
>>>>>>> 0233b806

  return (
    <Form
      buttonGroup={
        <Button disabled={disabled} fullLength>
          {t('common:CONTINUE')}
        </Button>
      }
      onSubmit={handleSubmit(onContinue)}
    >
      <MultiStepPageTitle
        onGoBack={onGoBack}
        onCancel={onCancel}
        cancelModalTitle={t('MANAGEMENT_PLAN.MANAGEMENT_PLAN_FLOW')}
        title={t('MANAGEMENT_PLAN.ADD_MANAGEMENT_PLAN')}
        value={progress}
        style={{
          marginBottom: '24px',
        }}
      />
      <div>
        <Label style={{ marginBottom: '18px' }}>
          {t('MANAGEMENT_PLAN.KNOW_HOW_IS_CROP_PLANTED')}
        </Label>
        <RadioGroup hookFormControl={control} name={KNOWS_HOW} required />
      </div>
      {knows_how && (
        <>
          <Main
            style={{ marginBottom: '18px' }}
            tooltipContent={t('MANAGEMENT_PLAN.WHAT_WAS_PLANTING_METHOD_INFO')}
          >
            {t('MANAGEMENT_PLAN.WHAT_WAS_PLANTING_METHOD')}
          </Main>
          <div className={styles.radioGroupContainer}>
            <RadioGroup
              hookFormControl={control}
              name={PLANTING_TYPE}
              radios={[
                {
                  label: t('MANAGEMENT_PLAN.ROWS'),
                  value: ROWS,
                },
                { label: t('MANAGEMENT_PLAN.BEDS'), value: BEDS },
                {
                  label: t('MANAGEMENT_PLAN.INDIVIDUAL_CONTAINER'),
                  value: CONTAINER,
                },
                { label: t('MANAGEMENT_PLAN.BROADCAST'), value: BROADCAST },
              ]}
              required
            />
            <div className={styles.radioIconsContainer}>
              <Rows />
              <Beds />
              <Individual />
              <Monocrop />
            </div>
          </div>
          {planting_type && (
            <div className={styles.imageGrid}>
              {images[planting_type].map((url, index) => (
                <img
                  key={index}
                  src={url}
                  alt={`${planting_type}${index}`}
                  onClick={() => onImageSelect(url, planting_type)}
                />
              ))}
            </div>
          )}
          {imageModalSrc && (
            <ImageModal src={imageModalSrc} alt={imageModalAlt} dismissModal={dismissModal} />
          )}
        </>
      )}
    </Form>
  );
}

PureInGroundTransplant.prototype = {
  history: PropTypes.object,
  persistedFormData: PropTypes.func,
  useHookFormPersist: PropTypes.func,
};<|MERGE_RESOLUTION|>--- conflicted
+++ resolved
@@ -71,16 +71,9 @@
   const KNOWS_HOW = 'knows_how_is_crop_planted';
   const knows_how = watch(KNOWS_HOW);
 
-<<<<<<< HEAD
-  const pathsToPersist = [BROADCAST, CONTAINER, BEDS, ROWS].map(
-    (plantingType) => `/crop/${variety_id}/add_management_plan/${plantingType?.toLowerCase()}`,
-  );
   const submitPath = knows_how
-    ? `/crop/${variety_id}/add_management_plan/${planting_type?.toLowerCase()}`
+    ? `/crop/${variety_id}/add_management_plan/historical_${planting_type?.toLowerCase()}`
     : `/crop/${variety_id}/add_management_plan/choose_transplant_location`;
-=======
-  const submitPath = knows_how?  `/crop/${variety_id}/add_management_plan/historical_${planting_type?.toLowerCase()}` : `/crop/${variety_id}/add_management_plan/choose_transplant_location`;
->>>>>>> 0233b806
   const goBackPath = `/crop/${variety_id}/add_management_plan/choose_planting_location`;
 
   useHookFormPersist([goBackPath, submitPath], getValues);
@@ -92,31 +85,16 @@
   const disabled = !isValid;
 
   const onContinue = () => {
-<<<<<<< HEAD
-    history.push({
-      pathname: submitPath,
-      state: {
-        from: `/crop/${variety_id}/add_management_plan/inground_transplant_method`,
-      },
-    });
+    history.push(submitPath);
   };
-=======
-    history.push(submitPath);
-  }
->>>>>>> 0233b806
 
   const onGoBack = () => {
     history.push(goBackPath);
   };
 
   const onCancel = () => {
-<<<<<<< HEAD
-    history?.push(`/crop/${variety_id}/management`);
+    history.push(`/crop/${variety_id}/management`);
   };
-=======
-    history.push(`/crop/${variety_id}/management`);
-  }
->>>>>>> 0233b806
 
   return (
     <Form

.title {
  font-style: normal;
  font-weight: normal;
  color: var(--grey900);
  font-size: 20px;
  line-height: 24px;
  font-family: 'Open Sans', 'SansSerif', serif;
}

.titlewrapper {
  display: flex;
  flex-direction: row;
  align-items: baseline;
  justify-content: space-between;
  position: relative;
}

.subtitle {
  font-style: normal;
  font-weight: 600;
  color: var(--grey900);
  font-size: 16px;
  line-height: 20px;
  font-family: 'Open Sans', 'SansSerif', serif;
}

.abandonwrapper {
  display: flex;
  flex-direction: row;
}

.pencil {
  width: 15.06px;
  height: 15.02px;
}

.notes {
  width: 312px;
  height: 48px;
  left: 0px;
  top: 20px;
  background: #fafafd;
  border: 1px solid #d4dae3;
  box-sizing: border-box;
  border-radius: 4px;
}

.notescontent {
  font-style: normal;
  font-weight: 400;
  color: var(--grey900);
  font-size: 16px;
  line-height: 20px;
  font-family: 'Open Sans', 'SansSerif', serif;
}

.bottomText {
  color: var(--teal700);
}

.rating {
  display: table-row;
}

<<<<<<< HEAD
.deleteText {
  padding-bottom: 16px;

  span {
    text-decoration: none;
  }
}

.deleteSection {
  margin-top: auto;
  padding-top: 24px;
=======
.menuIcon {
  width: 48px;
  font-size: 20px;
  color: var(--grey600);
  cursor: pointer;
}

.copyRepeatMenu {
  position: absolute;
  right: 0;
  top: 100%;
  display: flex;
  width: 260px;

  flex-direction: column;
  justify-content: center;
  align-items: flex-start;
  flex-shrink: 0;
  border-radius: 4px;
  background: var(--white, #fff);
  box-shadow: 0px 4px 12px 0px rgba(102, 115, 138, 0.4);
}

.menuItem {
  border-radius: 4px;
  padding-inline: 16px;
  padding-block: 8px;
  width: 100%;
  cursor: pointer;

  &:hover {
    background-color: var(--grey100);
  }

  &:active {
    background-color: var(--grey200);
  }

  &:first-child {
    padding-top: 12px;
  }

  &:last-child {
    padding-bottom: 12px;
  }
>>>>>>> fceac2fb
}<|MERGE_RESOLUTION|>--- conflicted
+++ resolved
@@ -62,7 +62,6 @@
   display: table-row;
 }
 
-<<<<<<< HEAD
 .deleteText {
   padding-bottom: 16px;
 
@@ -74,7 +73,8 @@
 .deleteSection {
   margin-top: auto;
   padding-top: 24px;
-=======
+}
+
 .menuIcon {
   width: 48px;
   font-size: 20px;
@@ -120,5 +120,4 @@
   &:last-child {
     padding-bottom: 12px;
   }
->>>>>>> fceac2fb
 }
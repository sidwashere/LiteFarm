--- conflicted
+++ resolved
@@ -2,11 +2,7 @@
 import CropHeader from '../CropHeader';
 import { useTranslation } from 'react-i18next';
 import Button from '../../Form/Button';
-<<<<<<< HEAD
-import { AddLink, Label, IconLink } from '../../Typography';
-=======
-import { AddLink, Label, Underlined, Main } from '../../Typography';
->>>>>>> fceac2fb
+import { AddLink, Label, IconLink, Main } from '../../Typography';
 import Layout from '../../Layout';
 import PropTypes from 'prop-types';
 import styles from './styles.module.scss';
@@ -14,13 +10,10 @@
 import RouterTab from '../../RouterTab';
 import { useDispatch } from 'react-redux';
 import { setPersistedPaths } from '../../../containers/hooks/useHookFormPersist/hookFormPersistSlice';
-<<<<<<< HEAD
 import DeleteBox from '../../Task/TaskReadOnly/DeleteBox';
 import { FiAlertTriangle } from 'react-icons/fi';
 import { ReactComponent as TrashIcon } from '../../../assets/images/document/trash.svg';
-=======
 import { BsThreeDotsVertical } from 'react-icons/bs';
->>>>>>> fceac2fb
 
 export default function PureManagementTasks({
   onCompleted,
@@ -141,12 +134,11 @@
         )}
         {children}
 
-<<<<<<< HEAD
-      {showCompleteFailModal && (
-        <IncompleteTaskModal dismissModal={() => setShowCompleteFailModal(false)} />
-      )}
-
-      <div className={styles.deleteSection}>
+        {showCompleteFailModal && (
+          <IncompleteTaskModal dismissModal={() => setShowCompleteFailModal(false)} />
+        )}
+      </div>
+      <div className={styles.deleteSection} onClick={() => setShowCopyRepeatMenu(false)}>
         {isAdmin && isActiveOrPlanned && !isDeleting && (
           <IconLink
             className={styles.deleteText}
@@ -189,21 +181,6 @@
             message={t('MANAGEMENT_PLAN.DELETE.DELETE_PLAN_MESSAGE')}
             primaryButtonLabel={t('MANAGEMENT_PLAN.DELETE.CONFIRM_DELETION')}
           />
-=======
-        {isAdmin && isActiveOrPlanned && (
-          <div
-            className={styles.abandonwrapper}
-            style={{ marginTop: '24px', marginBottom: '26px' }}
-          >
-            <Label>{t('MANAGEMENT_DETAIL.FAILED_CROP')}</Label>
-            <Underlined style={{ marginLeft: '6px' }} onClick={onAbandon}>
-              {t('MANAGEMENT_DETAIL.ABANDON_PLAN')}
-            </Underlined>
-          </div>
-        )}
-        {showCompleteFailModal && (
-          <IncompleteTaskModal dismissModal={() => setShowCompleteFailModal(false)} />
->>>>>>> fceac2fb
         )}
       </div>
     </Layout>

import Button from '../../Form/Button';
import React from 'react';
import PropTypes from 'prop-types';
import { useTranslation } from 'react-i18next';
import Input, { getInputErrors } from '../../Form/Input';
import Form from '../../Form';
<<<<<<< HEAD
=======
import Checkbox from '../../Form/Checkbox';
import { useForm } from 'react-hook-form';
>>>>>>> 0be2d322
import { useSelector } from 'react-redux';
import { userFarmsByFarmSelector, userFarmSelector } from '../../../containers/userFarmSlice';
import MultiStepPageTitle from '../../PageTitle/MultiStepPageTitle';
import InputAutoSize from '../../Form/InputAutoSize';
import AssignTask from '../../Task/AssignTask';
import useTaskAssignForm from '../../Task/AssignTask/useTaskAssignForm';
import { cloneObject } from '../../../util';
import { ASSIGNEE } from '../../Task/AssignTask/constants';

export default function PureManagementPlanName({
  onSubmit,
  onError,
  match,
  history,
  persistedFormData,
  useHookFormPersist,
  managementPlanCount,
}) {
  const { t } = useTranslation();
  const variety_id = match?.params?.variety_id;

  const NAME = 'name';
  const NOTES = 'notes';
  const REPEAT_CROP_PLAN = 'repeat_crop_plan';

  const users = useSelector(userFarmsByFarmSelector).filter((user) => user.status !== 'Inactive');
  const user = useSelector(userFarmSelector);

  const unassigned = { label: t('TASK.UNASSIGNED'), value: null, isDisabled: false };

  const {
    register,
    handleSubmit,
    getValues,
    assigneeOptions,
    selectedWorker,
    control,
    errors,
    isValid,
  } = useTaskAssignForm({
    mode: 'onChange',
    shouldUnregister: false,
    user: user,
    users: users,
    isAssigned: false,
    defaultAssignee: unassigned,
    additionalFields: {
      [ASSIGNEE]:
        users.length === 1
          ? { label: user.first_name, value: user.user_id, isDisabled: false }
          : unassigned,
      [NAME]: t('MANAGEMENT_PLAN.PLAN_AND_ID', { id: managementPlanCount }),
      ...cloneObject(persistedFormData),
    },
  });
  const { historyCancel } = useHookFormPersist(getValues);

  const onGoBack = () => history.back();

  const disabled = !isValid;

  const [showRepeatPlanSubText, setShowRepeatPlanSubText] = React.useState(false);

  return (
    <Form
      buttonGroup={
        <Button data-cy="cropPlan-save" disabled={disabled} fullLength>
          {t('common:SAVE')}
        </Button>
      }
      onSubmit={handleSubmit(onSubmit, onError)}
    >
      <MultiStepPageTitle
        onGoBack={onGoBack}
        onCancel={historyCancel}
        cancelModalTitle={t('MANAGEMENT_PLAN.MANAGEMENT_PLAN_FLOW')}
        title={t('MANAGEMENT_PLAN.ADD_MANAGEMENT_PLAN')}
        value={87.5}
        style={{ marginBottom: '24px' }}
      />

      <Input
        style={{ marginBottom: '24px' }}
        label={t('MANAGEMENT_PLAN.PLAN_NAME')}
        hookFormRegister={register(NAME, { required: true })}
        errors={getInputErrors(errors, NAME)}
      />

      <AssignTask
        assigneeOptions={assigneeOptions}
        control={control}
        selectedWorker={selectedWorker}
        optional={true}
        register={register}
        errors={errors}
        toolTipContent={t('MANAGEMENT_PLAN.ASSIGN_ALL_TASKS')}
      />

      <InputAutoSize
        style={{ marginBottom: '40px' }}
        label={t('MANAGEMENT_PLAN.PLAN_NOTES')}
        hookFormRegister={register(NOTES, {
          maxLength: { value: 10000, message: t('MANAGEMENT_PLAN.NOTES_CHAR_LIMIT') },
        })}
        optional
        errors={errors[NOTES]?.message}
      />

      <Checkbox
        label={t('MANAGEMENT_PLAN.CROP_PLAN_REPEAT')}
        hookFormRegister={register(REPEAT_CROP_PLAN)}
        onChange={() => setShowRepeatPlanSubText(!showRepeatPlanSubText)}
      />
      {showRepeatPlanSubText && <span>{t('MANAGEMENT_PLAN.CROP_PLAN_REPEAT_SUBTEXT')}</span>}
    </Form>
  );
}

PureManagementPlanName.prototype = {
  history: PropTypes.object,
  match: PropTypes.object,
  onSubmit: PropTypes.func,
  onError: PropTypes.func,
  useHookFormPersist: PropTypes.func,
  persistedFormData: PropTypes.object,
  managementPlanCount: PropTypes.number,
};<|MERGE_RESOLUTION|>--- conflicted
+++ resolved
@@ -4,11 +4,7 @@
 import { useTranslation } from 'react-i18next';
 import Input, { getInputErrors } from '../../Form/Input';
 import Form from '../../Form';
-<<<<<<< HEAD
-=======
 import Checkbox from '../../Form/Checkbox';
-import { useForm } from 'react-hook-form';
->>>>>>> 0be2d322
 import { useSelector } from 'react-redux';
 import { userFarmsByFarmSelector, userFarmSelector } from '../../../containers/userFarmSlice';
 import MultiStepPageTitle from '../../PageTitle/MultiStepPageTitle';

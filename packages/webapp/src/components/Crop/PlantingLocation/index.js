--- conflicted
+++ resolved
@@ -24,25 +24,12 @@
 }) {
   const { t } = useTranslation(['translation', 'common', 'crop']);
 
-<<<<<<< HEAD
-=======
-  const { getValues, watch } = useForm({
-    mode: 'onChange',
-    shouldUnregister: true,
-  });
-
->>>>>>> 6f0b6f21
   const { needs_transplant, seeding_type, in_ground } = persistedFormData;
   let seeding_type_temp = seeding_type;
   if (in_ground === true) {
     seeding_type_temp = '';
   }
 
-<<<<<<< HEAD
-=======
-  useHookFormPersist(persistedPath, getValues);
-
->>>>>>> 6f0b6f21
   const [pinMode, setPinMode] = useState(false);
 
   const [canUsePin, setCanUsePin] = useState(
@@ -124,17 +111,6 @@
             {t('MANAGEMENT_PLAN.DROP_PIN')}
           </Button>
         )}
-<<<<<<< HEAD
-
-        {/*<Checkbox hookFormRegister={register(SELECTED_STARTING_LOCATION)}*/}
-        {/*          label={t('MANAGEMENT_PLAN.SELECTED_STARTING_LOCATION')}*/}
-        {/*          classes={{ container: { paddingBottom: '42px' } }}/>*/}
-
-        {/*{in_ground === false && needs_transplant === true && selectedLocationId !== null && (*/}
-
-        {/*)}*/}
-=======
->>>>>>> 6f0b6f21
       </Layout>
     </>
   );

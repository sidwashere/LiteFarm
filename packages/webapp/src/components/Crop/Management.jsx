import Layout from '../Layout';
import CropHeader from './CropHeader';
import RouterTab from '../RouterTab';
import React, { useMemo, useState } from 'react';
import { AddLink, Semibold } from '../Typography';
import { useTranslation } from 'react-i18next';
import PropTypes from 'prop-types';
import { CardWithStatusContainer } from '../CardWithStatus/CardWithStatusContainer/CardWithStatusContainer';
import { ManagementPlanCard } from '../CardWithStatus/ManagementPlanCard/ManagementPlanCard';
import Input from '../Form/Input';
import { useSelector } from 'react-redux';
import { cropLocationsSelector } from '../../containers/locationSlice';
import LocationCreationModal from '../LocationCreationModal';

export default function PureCropManagement({
  history,
  match,
  onBack,
  variety,
  onAddManagementPlan,
  managementPlanCardContents,
  isAdmin,
  location,
}) {
  const { t } = useTranslation();
  const [searchString, setSearchString] = useState('');
  const searchStringOnChange = (e) => setSearchString(e.target.value);
  const filteredManagementPlanCardContents = useMemo(() => {
    return searchString
      ? managementPlanCardContents.filter(
          ({ locationName, managementPlanName, status }) =>
            locationName?.toLowerCase()?.includes(searchString?.toLowerCase()) ||
            managementPlanName?.toLowerCase()?.includes(searchString?.toLowerCase()) ||
            status?.toLowerCase()?.includes(searchString?.toLowerCase()),
        )
      : managementPlanCardContents;
  }, [searchString, managementPlanCardContents]);
  const cropLocations = useSelector(cropLocationsSelector);
  const [createCropLocation, setCreateCropLocation] = useState(false);

  const dismissLocationCreationModal = () => {
    setCreateCropLocation(false);
  };

  const handleAddPlan = () => {
    if (cropLocations.length) {
      onAddManagementPlan();
    } else {
      setCreateCropLocation(true);
    }
  };

  return (
    <Layout>
      <CropHeader variety={variety} onBackClick={onBack} />
      <RouterTab
        classes={{ container: { margin: '24px 0 26px 0' } }}
        history={history}
        match={match}
        tabs={[
          {
            label: t('CROP_DETAIL.MANAGEMENT_TAB'),
            path: `/crop/${match.params.variety_id}/management`,
            state: location?.state,
          },
          {
            label: t('CROP_DETAIL.DETAIL_TAB'),
            path: `/crop/${match.params.variety_id}/detail`,
            state: location?.state,
          },
        ]}
      />
      <Semibold style={{ marginBottom: '16px' }}>{t('CROP_DETAIL.MANAGEMENT_PLANS')}</Semibold>
      {managementPlanCardContents?.length > 2 && (
        <Input
          style={{ paddingBottom: '16px' }}
          value={searchString}
          onChange={searchStringOnChange}
          isSearchBar
        />
      )}
      {isAdmin && (
        <AddLink data-cy="crop-addPlan" onClick={handleAddPlan}>
          {' '}
          {t('CROP_DETAIL.ADD_PLAN')}
        </AddLink>
      )}
      {createCropLocation && (
        <LocationCreationModal
          title={t('LOCATION_CREATION.TITLE')}
          body={t('LOCATION_CREATION.CROP_PLAN_BODY')}
          dismissModal={dismissLocationCreationModal}
          isAdmin={isAdmin}
        />
      )}
      {managementPlanCardContents && (
        <CardWithStatusContainer style={{ paddingTop: '16px' }}>
<<<<<<< HEAD
          {filteredManagementPlanCardContents.map((managementPlan, index) => (
            <ManagementPlanCard
              onClick={() =>
                history.push(
                  `/crop/${variety.crop_variety_id}/management_plan/${managementPlan.management_plan_id}/tasks`,
                  location.state,
                )
              }
              {...managementPlan}
              indexKey={index}
              key={index}
            />
          ))}
=======
          {filteredManagementPlanCardContents.map((managementPlan, index) => {
            // Handle repeat plan info click event
            const repeatPlanInfoOnClick =
              managementPlan.repetition_count && managementPlan.repetition_number
                ? (e) => {
                    // TODO: Open model once LF-3370 is complete
                    e.stopPropagation(); // to stop click propagating to parent
                  }
                : undefined;

            return (
              <ManagementPlanCard
                onClick={() =>
                  history.push(
                    `/crop/${variety.crop_variety_id}/management_plan/${managementPlan.management_plan_id}/tasks`,
                    location.state,
                  )
                }
                {...managementPlan}
                key={index}
                repeatPlanInfoOnClick={repeatPlanInfoOnClick}
              />
            );
          })}
>>>>>>> c66f0314
        </CardWithStatusContainer>
      )}
    </Layout>
  );
}

PureCropManagement.propTypes = {
  managementPlanCardContents: PropTypes.arrayOf(
    PropTypes.shape({
      managementPlanName: PropTypes.string,
      locationName: PropTypes.string,
      notes: PropTypes.string,
      startDate: PropTypes.any,
      endDate: PropTypes.any,
      numberOfPendingTask: PropTypes.number,
      status: PropTypes.oneOf(['active', 'planned', 'completed', 'abandoned']),
      management_plan_id: PropTypes.number,
      management_plan_group_id: PropTypes.string,
      repetition_count: PropTypes.number,
      repetition_number: PropTypes.number,
    }),
  ),
  history: PropTypes.object,
  match: PropTypes.object,
  onBack: PropTypes.func,
  variety: PropTypes.object,
  onAddManagementPlan: PropTypes.func,
  isAdmin: PropTypes.bool,
};<|MERGE_RESOLUTION|>--- conflicted
+++ resolved
@@ -95,21 +95,6 @@
       )}
       {managementPlanCardContents && (
         <CardWithStatusContainer style={{ paddingTop: '16px' }}>
-<<<<<<< HEAD
-          {filteredManagementPlanCardContents.map((managementPlan, index) => (
-            <ManagementPlanCard
-              onClick={() =>
-                history.push(
-                  `/crop/${variety.crop_variety_id}/management_plan/${managementPlan.management_plan_id}/tasks`,
-                  location.state,
-                )
-              }
-              {...managementPlan}
-              indexKey={index}
-              key={index}
-            />
-          ))}
-=======
           {filteredManagementPlanCardContents.map((managementPlan, index) => {
             // Handle repeat plan info click event
             const repeatPlanInfoOnClick =
@@ -134,7 +119,6 @@
               />
             );
           })}
->>>>>>> c66f0314
         </CardWithStatusContainer>
       )}
     </Layout>

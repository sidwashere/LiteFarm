import React from 'react';
import PropTypes from 'prop-types';
import styles from './styles.module.scss';
import { useTranslation } from 'react-i18next';
import { ReactComponent as BackIcon } from '../../../assets/images/map/back.svg';
import clsx from 'clsx';
import PureWarningBox from '../../WarningBox';
import Button from '../../Form/Button';
import { Label } from '../../Typography';
import PureLineBox from '../LineMapBoxes';
import { watercourseEnum } from '../../../containers/constants';

export default function PureDrawingManager({
  className,
  style,
  isDrawing,
  drawingType,
  onClickBack,
  onClickTryAgain,
  onClickConfirm,
  showZeroAreaWarning,
  showZeroLengthWarning,
  showLineModal,
  confirmLine,
  updateLineWidth,
  system,
  typeOfLine,
  lineData,
}) {
  const { t } = useTranslation();
  const showConfirmButtons =
    !showZeroAreaWarning && !showZeroLengthWarning && !showLineModal && !isDrawing;
  // ASSUMING AREA CANNOT IMPLEMENT UNDO (reset drawing)
  return (
    <div className={clsx(styles.container, className)} style={style}>
      {!showLineModal && (
        <button onClick={onClickBack} className={styles.backButton}>
          <BackIcon className={styles.svg} />
        </button>
      )}
      {!isDrawing && (
        <>
<<<<<<< HEAD
          {showZeroAreaWarning ||
            (showZeroLengthWarning && (
              <PureWarningBox
                className={styles.warningBox}
                style={{ border: '1px solid var(--red700)' }}
              >
                <Label style={{ marginBottom: '12px' }}>
                  {t(
                    showZeroAreaWarning
                      ? 'FARM_MAP.DRAWING_MANAGER.ZERO_AREA_DETECTED'
                      : 'FARM_MAP.DRAWING_MANAGER.ZERO_LENGTH_DETECTED',
                  )}
                </Label>
                <Button
                  onClick={onClickTryAgain}
                  className={styles.drawingButton}
                  color={'primary'}
                  sm
                >
                  {t('FARM_MAP.DRAWING_MANAGER.REDRAW')}
                </Button>
              </PureWarningBox>
            ))}
=======
          {(showZeroAreaWarning || showZeroLengthWarning) && (
            <PureWarningBox
              className={styles.warningBox}
              style={{ border: '1px solid var(--red700)' }}
            >
              <Label style={{ marginBottom: '12px' }}>
                {t(
                  showZeroAreaWarning
                    ? 'FARM_MAP.DRAWING_MANAGER.ZERO_AREA_DETECTED'
                    : 'FARM_MAP.DRAWING_MANAGER.ZERO_LENGTH_DETECTED',
                )}
              </Label>
              <Button
                onClick={onClickTryAgain}
                className={styles.drawingButton}
                color={'primary'}
                sm
              >
                {t('FARM_MAP.DRAWING_MANAGER.REDRAW')}
              </Button>
            </PureWarningBox>
          )}
>>>>>>> e9550992
          {showLineModal &&
            !showZeroLengthWarning &&
            lineData?.hasOwnProperty(watercourseEnum.width) && (
              <>
                <PureLineBox
                  system={system}
                  confirmLine={confirmLine}
                  updateWidth={updateLineWidth}
                  locationData={lineData}
                  onClickTryAgain={onClickTryAgain}
                  onClickBack={onClickBack}
                  typeOfLine={typeOfLine}
                />
              </>
            )}
        </>
      )}
      {showConfirmButtons && (
        <div>
          <Button onClick={onClickTryAgain} className={styles.drawingButton} color={'secondary'} sm>
            {t('FARM_MAP.DRAWING_MANAGER.REDRAW')}
          </Button>
          <Button
            data-cy="map-drawCompleteContinue"
            onClick={onClickConfirm}
            className={styles.drawingButton}
            color={'primary'}
            sm
          >
            {t('common:CONFIRM')}
          </Button>
        </div>
      )}
      {!showLineModal && <div className={styles.flexFill} />}
    </div>
  );
}

PureDrawingManager.prototype = {
  className: PropTypes.string,
  style: PropTypes.object,
  farmName: PropTypes.string,
  showVideo: PropTypes.func,
  showZeroAreaWarning: PropTypes.bool,
  showLineModal: PropTypes.bool,
  confirmLine: PropTypes.func,
  updateLineWidth: PropTypes.func,
  system: PropTypes.string,
};<|MERGE_RESOLUTION|>--- conflicted
+++ resolved
@@ -40,31 +40,6 @@
       )}
       {!isDrawing && (
         <>
-<<<<<<< HEAD
-          {showZeroAreaWarning ||
-            (showZeroLengthWarning && (
-              <PureWarningBox
-                className={styles.warningBox}
-                style={{ border: '1px solid var(--red700)' }}
-              >
-                <Label style={{ marginBottom: '12px' }}>
-                  {t(
-                    showZeroAreaWarning
-                      ? 'FARM_MAP.DRAWING_MANAGER.ZERO_AREA_DETECTED'
-                      : 'FARM_MAP.DRAWING_MANAGER.ZERO_LENGTH_DETECTED',
-                  )}
-                </Label>
-                <Button
-                  onClick={onClickTryAgain}
-                  className={styles.drawingButton}
-                  color={'primary'}
-                  sm
-                >
-                  {t('FARM_MAP.DRAWING_MANAGER.REDRAW')}
-                </Button>
-              </PureWarningBox>
-            ))}
-=======
           {(showZeroAreaWarning || showZeroLengthWarning) && (
             <PureWarningBox
               className={styles.warningBox}
@@ -87,7 +62,6 @@
               </Button>
             </PureWarningBox>
           )}
->>>>>>> e9550992
           {showLineModal &&
             !showZeroLengthWarning &&
             lineData?.hasOwnProperty(watercourseEnum.width) && (

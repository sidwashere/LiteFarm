--- conflicted
+++ resolved
@@ -80,20 +80,7 @@
           ? t(notification.body.translation_key, tOptions)
           : notification.body[currentLang]}
       </Text>
-<<<<<<< HEAD
-      <Button
-        sm
-        style={{ height: '32px', width: '150px' }}
-        onClick={() => {
-          const route =
-            notification.ref.url ??
-            `/${notification.ref.entity.type}s/${notification.ref.entity.id}/read_only`;
-          history.push(route);
-        }}
-      >
-=======
       <Button sm style={{ height: '32px', width: '150px' }} onClick={onTakeMeThere}>
->>>>>>> 08a013d1
         {t('NOTIFICATION.TAKE_ME_THERE')}
       </Button>
     </Layout>

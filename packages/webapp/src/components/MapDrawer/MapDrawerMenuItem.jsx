import React from 'react';
import { makeStyles } from '@mui/styles';
import ListItem from '@mui/material/ListItem';
import ListItemIcon from '@mui/material/ListItemIcon';
import ListItemText from '@mui/material/ListItemText';
<<<<<<< HEAD
import { MdVisibility, MdVisibilityOff } from 'react-icons/all';
=======
import { MdVisibility, MdVisibilityOff } from 'react-icons/md';
>>>>>>> e527553d
import { colors, DefaultThemeProvider } from '../../assets/theme';
import PropTypes from 'prop-types';
import { Main } from '../Typography';

const useStyles = makeStyles({
  plusIcon: {
    color: colors.teal700,
    fontSize: '42px',
    lineHeight: '16px',
  },
  menuItem: {
    paddingLeft: '40px',
    paddingRight: '40px',
  },
});
export default function MapDrawerMenuItem({
  onClick,
  isFilterMenuItem,
  isFiltered,
  children,
  name,
}) {
  const classes = useStyles();
  return (
    <DefaultThemeProvider>
      <ListItem
        style={{ backgroundColor: isFiltered ? '#F3F6FB' : 'white' }}
        button
        className={classes.menuItem}
        onClick={onClick}
      >
        <ListItemIcon>{children}</ListItemIcon>

        <ListItemText>
          <Main>{name}</Main>
        </ListItemText>

        {isFilterMenuItem ? (
          <EyeToggleIcon isFiltered={isFiltered} />
        ) : (
          <span className={classes.plusIcon}>+</span>
        )}
      </ListItem>
    </DefaultThemeProvider>
  );
}

function EyeToggleIcon({ isFiltered }) {
  return isFiltered ? (
    <MdVisibilityOff size={24} color={colors.grey600} />
  ) : (
    <MdVisibility size={24} color={colors.grey600} />
  );
}

MapDrawerMenuItem.prototype = {
  onClick: PropTypes.func,
  isFilterMenuItem: PropTypes.bool,
  isFiltered: PropTypes.bool,
  children: PropTypes.node,
  name: PropTypes.string,
};<|MERGE_RESOLUTION|>--- conflicted
+++ resolved
@@ -3,11 +3,7 @@
 import ListItem from '@mui/material/ListItem';
 import ListItemIcon from '@mui/material/ListItemIcon';
 import ListItemText from '@mui/material/ListItemText';
-<<<<<<< HEAD
-import { MdVisibility, MdVisibilityOff } from 'react-icons/all';
-=======
 import { MdVisibility, MdVisibilityOff } from 'react-icons/md';
->>>>>>> e527553d
 import { colors, DefaultThemeProvider } from '../../assets/theme';
 import PropTypes from 'prop-types';
 import { Main } from '../Typography';

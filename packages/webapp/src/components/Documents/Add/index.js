--- conflicted
+++ resolved
@@ -90,16 +90,10 @@
     persistedData: { uploadedFiles },
   } = useHookFormPersist(persistedPath, getValues);
   const [isFirstFileUpdateEnded, setIsFilesUpdated] = useState(false);
-
-<<<<<<< HEAD
-  const onFileUpdate = () => {
+  const onFileUpdateEnd = () => {
     setIsFilesUpdated(true);
   };
 
-  const disabled = isEdit
-    ? !isValid || uploadedFiles?.length === 0 || !(isDirty || isFirstFileUpdateEnded)
-=======
-  const [isFirstUploadEnded, setIsFirstUploadEnded] = useState(false);
   const [shouldShowLoadingImage, setShouldShowLoadingImage] = useState(
     !isEdit && !uploadedFiles?.length,
   );
@@ -109,13 +103,9 @@
   useEffect(() => {
     uploadedFiles?.length && setShouldShowLoadingImage(false);
   }, [uploadedFiles?.length]);
-  const onUploadEnd = () => {
-    setIsFirstUploadEnded(true);
-  };
 
   const disabled = isEdit
-    ? !isValid || !(isDirty || isFirstUploadEnded)
->>>>>>> d6e4751d
+    ? !isValid || uploadedFiles?.length === 0 || !(isDirty || isFirstFileUpdateEnded)
     : !isValid || uploadedFiles?.length === 0;
 
   return (
@@ -206,7 +196,7 @@
               }}
               onClick={() => {
                 deleteImage(thumbnail_url);
-                onFileUpdate();
+                onFileUpdateEnd();
               }}
             >
               <TrashIcon />
@@ -226,12 +216,8 @@
         documentUploader({
           style: { paddingBottom: '32px' },
           linkText: t('DOCUMENTS.ADD.ADD_MORE_PAGES'),
-<<<<<<< HEAD
-          onUploadEnd: onFileUpdate,
-=======
           onUpload,
-          onUploadEnd,
->>>>>>> d6e4751d
+          onUploadEnd: onFileUpdateEnd,
         })}
       <InputAutoSize
         hookFormRegister={register(NOTES)}

--- conflicted
+++ resolved
@@ -63,32 +63,6 @@
     mode: 'onChange',
   });
 
-<<<<<<< HEAD
-=======
-  const DEPTH = 'depth';
-  const DEPTH_UNIT = 'depth_unit';
-
-  function onRetire() {
-    axios
-      .post(
-        `${sensorUrl}/unclaim`,
-        { sensorInfo },
-        { headers: { Authorization: `Bearer ${getAccessToken()}` } },
-      )
-      .then(function (res) {
-        console.log('success\n', res);
-        dispatch(enqueueSuccessSnackbar(t('SENSOR.RETIRE.RETIRE_SUCCESS')));
-      })
-      .catch(function (error) {
-        console.log('failure\n', error);
-        dispatch(enqueueErrorSnackbar(t('SENSOR.RETIRE.RETIRE_FAILURE')));
-      })
-      .then(function () {
-        history.push('/map');
-      });
-  }
-
->>>>>>> 98017172
   return (
     <div style={{ padding: '24px 16px 24px 24px' }}>
       <PageTitle

import Form from "../Form";
import Button from "../Form/Button";
import Radio from "../Form/Radio";
import OverlayTooltip from "../Tooltip";
import { Title, Underlined, Main } from '../Typography';
import PropTypes from "prop-types";
import React from "react";

export default function PureInterestedOrganic({ title, paragraph, inputs = [{}, {}], onSubmit, onGoBack, underlined, content }) {
  return <Form onSubmit={onSubmit} buttonGroup={
    <><Button onClick={onGoBack} color={'secondary'} fullLength>Go Back</Button><Button type={'submit'} fullLength>Continue</Button></>
  }>
    <Title>{title}</Title>
    <Main style={{marginBottom: '24px'}}>{paragraph}</Main>
<<<<<<< HEAD
    <Radio {...inputs[0]} checked={true} />
    <Radio classes={inputClasses} {...inputs[1]} />
    <OverlayTooltip content={content} marginTop={'12px'} arrowTranslateX={'16px'} placement={'bottom-start'}>
=======
    <Radio {...inputs[0]} defaultChecked={true} />
    <Radio style={{marginBottom: '32px'}} {...inputs[1]} />
    <OverlayTooltip content={content}>
>>>>>>> 142136a5
      <Underlined>
        {underlined}
      </Underlined>
    </OverlayTooltip>
  </Form>
}

PureInterestedOrganic.prototype = {
  onSubmit: PropTypes.func,
  inputs: PropTypes.arrayOf(PropTypes.exact({ label: PropTypes.string, info: PropTypes.string, icon: PropTypes.node })),
}<|MERGE_RESOLUTION|>--- conflicted
+++ resolved
@@ -1,3 +1,4 @@
+import styles from "./styles.scss";
 import Form from "../Form";
 import Button from "../Form/Button";
 import Radio from "../Form/Radio";
@@ -12,15 +13,9 @@
   }>
     <Title>{title}</Title>
     <Main style={{marginBottom: '24px'}}>{paragraph}</Main>
-<<<<<<< HEAD
-    <Radio {...inputs[0]} checked={true} />
-    <Radio classes={inputClasses} {...inputs[1]} />
-    <OverlayTooltip content={content} marginTop={'12px'} arrowTranslateX={'16px'} placement={'bottom-start'}>
-=======
     <Radio {...inputs[0]} defaultChecked={true} />
     <Radio style={{marginBottom: '32px'}} {...inputs[1]} />
-    <OverlayTooltip content={content}>
->>>>>>> 142136a5
+    <OverlayTooltip content={content} marginTop={'12px'} arrowTranslateX={'16px'} placement={'bottom-start'}>
       <Underlined>
         {underlined}
       </Underlined>

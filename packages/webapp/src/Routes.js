--- conflicted
+++ resolved
@@ -201,16 +201,9 @@
   import('./containers/LocationDetails/LineDetails/WatercourseDetailForm/EditWatercourse'),
 );
 
-<<<<<<< HEAD
-const AddCrop = React.lazy(()=> 
-  import('./containers/AddCrop/AddCrop'),
-);
-
-=======
 const CropCatalogue = React.lazy(() => import('./containers/CropCatalogue'));
 const CropVarieties = React.lazy(() => import('./containers/CropVatieties'));
 const AddCrop = React.lazy(() => import('./containers/AddCrop/AddCrop'));
->>>>>>> 8d2d3154
 const Routes = () => {
   const userFarm = useSelector(
     userFarmSelector,
@@ -297,11 +290,8 @@
             <Route path="/shift_step_one" exact component={ShiftStepOne} />
             <Route path="/shift_step_two" exact component={ShiftStepTwo} />
             <Route path="/my_shift" exact component={MyShift} />
-<<<<<<< HEAD
-=======
             <Route path="/crop/:crop_id/detail" component={PureCropDetail}/>
             <Route path="/crop/:crop_id/management" component={PureCropManagement}/>
->>>>>>> 8d2d3154
             <Route path="/crop_add" exact component={AddCrop}/>
             <Route path="/create_location/garden" exact component={PostGardenForm} />
             <Route path="/garden/:location_id" component={GardenDetails} />

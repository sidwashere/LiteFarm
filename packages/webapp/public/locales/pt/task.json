{
  "BED_PREPARATION_TASK": "Preparação de canteiro",
  "DELIVERY": "Entrega",
  "SALE_TASK": "Vendas",
  "SOCIAL_EVENT": "Evento social",
  "SEEDING": "Semeadura",
  "FERTILIZING": "Fertilização",
  "SCOUTING_TASK": "Prospecção",
  "HARVEST_TASK": "Colheita",
  "WEEDING": "Capina",
  "WASH_AND_PACK_TASK": "Lavar e empacotar",
  "PEST_CONTROL_TASK": "Controle de pragas",
  "OTHER_TASK": "Outro",
<<<<<<< HEAD
  "SOIL_TASK": "Resultados da amostra de solo",
  "IRRIGATION_TASK": "Irrigação",
  "TRANSPORT_TASK": "Transporte",
  "FIELD_WORK_TASK": "Trabalho de campo",
  "PLANTING_TASK": "Plantio",
=======
  "SOIL_TASK": "MISSING",
  "IRRIGATION_TASK": "MISSING",
  "TRANSPORT_TASK": "MISSING",
  "FIELD_WORK_TASK": "MISSING",
  "PLANT_TASK": "MISSING",
  "TRANSPLANT_TASK": "MISSING",
>>>>>>> 301665c4
  "SOCIAL_TASK": "Social",
  "CLEANING_TASK": "Cleaning",
  "SOIL_AMENDMENT_TASK": "Soil Amendment"
}<|MERGE_RESOLUTION|>--- conflicted
+++ resolved
@@ -11,20 +11,13 @@
   "WASH_AND_PACK_TASK": "Lavar e empacotar",
   "PEST_CONTROL_TASK": "Controle de pragas",
   "OTHER_TASK": "Outro",
-<<<<<<< HEAD
   "SOIL_TASK": "Resultados da amostra de solo",
   "IRRIGATION_TASK": "Irrigação",
   "TRANSPORT_TASK": "Transporte",
   "FIELD_WORK_TASK": "Trabalho de campo",
   "PLANTING_TASK": "Plantio",
-=======
-  "SOIL_TASK": "MISSING",
-  "IRRIGATION_TASK": "MISSING",
-  "TRANSPORT_TASK": "MISSING",
-  "FIELD_WORK_TASK": "MISSING",
-  "PLANT_TASK": "MISSING",
+  "PLANT_TASK": "Plantio",
   "TRANSPLANT_TASK": "MISSING",
->>>>>>> 301665c4
   "SOCIAL_TASK": "Social",
   "CLEANING_TASK": "Cleaning",
   "SOIL_AMENDMENT_TASK": "Soil Amendment"

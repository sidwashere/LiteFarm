{
  "CROP_CATALOGUE": {
    "LOCATION": "Localização",
    "STATUS": "Status",
    "SUPPLIERS": "Fornecedores",
    "ACTIVE": "Ativo",
    "ABANDONED": "Abandonado",
    "COMPLETE": "Finalizado",
    "PLANNED": "Planejado",
    "NEEDS_PLAN": "Precisa de um plano"
  },
  "DOCUMENTS": {
    "CLEANING_PRODUCT": "Produto de limpeza",
    "CROP_COMPLIANCE": "Conformidade da safra",
    "FERTILIZING_PRODUCT": "Fertilizante",
    "OTHER": "Outro",
    "PEST_CONTROL_PRODUCT": "Produto de controle de praga",
    "SOIL_AMENDMENT": "Correção de solo",
    "SOIL_SAMPLE_RESULTS": "Resultados da amostra de solo",
    "WATER_SAMPLE_RESULTS": "Resultados da amostra de água",
    "UNCATEGORIZED": "Não categorizado",
    "RECEIPTS": "Recibos",
    "INVOICES": "Faturas"
  },
  "TASKS": {
<<<<<<< HEAD
    "ABANDONED": "Abandonada",
    "COMPLETE": "Completa",
    "FOR REVIEW": "MISSING",
    "LATE": "Atrasada",
    "LOCATION": "Localização",
    "PLANNED": "Planejada",
    "STATUS": "Situação"
=======
    "ABANDONED": "MISSING",
    "COMPLETED": "MISSING",
    "FOR_REVIEW": "MISSING",
    "LATE": "MISSING",
    "LOCATION": "MISSING",
    "PLANNED": "MISSING",
    "STATUS": "MISSING",
    "SUPPLIERS": "MISSING",
    "ACTIVE": "MISSING"
>>>>>>> ab0a4b8c
  },
  "FILTER": {
    "VALID_ON": "Válido em",
    "FROM_DATE": "De",
    "TO_DATE": "Até"
  }
}<|MERGE_RESOLUTION|>--- conflicted
+++ resolved
@@ -23,25 +23,15 @@
     "INVOICES": "Faturas"
   },
   "TASKS": {
-<<<<<<< HEAD
     "ABANDONED": "Abandonada",
-    "COMPLETE": "Completa",
+    "ACTIVE": "MISSING",
+    "COMPLETED": "Completa",
     "FOR REVIEW": "MISSING",
     "LATE": "Atrasada",
     "LOCATION": "Localização",
     "PLANNED": "Planejada",
-    "STATUS": "Situação"
-=======
-    "ABANDONED": "MISSING",
-    "COMPLETED": "MISSING",
-    "FOR_REVIEW": "MISSING",
-    "LATE": "MISSING",
-    "LOCATION": "MISSING",
-    "PLANNED": "MISSING",
-    "STATUS": "MISSING",
-    "SUPPLIERS": "MISSING",
-    "ACTIVE": "MISSING"
->>>>>>> ab0a4b8c
+    "STATUS": "Situação",
+    "SUPPLIERS": "MISSING"
   },
   "FILTER": {
     "VALID_ON": "Válido em",

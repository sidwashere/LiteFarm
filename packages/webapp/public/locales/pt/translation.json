{
  "ADD_FARM": {
    "ADDRESS_IS_REQUIRED": "É necessário informar um endereço",
    "ENTER_A_VALID_ADDRESS": "Por favor insira um endereço ou coordenada válidos",
    "ENTER_LOCATION_PLACEHOLDER": "Selecione a localização",
    "FARM_IS_REQUIRED": "Nome do sítio/fazendo é necessário",
    "FARM_LOCATION": "Localização do sítio/fazenda",
    "FARM_LOCATION_INPUT_INFO": "Endereço ou latitude e longitude separados por vírgula (ex.: 49.250945, -123.238492)",
    "FARM_NAME": "Nome do sítio/fazenda",
    "INVALID_FARM_LOCATION": "Localização do sítio/fazenda inválida",
    "LOCATING": "Localizando...",
    "NO_ADDRESS": "Localização não encontrada. Tente inserir latitue e longitude",
    "TELL_US_ABOUT_YOUR_FARM": "Conte-nos sobre seu sítio/fazenda"
  },
  "ADD_PRODUCT": {
    "PRODUCT_LABEL": "MISSING",
    "QUANTITY": "MISSING",
    "SUPPLIER_LABEL": "MISSING"
  },
  "ADD_TASK": {
    "ADD_A_TASK": "MISSING",
    "AFFECT_CROPS": "MISSING",
    "ASSIGN_ALL_TO_PERSON": "MISSING",
    "ASSIGN_TASK": "MISSING",
    "ASSIGNEE": "MISSING",
    "CANCEL": "MISSING",
    "CLEANING_VIEW": {
      "ESTIMATED_WATER": "MISSING",
      "IS_PERMITTED": "MISSING",
      "WHAT_NEEDS_TO_BE": "MISSING",
      "WILL_CLEANER_BE_USED": "MISSING"
    },
    "CLEAR_ALL": "MISSING",
    "CLEAR_ALL_CROPS": "MISSING",
    "DO_YOU_NEED_TO_OVERRIDE": "MISSING",
    "DO_YOU_WANT_TO_ASSIGN": "MISSING",
    "HR": "MISSING",
    "MANAGE_CUSTOM_TASKS": "MISSING",
    "SELECT_ALL": "MISSING",
    "SELECT_ALL_CROPS": "MISSING",
    "SELECT_TASK_TYPE": "MISSING",
    "TASK": "MISSING",
    "TELL_US_ABOUT_YOUR_TASK_TYPE_ONE": "MISSING",
    "WAGE_OVERRIDE": "MISSING"
  },
  "BED_PLAN": {
    "LENGTH_OF_BED": "MISSING",
    "NUMBER_0F_BEDS": "MISSING",
    "NUMBER_OF_ROWS": "MISSING",
    "PLANT_SPACING": "MISSING",
    "PLANTING_DETAILS": "MISSING"
  },
  "BROADCAST_PLAN": {
    "AREA_USED": "Área usada",
    "HISTORICAL_PERCENTAGE_LOCATION": "MISSING",
    "LOCATION_SIZE": "Tamanho da localização",
    "PERCENTAGE_LABEL": "% da localização",
    "PERCENTAGE_LOCATION": "Que porcentagem do local você está plantando?",
    "PLANTING_NOTES": "Notas de semear",
    "SEEDING_RATE": "Taxa de semeadura"
  },
  "CANCEL_FLOW_MODAL": {
    "BODY": "Qualquer informação que você inseriu será descartada. Você quer prosseguir?",
    "TITLE": "MISSING"
  },
  "CERTIFICATION": {
    "CERTIFICATION_EXPORT": {
      "ADD": "MISSING",
      "CHANGE_CERTIFICATION_PREFERENCE": "MISSING",
      "CHANGE_CERTIFICATION_PREFERENCE_CAPITAL": "MISSING",
      "NO_CERTIFICATIONS": "MISSING",
      "NO_LONGER_WORKING": "MISSING",
      "SUPPORTED_CERTIFICATION_ONE": "MISSING",
      "SUPPORTED_CERTIFICATION_TWO": "MISSING",
      "UNSUPPORTED_CERTIFICATION_MESSAGE_ONE": "MISSING",
      "UNSUPPORTED_CERTIFICATION_MESSAGE_TWO": "MISSING",
      "UNSUPPORTED_CERTIFICATION_REQUEST_ONE": "MISSING",
      "UNSUPPORTED_CERTIFICATION_REQUEST_TWO": "MISSING",
      "UPDATE_SUCCESS": "MISSING"
    },
    "CERTIFICATION_SELECTION": {
      "REQUEST_CERTIFICATION": "Solicite outro tipo de certificação",
      "SUBTITLE_ONE": "Aqui está uma lista de certificadores de",
      "SUBTITLE_TWO": "com quem trabalhamos no seu país.",
      "TITLE": "Qual tipo de certificação?",
      "TOOLTIP": "Não vê a sua certificação? O LiteFarm é dedicado a apoiar a agricultura sustentável e certificações são uma grande parte disso. Solicite outro tipo de certificação aqui e faremos nosso melhor para incorporá-la ao aplicativo."
    },
    "CERTIFIER_SELECTION": {
      "INFO": "Isso provavelmente significa que o LiteFarm atualmente não trabalha com o seu certificador. O LiteFarm, porém, produz formulários genéricos que são úteis na maioria dos casos.",
      "NOT_FOUND": "Não vê o seu certificador?",
      "REQUEST_CERTIFIER": "Solicite um certificador",
      "TITLE": "Quem é seu certificador?"
    },
    "INPUT_PLACEHOLDER": "Digite para buscar",
    "INTERESTED_IN_CERTIFICATION": {
      "PARAGRAPH": "Você planeja aplicar para uma ou renovar uma certificação nesta temporada?",
      "TITLE": "Interessado(a) em certificações?",
      "WHY_ANSWER": "LiteFarm gera formulários necessários para certificação orgânica e/o agroecológica. Algumas informações serão obrigatórias."
    },
    "REQUEST_CERTIFIER": {
      "LABEL": "Certificador solicitado",
      "REQUEST": "Qual certificador gostaria de solicitar?",
      "SORRY_ONE": "Desculpe - atualmente não trabalhamos com nenhum certificador",
      "SORRY_THREE": "em seu país. Gostaria de solicitar um?",
      "SORRY_TWO": "Gostaria de solicitar um?",
      "TITLE": "Solicite um certificador"
    },
    "SUMMARY": {
      "BAD_NEWS": "LiteFarm atualmente não coleta as informações que você precisa para gerar seus documentos de certificação.",
      "BAD_NEWS_INFO": "No entanto, podemos criar formulários genéricos que são úteis para a maioria dos certificadores. Nós vamos indicar estas informações através do aplicativo com um ícone de folha",
      "CERTIFICATION": "certificação",
      "GOOD_NEWS": "Boas notícias! O LiteFarm pode documentar as informações que você precisa para gerar seus documentos de certificação!",
      "INFORMATION": "Nós indicaremos estas informações no aplicativo com um ícone de folha.",
      "TITLE": "Você está interessado(a) em aplicar para:",
      "YOUR_CERTIFICATION": "MISSING"
    },
    "WARNING": "Está funcionalidade ainda está sendo desenvolvida no aplicativo e pode não estar pronta nesta período. Porém, clicando 'Sim' irá ativá-la quando estiver pronta."
  },
  "CERTIFICATIONS": {
    "COULD_NOT_CONTACT_CERTIFIER": "It looks like LiteFarm wasn’t able to contact your certifier. You can still export your documents but your certifier may require additional information.",
    "EMAIL": "Email",
    "EMAIL_ERROR": "MISSING",
    "EXPORT": "Export",
    "EXPORT_DOCS": "Export certification docs",
    "FILES_ARE_READY": "MISSING",
    "FLOW_TITLE": "MISSING",
    "FROM": "From",
    "GOOD_NEWS": "Good news!",
    "HAVE_ALL_INFO": "It looks like LiteFarm has all the information we need to process your certification documents. Ready to go?",
    "NEXT_WE_WILL_CHECK": "Next we'll check if your certifier requires any additional information to process your certification submission.",
    "NOTE_CANNOT_RESUBMIT": "MISSING",
    "ORGANIC_CERTIFICATION_FROM": "Organic certification from",
    "SELECT_REPORTING_PERIOD": "Select your reporting period",
    "TO": "To",
    "TO_MUST_BE_AFTER_FROM": "'To' date must come after the 'From' date",
    "UH_OH": "Uh oh!",
    "WHERE_TO_SEND_DOCS": "Where do you want your documents sent?",
    "WOULD_LIKE_ANSWERS": "Your certifier would like you to answer a few additional questions before we can export your documents."
  },
  "CHOOSE_FARM": {
    "ADD_NEW": "Adicionar novo sítio/fazenda",
    "CHOOSE_TITLE": "Escolha seu sítio/fazenda",
    "INPUT_PLACEHOLDER": "Pesquisa",
    "SWITCH_TITLE": "Mudar para outro sítio/fazenda"
  },
  "COMMON_ERRORS": {
    "UNIT": {
      "NON_NEGATIVE": "Deve ser um número maior que zero",
      "REQUIRED": "Obrigatório",
      "TWO_DECIMALS": "A quantidade deve ter até 2 casas decimais"
    }
  },
  "CONSENT": {
    "DATA_POLICY": "Nossa Política de Dados",
    "LABEL": "Aceito"
  },
  "CREATE_USER": {
    "BIRTH_YEAR": "Ano de nascimento",
    "BIRTH_YEAR_ERROR": "Ano de nascimento precisa ser entre 1900 e",
    "BIRTH_YEAR_TOOLTIP": "Informação sobre a idade é coletada para propósitos de pesquisa acadêmica e apenas será compartilhada sem outras informações pessoais",
    "CREATE_BUTTON": "Criar Conta",
    "EMAIL": "Email",
    "FULL_NAME": "Nome completo",
    "GENDER": "Gênero",
    "GENDER_TOOLTIP": "Informação sobre gênero é coletada para propósitos de pesquisa acadêmica e apenas será compartilhada sem outras informações pessoais",
    "PASSWORD": "Senha",
    "TITLE": "Criar uma nova conta de usuário"
  },
  "CROP_CATALOGUE": {
    "ADD_CROP": "Adicionar um novo corte cultivo",
    "ADD_CROPS_T0_YOUR_FARM": "Adicionar cultivos à sua fazenda",
    "ADD_TO_YOUR_FARM": "Adicionar à sua fazenda",
    "CAN_NOT_FIND": "Não consegue encontrar o que está procurando?",
    "COVER_CROP": "Isso pode ser cultivado como uma cultivo de cobertura?",
    "CREATE_MANAGEMENT_PLANS": "Crie planos de manejo",
    "CROP_CATALOGUE": "Catálogo de cultivo",
    "CROP_GROUP": "Grupo de cultivo",
    "CROP_GROUP_TOOL_TIP": "A seleção de um grupo de cultivo permite que a LiteFarm preencha várias informações sobre este cultivo, como estação de crescimento, valores nutricionais e produtividade estimada. Não se preocupe, você pode alterar os valores abaixo depois de selecionar um grupo de cultivo.",
    "CROP_STATUS": "Status de cultivo ativo ",
    "DOCUMENT_NECESSARY_INFO_FOR_ORGANIC_PRODUCTION": "Documente as informações necessárias para a produção orgânica",
    "FILTER": {
      "LOCATION": "Localização",
      "STATUS": "Status",
      "SUPPLIERS": "Fornecedores",
      "TITLE": "Título"
    },
    "HERE_YOU_CAN": "Aqui você pode:",
    "LETS_BEGIN": "Vamos começar!",
    "NO_RESULTS_FOUND": "Nenhum resultado encontrado. Por favor, mude seus filtros.",
    "ON_YOUR_FARM": "Em sua fazenda",
    "SELECT_A_CROP": "Selecione um cultivo para adicioná-la à sua fazenda. Use a busca e os filtros para encontrar as colheitas mais rapidamente.",
    "FILTER_TITLE": "Filtro de catálogo de cultivo"
  },
  "CROP_DETAIL": {
    "ADD_PLAN": "Adicionar um plano",
    "ANNUAL": "Anual",
    "ANNUAL_PERENNIAL": "O cultivo é anual ou perene?",
    "COMMERCIAL_AVAILABILITY": "Você fez uma busca de disponibilidade comercial?",
    "COMPLIANCE_DOC": "Documentos de conformidade",
    "DETAIL_TAB": "Detalhes",
    "EDIT_CROP_DETAIL": "Editar detalhes de cultivo",
    "GENETICALLY_ENGINEERED": "Este cultivo é geneticamente modificada?",
    "MANAGEMENT_PLANS": "Planos de Manejo",
    "MANAGEMENT_TAB": "Manejo",
    "ORGANIC": "O cultivo é certificada como orgânica?",
    "PERENNIAL": "Perene",
    "TREATED": "As sementes desta cultivo foram tratadas?"
  },
  "CROP_MANAGEMENT": {
    "GERMINATE": "Germinar",
    "HARVEST": "Colher",
    "PLANT": "MISSING",
    "SEED": "Semear",
    "TERMINATE": "Terminar",
    "TRANSPLANT": "Transplantar"
  },
  "CROP_VARIETIES": {
    "ADD_VARIETY": "Adicione uma nova variedade",
    "CROP_VARIETIES": "variedade",
    "NEEDS_PLAN": "Precisa de um plano",
    "RETIRE": {
      "CONFIRMATION": "Retirar este cultivo irá removê-la e todos os seus planos de manejo de seu catálogo de cultivos. Você quer prosseguir?",
      "RETIRE_CROP_TITLE": "Retirar colheita?",
      "UNABLE_TO_RETIRE": "Você só pode retirar cultivos que não tenham planos de manejo ativos ou futuros. Você precisará concluir ou abandonar esses planos para retirar esta safra",
      "UNABLE_TO_RETIRE_TITLE": "Incapaz de se retirar"
    }
  },
  "CROP": {
    "ADD_COMPLIANCE_FILE": "Link para um arquivo de conformidade",
    "ADD_CROP": "Adicionar um cultivo",
    "ADD_IMAGE": "Adicionar imagem personalizada",
    "ANNUAL": "Anual",
    "ANNUAL_OR_PERENNIAL": "O cultivo é anual ou perene?",
    "EDIT_CROP": "Editar cultivo",
    "EDIT_MODAL": {
      "BODY": "A edição deste cultivo não modificará nenhum plano de manejo de cultivo existente. Apenas os planos de gerenciamento criados após suas edições serão afetados. Continuar com a edição?",
      "TITLE": "Editar cultivo?"
    },
    "IS_GENETICALLY_ENGINEERED": "Este cultivo é geneticamente modificada?",
    "IS_ORGANIC": "O cultivo é certificada como orgânica?",
    "NEED_DOCUMENT_GENETICALLY_ENGINEERED": "Seu certificador pode solicitar documentação que comprove sua afirmação de que este cultivo não foi geneticamente modificada.",
    "NEED_DOCUMENT_PERFORM_SEARCH": "Seu certificador pode solicitar documentação de suporte à sua busca.",
    "NEED_DOCUMENT_TREATED": "Seu certificador pode solicitar documentação descrevendo quaisquer tratamentos.",
    "PERENNIAL": "Perene",
    "PERFORM_SEARCH": "Você fez uma busca de disponibilidade comercial?",
    "TREATED": "As sementes desta cultivo foram tratadas?",
    "UPLOAD_LATER": "Você também pode fazer upload de arquivos posteriormente"
  },
  "DATE_RANGE": {
    "HELP_BODY": "Selecione as datas para criar um relatório financeiro para sua fazenda para um determinado intervalo de tempo.",
    "HELP_TITLE": "Ajuda",
    "TITLE": "Filtrar relatório por data"
  },
  "DOCUMENTS": {
    "ADD_DOCUMENT": "Adicionar um novo documento",
    "ADD": {
      "ADD_MORE_PAGES": "Adicionar mais páginas",
      "DOCUMENT_NAME": "Nome do documento",
      "DOES_NOT_EXPIRE": "Este arquivo não expira",
      "TITLE": "Adicionar um documento",
      "TYPE": "Tipo",
      "VALID_UNTIL": "Válido até"
    },
    "ARCHIVE": "Arquivar",
    "ARCHIVE_DOCUMENT": "Arquivar documento?",
    "ARCHIVE_DOCUMENT_TEXT": "Arquivar este documento o moverá para a seção arquivada de seus documentos, mas não o excluirá. Os documentos arquivados não serão exportados para suas certificações. Você quer prosseguir?",
    "ARCHIVED": "Arquivado",
    "CANCEL": "Cancelar",
    "COMPLIANCE_DOCUMENTS_AND_CERTIFICATION": "Documentos de conformidade e sua certificação",
    "DOCUMENTS": "Documentos",
    "EDIT_DOCUMENT": "Editar documento",
    "FILTER": {
      "TITLE": "Filtro de documentos",
      "TYPE": "Tipo",
      "VALID_ON": "Válido em"
    },
    "SPOTLIGHT": {
      "CDC": "Quando chegar a hora de gerar sua exportação de certificação, a LiteFarm exportará automaticamente todos os documentos de conformidade que são válidos na data de exportação que você especificar. Os documentos de conformidade serão arquivados automaticamente quando expirarem.",
      "HERE_YOU_CAN": "Aqui você pode:",
      "YOU_CAN_ONE": "Faça upload dos documentos que deseja incluir na exportação de certificação",
      "YOU_CAN_THREE": "Arquivar documentos desnecessários",
      "YOU_CAN_TWO": "Categorizar e controlar as datas de validade do seu documento"
    },
    "TYPE": {
      "CLEANING_PRODUCT": "Produto de limpeza",
      "CROP_COMPLIANCE": "Conformidade de cultivo",
      "FERTILIZING_PRODUCT": "Produto fertilizante",
      "OTHER": "Outro",
      "PEST_CONTROL_PRODUCT": "Produto de controle de pragas",
      "SOIL_AMENDMENT": "Emenda do solo"
    },
    "VALID": "Válido"
  },
  "ENTER_PASSWORD": {
    "FORGOT": "Esqueceu sua senha?",
    "HINT": "Dicas",
    "LABEL": "Senha",
    "ONE_NUMBER": "pelo menos um número",
    "ONE_SPECIAL_CHARACTER": "pelo menos um caractere especial",
    "ONE_UPPER_CASE": "pelo menos uma letra maiúscula",
    "TOO_SHORT": "pelo menos 8 caracteres"
  },
  "EXPENSE": {
    "ADD_EXPENSE": {
      "MIN_ERROR": "Insira um valor maior que ",
      "REQUIRED_ERROR": "Expense is required",
      "TITLE_1": "Despesa Nova (1 de 2)",
      "TITLE_2": "Despesa Nova (2 de 2)"
    },
    "ADD_MORE_ITEMS": "Adicionar mais itens",
    "DETAILED_HISTORY": "História Detalhada",
    "EDIT_EXPENSE": {
      "DATE_PLACEHOLDER": "Escolha uma data",
      "DESELECTING_CATEGORY": "Desmarcar uma categoria removerá as despesas existentes nesta categoria deste registro de despesas.",
      "REMOVE_ALL": "Você removeu todas as despesas, clique em Salvar para enviar.",
      "TITLE_1": "Editar Despesa (1 de 2)",
      "TITLE_2": "Editar Despesa (2 de 2)"
    },
    "ITEM": "Item",
    "NAME": "Nome",
    "NO_EXPENSE": "Nenhuma despesa encontrada",
    "NO_EXPENSE_YEAR": "Você não tem despesas registradas para este ano",
    "OTHER_EXPENSES_TITLE": "Outras despesas",
    "SUMMARY": "Resumo",
    "VALUE": "Valor"
  },
  "EXPIRED_TOKEN": {
    "RESET_PASSWORD_LINK": "Enviar novo link de senha/password"
  },
  "FARM_MAP": {
    "AREA_DETAILS": {
      "NETWORK": "Problemas de conexão com a rede",
      "PERIMETER": "Perímetro",
      "TOTAL_AREA": "Área total"
    },
    "BARN": {
      "COLD_STORAGE": "Este galpão tem câmara fria?",
      "EDIT_TITLE": "Editar galpão",
      "NAME": "Galpão",
      "TITLE": "Adicionar galpão",
      "WASH_PACK": "Este galpão tem uma estação de lavação e embalagem?"
    },
    "BUFFER_ZONE": {
      "EDIT_TITLE": "Editar zona de amortecimento/proteção",
      "NAME": "Zona de amortecimento/proteção",
      "TITLE": "Adicionar zona de amortecimento/proteção",
      "WIDTH": "Largura da zona de amortecimento/proteção"
    },
    "CEREMONIAL_AREA": {
      "EDIT_TITLE": "Editar área cerimonial",
      "NAME": "Área cerimonial",
      "TITLE": "Adicionar área cerimonial"
    },
    "CONFIRM_RETIRE": {
      "BODY": "Remover este local fará com que seja retirado do mapa do sítio/fazenda.",
      "TITLE": "Remover local?"
    },
    "DRAWING_MANAGER": {
      "REDRAW": "Redesenhar",
      "ZERO_AREA_DETECTED": "Campo sem área detectado. Por favor adicione  mais pontos ao desenho atual ou desenhe novamente."
    },
    "EXPORT_MODAL": {
      "BODY": "Como você quer exportar o seu mapa?",
      "DOWNLOAD": "Download",
      "EMAIL_TO_ME": "Enviar email para mim",
      "EMAILING": "Enviando...",
      "TITLE": "Exporte o mapa do seu sítio/fazenda"
    },
    "FARM_SITE_BOUNDARY": {
      "EDIT_TITLE": "Editar limites do sítio/fazenda",
      "NAME": "Nome da area desenhada",
      "TITLE": "Adicionar limites do sítio/fazenda"
    },
    "FENCE": {
      "EDIT_TITLE": "Editar cerca",
      "LENGTH": "Comprimento total",
      "NAME": "Nome da cerca",
      "PRESSURE_TREATED": "Esta cerca é feita com madeira tratada à pressão?",
      "TITLE": "Adicionar cerca"
    },
    "FIELD": {
      "DATE": "Data provável de transição",
      "EDIT_TITLE": "Editar campo/parcela",
      "FIELD_TYPE": "Qual tipo de campo é este?",
      "NAME": "Nome campo/parcela",
      "NON_ORGANIC": "Não orgânico",
      "ORGANIC": "Orgânico",
      "TITLE": "Adicionar campo/parcela",
      "TRANSITIONING": "Em transição"
    },
    "GARDEN": {
      "DATE": "Data provável de transição",
      "EDIT_TITLE": "Editar horta",
      "GARDEN_TYPE": "Qual tipo de horta é esta?",
      "NAME": "Nome da horta",
      "NON_ORGANIC": "Não orgânico",
      "ORGANIC": "Orgânico",
      "TITLE": "Adicionar horta",
      "TRANSITIONING": "Em transição"
    },
    "GATE": {
      "EDIT_TITLE": "Editar portão",
      "NAME": "Nome do portão",
      "TITLE": "Adicionar portão"
    },
    "GREENHOUSE": {
      "CO2_ENRICHMENT": "Há enriquecimento de CO2?",
      "DATE": "Data provável de transição",
      "EDIT_TITLE": "Editar estufa",
      "GREENHOUSE_HEATED": "A estufa é aquecida?",
      "GREENHOUSE_TYPE": "Qual tipo de estufa é esta?",
      "NAME": "Greenhouse",
      "NON_ORGANIC": "Não orgânico",
      "ORGANIC": "Orgânico",
      "SUPPLEMENTAL_LIGHTING": "Há luz suplementar?",
      "TITLE": "Adicionar estufa",
      "TRANSITIONING": "Em transição"
    },
    "LINE_DETAILS": {
      "BUFFER_TITLE": "Qual é a largura?",
      "BUFFER_ZONE_WIDTH": "Largura da zona de amortecimento",
      "RIPARIAN_BUFFER": "Mata ciliar",
      "WATERCOURSE": "Curso d'água",
      "WATERCOURSE_TITLE": "Quais são as larguras?"
    },
    "MAP_FILTER": {
      "ADD_TITLE": "Adicionar to your map",
      "AREAS": "Áreas",
      "BARN": "Galpão",
      "BZ": "Zona de amortecimento/proteção",
      "CA": "Área cerimonial",
      "FENCE": "Cerca",
      "FIELD": "Campo/parcela",
      "FSB": "Limites do sítio/fazenda",
      "GARDEN": "Horta",
      "GATE": "Portão",
      "GREENHOUSE": "Estufa",
      "HIDE_ALL": "Esconder todos",
      "LABEL": "Rótulos",
      "LINES": "Linhas",
      "NA": "Área natural",
      "POINTS": "Pontos",
      "RESIDENCE": "Residência",
      "SATELLITE": "Imagem de satélite",
      "SHOW_ALL": "Mostrar todos",
      "SURFACE_WATER": "Água superficial",
      "TITLE": "Filtre o seu mapa",
      "WATERCOURSE": "Curso d'água",
      "WV": "Ponto de bombeamento"
    },
    "NATURAL_AREA": {
      "EDIT_TITLE": "Editarar área natural",
      "NAME": "nome da área natural",
      "TITLE": "Adicionar área natural"
    },
    "RESIDENCE": {
      "EDIT_TITLE": "Editar residência",
      "NAME": "nome da residência",
      "TITLE": "Adicionar residência"
    },
    "SPOTLIGHT": {
      "ADD": "Adicionar locais ao seu mapa",
      "ADD_TITLE": "Adicionar  ao seu mapa",
      "EXPORT": "Baixe ou compartilhe seu mapa",
      "EXPORT_TITLE": "Exportar o seu mapa",
      "FILTER": "Mudar quais locais você vê no seu mapa",
      "FILTER_TITLE": "Filtrar o seu mapa",
      "HERE_YOU_CAN": "Aqui você pode:"
    },
    "SURFACE_WATER": {
      "EDIT_TITLE": "Editar água superficial",
      "IRRIGATION": "Esta área é usada para irrigação?",
      "NAME": "nome da água superficial",
      "TITLE": "Adicionar água superficial"
    },
    "TAB": {
      "CROPS": "Cultivo",
      "DETAILS": "Detalhes"
    },
    "TITLE": "Mapa do sítio/fazenda",
    "TUTORIAL": {
      "ADJUST_AREA": {
        "TEXT": "Clique-e-arraste pontos para ajustar a área",
        "TITLE": "Ajustar área"
      },
      "ADJUST_LINE": {
        "TEXT": "Clique-e-arraste pontos para ajustar a linha",
        "TITLE": "Ajustar linha"
      },
      "AREA": {
        "STEP_ONE": "Clique em qualquer lugar para começar a desenhar",
        "STEP_THREE": "Clique-e-arraste pontos para ajustar a área",
        "STEP_TWO": "Clique no ponto inicial para fechar a área",
        "TITLE": "Desenha uma área"
      },
      "LINE": {
        "STEP_FOUR": "(Para alguns tipos de linha) adicione uma largura",
        "STEP_ONE": "Clique em qualquer lugar para começar a desenhar",
        "STEP_THREE": "Opcionalmente, ajuste sua linha",
        "STEP_TWO": "Duplo-clique para finalizar sua linha",
        "TITLE": "Desenhe uma linha"
      }
    },
    "UNABLE_TO_RETIRE": {
      "BODY": "You can only retire locations that have no active or planned crops, logs, or shifts.",
      "TITLE": "Unable to retire"
    },
    "WATER_VALVE": {
      "EDIT_TITLE": "Editar ponto de bombeamento",
      "GROUNDWATER": "Água subterrânea",
      "MAX_FLOW_RATE": "Taxa máxima de fluxo",
      "MUNICIPAL_WATER": "Água municipal",
      "NAME": "Nome da ponto de bombeamento",
      "RAIN_WATER": "Água de chuva",
      "SURFACE_WATER": "Água superficial",
      "TITLE": "Adicionar ponto de bombeamento",
      "WATER_VALVE_TYPE": "Qual é a fonte?"
    },
    "WATERCOURSE": {
      "BUFFER": "Mata ciliar",
      "EDIT_TITLE": "Editar curso d'água",
      "IRRIGATION": "Esta área é usada para irrigação?",
      "LENGTH": "Comprimento total",
      "NAME": "Nome do curso d'água",
      "TITLE": "Adicionar curso d'água",
      "WIDTH": "Largura do curso d'água"
    }
  },
  "FIELDS": {
    "EDIT_FIELD": {
      "VARIETY": "Variedade"
    }
  },
  "FILE_SIZE_MODAL": {
    "BODY": "Os arquivos não podem exceder 25 MB ou 5 páginas.",
    "TITLE": "Tamanho de arquivo muito grande"
  },
  "FILTER": {
    "CLEAR_ALL_FILTERS": "Remover todos os filtros"
  },
  "HELP": {
    "ATTACHMENT_LABEL": "Carregar captura de tela ou arquivo",
    "EMAIL": "Email",
    "MESSAGE_LABEL": "Mensagem",
    "OPTIONS": {
      "OTHER": "Outro",
      "REPORT_BUG": "Reportar um erro",
      "REQUEST_FEATURE": "Solicite um novo recurso de funcionalidade",
      "REQUEST_INFO": "Pedir informação"
    },
    "PREFERRED_CONTACT": "Método de contato preferido",
    "REQUIRED_LABEL": "Campo Obrigatório",
    "TITLE": "Solicite Ajuda",
    "TYPE_SUPPORT_LABEL": "Tipo de suporte",
    "TYPE_SUPPORT_PLACEHOLDER": "Escolha o tipo de suporte",
    "WHATSAPP": "WhatsApp",
    "WHATSAPP_NUMBER_LABEL": "Número do WhatsApp"
  },
  "HOME": {
    "GREETING": "Bom dia, "
  },
  "INSIGHTS": {
    "BIODIVERSITY": {
      "AMPHIBIANS": "Anfíbios",
      "BIRDS": "Aves",
      "CROPS": "Cultivos",
      "HEADER": "Número de espécies",
      "INFO": "A biodiversidade é ótima para as pessoas e para o planeta. Contabilizamos a riqueza de espécies a partir de todos os registros conhecidos sobre a biodiversidade ao redor de sua fazenda. Você pode aumentar a contagem de espécies em sua fazenda utilizando o https://www.inaturalist.org/app.",
      "INSECTS": "Insetos",
      "PLANTS": "Plantas",
      "SPECIES_COUNT": "{{count}} espécies",
      "SPECIES_COUNT_plural": "{{count}} espécies",
      "TITLE": "Biodiversidade"
    },
    "CURRENT": "Atual",
    "INFO": "Os relatórios fornecem informações adicionais sobre o que está acontecendo em sua fazenda. Quanto mais dados você fornecer no aplicativo, mais relatórios serão gerados. Veja os relatórios individuais para mais informações.",
    "LABOUR_HAPPINESS": {
      "HEADER": "Tarefas",
      "INFO": "Estimamos o impacto de diferentes tarefas na satisfação laboral usando as pontuações de satisfação e as horas de trabalho gastas em cada tarefa nos registros de turnos.",
      "TITLE": "Satisfação laboral"
    },
    "NITROGEN_BALANCE": {
      "ABANDON": "Abandonar programação",
      "CHOOSE_A_FREQUENCY": "Escolha uma frequência",
      "CHOOSE_FREQUENCY": "Escolha uma frequência...",
      "COUNT_MONTHS": "{{count}} mês",
      "COUNT_MONTHS_plural": "{{count}} meses",
      "CYCLE_INDICATOR": "Your Nitrogen Balance is on a {{frequency}} months cycle and data will show on: {{refreshDate}}",
      "FIRST_TIME": "Parece que esta é sua primeira vez executando isso! Por favor, selecione uma frequência para calcular o seu balanço de nitrogênio.",
      "GO_BACK": "Volte",
      "HEADER": "cada {{frequency}} mês: {{refreshDate}}",
      "INFO_1": "O balanço de nitrogênio informa se você aplicou muito ou pouco fertilizante. Esta informação depende dos seus registros de colheita, registros de fertilização e dos créditos de nitrogênio das leguminosas. Você pode receber o balanço no intervalo de tempo desejado.",
      "INFO_2": "Clique no botão excluir para redefinir sua programação.",
      "SELECT_FREQUENCY": "selecione uma  frequência",
      "TITLE": "Balanço de Nitrogênio"
    },
    "PEOPLE_FED": {
      "CALORIES": "Calorias",
      "FAT": "Gordura",
      "HEADER": "Número de refeições",
      "INFO": "Nós estimamos o número de refeições potencialmente fornecidas por sua fazenda com base nos dados de vendas e na composição nutricional dos cultivos. Assumimos que as necessidades nutricionais diárias são divididas igualmente em três refeições por dia",
      "MEAL_COUNT": "{{count}} refeições",
      "MEAL_COUNT_plural": "{{count}} refeições",
      "MEALS": "refeições",
      "PROTEIN": "Proteínas",
      "TITLE": "Pessoas Alimentadas",
      "VITAMIN_A": "Vitamina A",
      "VITAMIN_C": "Vitamina C"
    },
    "PRICES": {
      "INFO": "Mostramos a trajetória comparativa entre seus preços de venda em relação aos preços de venda dos mesmos produtos encontrados a uma determinada distância de você, utilizando dados coletados na rede LiteFarm.",
      "NEARBY_FARMS": "Vindo de {{count}} fazenda para dados de vendas",
      "NEARBY_FARMS_plural": "Vindo de {{count}} fazendas para dados de vendas",
      "NETWORK_PRICE": "Preço de rede",
      "NO_ADDRESS": "You currently do not have an address in LiteFarm. Please update it in your Profile to get nearby prices information!",
      "OWN_PRICE": "Preço próprio",
      "PERCENT_OF_MARKET": "{{percentage}}% do mercado",
      "SALES_FROM_DISTANCE_AWAY": "Preço a partir de {{distance}} {{unit}} de distância",
      "TITLE": "Preços",
      "Y_TITLE": "Preço ({{currency}}/{{mass}})"
    },
    "SOIL_OM": {
      "ALTERNATE_TITLE": "Teor de Matéria Orgânica no Solo",
      "HEADER": "Matéria Orgânica do Solo",
      "INFO": "A matéria orgânica do solo é necessária para manter um ambiente de solo saudável para seus cultivos. Preenchemos esses dados a partir de seus registros de análise de solo mais recentes. Se você não possui nenhum dado, nós prevemos o potencial de matéria orgânica do solo por sua localização global.",
      "TITLE": "Matéria Orgânica do Solo"
    },
    "TITLE": "Insights",
    "UNAVAILABLE": "Unavailable",
    "WATER_BALANCE": {
      "FIRST_TIME": "Parece que esta é sua primeira vez executando isso! Para obter mais informações sobre o balanço hídrico, clique no botão de informações",
      "INFO_1": "O balanço hídrico informa se seus cultivos têm pouca ou muita água. Ele se baseia em dados meteorológicos e é atualizado pelos dados de irrigação e textura do solo de seus registros de análise de solo.",
      "INFO_2": "Este recurso não foi amplamente testado em fazendas com baixa densidade de estação meteorológica ao redor, portanto, use com cuidado. Agradecemos os comentários sobre o desempenho dele em sua fazenda.",
      "NO_SCHEDULE_RUN": "Your scheduled water balance hasn't run yet, please check back in two days and ensure you have at least one soil analysis that records soil texture for a field to see water balance data for crops in that field. If the problem persists please contact LiteFarm.",
      "REGISTER_FARM": "Registre Fazenda",
      "TITLE": "Balanço hídrico"
    }
  },
  "INTRODUCE_MAP": {
    "BODY": "O mapa da fazenda tem novos recursos. Ele agora se encontra no menu Minha Fazenda.",
    "TITLE": "Atualizamos mapas de fazenda!"
  },
  "INVITATION": {
    "BIRTH_YEAR": "Ano de Nascimento",
    "BIRTH_YEAR_ERROR": "Ano de nascimento precisa ser entre 1900 e",
    "BIRTH_YEAR_TOOLTIP": "As informações de idade são coletadas apenas para fins de pesquisa e só serão utilizadas com as informações de identificação pessoal removidas",
    "CREATE_ACCOUNT": "Crie sua conta",
    "CREATE_NEW_ACCOUNT": "Criar nova conta",
    "EMAIL": "Email",
    "FULL_NAME": "Nome completo",
    "GENDER": "Gênero",
    "GENDER_TOOLTIP": "As informações de gênero são coletadas apenas para fins de pesquisa e só serão utilizadas com as informações de identificação pessoal removidas",
    "PASSWORD": "Senha",
    "YOUR_INFORMATION": "Sua informação"
  },
  "INVITE_SIGN_UP": {
    "ERROR0": "Você precisará de um usuário",
    "ERROR1": "Aceitar este convite de fazenda.",
    "HOW_TO_CREATE": "Como você deseja criar sua nova conta?",
    "LITEFARM_ACCOUNT": "Crie uma conta LiteFarm",
    "SIGN_IN_WITH": "Entrar com",
    "TITLE": "Crie sua conta"
  },
  "INVITE_USER": {
    "BIRTH_YEAR": "Ano de nascimento",
    "BIRTH_YEAR_ERROR": "Ano de nascimento precisa ser entre 1900 e",
    "BIRTH_YEAR_TOOLTIP": "As informações de idade são coletadas apenas para fins de pesquisa e só serão utilizadas com as informações de identificação pessoal removidas",
    "CHOOSE_ROLE": "Escolha sua função",
    "EMAIL": "Email",
    "EMAIL_INFO": "Usuário sem um email não conseguirão entrar no aplicativo",
    "FULL_NAME": "Nome completo",
    "GENDER": "Gênero",
    "GENDER_TOOLTIP": "As informações de gênero são coletadas apenas para fins de pesquisa e só serão utilizadas com as informações de identificação pessoal removidas",
    "INVALID_EMAIL_ERROR": "Por favor insira um email válido",
    "INVITE": "Convidar",
    "PHONE": "Número de telefone",
    "PHONE_ERROR": "Por favor entre um número de telefone válido",
    "ROLE": "Função",
    "TITLE": "Convide um usuário",
    "WAGE": "Salário/vencimento por hora trabalhada",
    "WAGE_ERROR": "Salário/vencimento precisa ser um número decimal válido não-negativo"
  },
  "JOIN_FARM_SUCCESS": {
    "IMPORTANT_THINGS": "Deixe-nos mostrar algumas coisas importantes!",
    "SUCCESSFULLY_JOINED": "Você entrou com sucesso"
  },
  "LOCATION_CROPS": {
    "ACTIVE_CROPS": "Cultivos ativos",
    "ADD_NEW": "Adicionar cultivo",
    "INPUT_PLACEHOLDER": "Digite para buscar",
    "PAST_CROPS": "Cultivos passados",
    "PLANNED_CROPS": "Cultivos planejados"
  },
  "LOG_COMMON": {
    "ACTION": "Ação",
    "ACTIVITY": "Atividade",
    "ADD_A_LOG": "Adicione um registro",
    "ADD_CUSTOM_PRODUCT": "Adicionar um produto personalizado ",
    "ADD_NEW_LOG": "Adicionar novo registro",
    "ALL": "Todos",
    "ALL_CROPS": "Todos os cultivos",
    "ALL_LOCATIONS": "Todos os locais",
    "AMMONIA": "Amônia",
    "CHEMICAL_COMPOSITION": "Composição química",
    "CHOOSE_DATE": "Escolha uma data",
    "CROP": "Cultivos",
    "DATE": "Data",
    "DEFAULT_PRODUCT": "Produto padrão",
    "DELETE_CONFIRMATION": "Tem certeza que deseja deletar este registro?",
    "EDIT_A_LOG": "Editar um registro",
    "ERROR_MISSING_CROP_FIELDS": "Erro: falta cultivos ou campos",
    "FARM_LOG": "Registro",
    "FERTILIZING": "Adubaçao",
    "FIELD_CROPS": "Cultivos de Campo",
    "FIELD_WORK": "Trabalho de Campo",
    "FIELDS": "Campos",
    "FROM": "De",
    "HARVEST": "Colheitas",
    "HIDE": "Ocultar",
    "IRRIGATION": "Irrigação",
    "LOCATION": "Local",
    "LOCATIONS": "Locais",
    "LOG_ALL_CROPS": "Todos os cultivos",
    "LOG_HELP": "Ajuda com o registro",
    "LOG_HELP_EXPLANATION": "Use os filtros abaixo para pesquisar seu histórico de registro. Útil para manter registros de insumos e outras atividades agrícolas para sua equipe e certificadores.",
    "LOG_HISTORY": "Histórico de registro",
    "NITRATE": "Nitrato",
    "NOTES": "Notas",
    "OTHER": "Outro",
    "PEST": "Controle de pragas",
    "PHOSPHATE": "Fosfato",
    "POTASSIUM": "Potássio",
    "PRODUCT": "Produto",
    "PRODUCT_CHEMICAL_COMPOSITION": "Composição Química do Produto",
    "PRODUCT_NAME": "Nome do Produto",
    "PRODUCT_TEMPLATE_PLACEHOLDER": "selecione o modelo do produto",
    "QUANTITY": "Quantidade",
    "SCOUTING": "Observação de pragas e doenças",
    "SEARCH_BY_ACTIVITY": "Pesquisar registro por atividade",
    "SEEDING": "Semeadura",
    "SELECT_CROP": "selecione cultivo",
    "SELECT_LOCATION": "Selecione local",
    "SELECT_LOCATIONS": "Selecione locais",
    "SELECT_PRODUCT": "Selecione o produto",
    "SELECT_TASK": "Selecione tarefa",
    "SELECT_TYPE": "Selecionar Tipo",
    "SHOW": "Mostrar",
    "SOIL_DATA": "Dados do Solo",
    "TO": "Para",
    "TYPE": "Tipo",
    "WARNING": "Para usar este tipo de registro, você deve adicionar cultivos aos campos. Você pode fazer isso navegando em Campos -> Seu campo -> Novo cultivo de campo",
    "WATER": "Água",
    "ALL_FIELDS": "Todos os campos"
  },
  "LOG_DETAIL": {
    "ACTION_NEEDED": "Ação necessária",
    "ACTIVITY_KIND": "Tipo de atividade",
    "FLOW_RATE": "Taxa de fluxo",
    "HOURS": "Horas",
    "NO": "Não",
    "NOTE": "Nota",
    "SUBMITTED_FOR": "Enviado para",
    "TITLE": "Detalhe do registro",
    "TYPE": "Tipo",
    "YES": "Sim"
  },
  "LOG_FERTILIZING": {
    "ADD_FERTILIZER": "Adicione um Fertilizante/adubo",
    "FERTILIZER_TYPE": "Fertilizer Type",
    "FERTILIZING_QUANTITY": "Quantidade de Fertilizante/Adubo",
    "SELECT_TEMPLATE": "Selecione produto padrão",
    "TITLE": "Registro de Adubação"
  },
  "LOG_FIELD_WORK": {
    "DISCING": "Grade dupla ou de disco",
    "MULCH_TILL": "Lavoura coberta",
    "PLOW": "Arado",
    "RIDGE_TILL": "Lavoura de cume",
    "RIPPING": "Arrasto pesado",
    "TITLE": "Registro de trabalho de campo",
    "ZONE_TILL": "Lavoura por zona"
  },
  "LOG_HARVEST": {
    "ADD_A_HARVEST_USE": "Adicione um uso para a colheita",
    "ADD_CUSTOM_HARVEST_USE": "Adicione um uso personalizado",
    "CROP": "Cultivo",
    "CROP_PLACEHOLDER": "Selecione cultivo",
    "CUSTOM_HARVEST_USE": "Uso personalizado",
    "DISEASE": "Doença",
    "HARVEST": "Colheita",
    "HARVEST_ALLOCATION_SUBTITLE": "Quanto da colheita será destinado para cada propósito?",
    "HARVEST_QUANTITY": "Quantidade de Colheita",
    "HARVEST_USE": "Uso da colheita",
    "HARVEST_USE_TYPE_SUBTITLE": "Como a colheita sera utilizada/destinada?",
    "OTHER": "Outro",
    "PEST": "Praga",
    "QUANTITY": "Quantidade",
    "QUANTITY_ERROR": "Quantity must be up to 2 decimal places",
    "TITLE": "Registro de Colheita (passo 1 de 3)",
    "WEED": "Vegetação rasteira",
    "HARVEST_ALLOCATION_SUBTITLE_TWO": "Quantidade para alocar"
  },
  "LOG_IRRIGATION": {
    "DRIP": "Gotejo",
    "FLOOD": "Inundar",
    "FLOW_RATE": "Taxa de Fluxo",
    "SPRINKLER": "Aspersor",
    "SUBSURFACE": "Subsuperfície",
    "TITLE": "Registro de irrigação",
    "TOTAL_TIME": "Tempo Total"
  },
  "LOG_OTHER": {
    "TITLE": "Outro Registro"
  },
  "LOG_PESTICIDE": {
    "ACTIVE_INGREDIENTS": "Ingredientes ativos",
    "ADD_CUSTOM_PESTICIDE": "Adicione um pesticida personalizado",
    "ADD_DISEASE": "Adicionar uma Doença",
    "ADD_PESTICIDE": "Adicione um Pesticida",
    "ADD_TARGET": "Adicionar um Alvo",
    "BIOLOGICAL_CONTROL": "Controle biológico",
    "BURNING": "Queimar",
    "CHOOSE_GROUP_PLACEHOLDER": "Escolha o Grupo",
    "CHOOSE_TARGET_PLACEHOLDER": "Escolha um Alvo",
    "CHOOSE_TYPE_PLACEHOLDER": "Escolha um Tipo",
    "COMMON_NAME": "Nome Comum",
    "CONCENTRATION": "Concentração",
    "DAYS": "Dias",
    "DISEASE_GROUP": "Grupo de Doenças",
    "DISEASE_TARGET": "Alvo de doença",
    "ENTRY_INTERVAL": "Intervalo de entrada",
    "FOLIAR_SPRAY": "Spray foliar",
    "HAND_PICK": "Escolha a dedo",
    "HARVEST_INTERVAL": "Intervalo de cultivo",
    "HEAT_TREATMENT": "Tratamento térmico",
    "MISSING_DATA": "Erro: Dados ausentes",
    "PESTICIDE_CONTROL_TYPE": "Tipo de Controle de Pesticidas",
    "PESTICIDE_DETAILS": "Detalhes da pesticida",
    "PESTICIDE_INFO_LABEL": "Etiqueta de informação da pesticida",
    "PESTICIDE_LABEL": "Pesticida",
    "PESTICIDE_NAME_LABEL": "Nome do Pesticida",
    "PESTICIDE_QUANTITY": "Quantidade de Pesticida",
    "SCIENTIFIC_NAME": "Nome científico (se conhecido)",
    "SOIL_FUMIGATION": "Fumigação do solo",
    "SYSTEMIC_SPRAY": "Spray sistêmico",
    "TARGET": "Alvo",
    "TARGET_DISEASE": "Doença Alvejada",
    "TARGET_GROUP": "Grupo alvo",
    "TITLE": "Registro de controle de pragas",
    "TYPE": "Tipo"
  },
  "LOG_SCOUTING": {
    "ACTION_NEEDED": "Ação necessária",
    "TITLE": "Registro de Observação de Pragas e Doenças"
  },
  "LOG_SEEDING": {
    "RATE": "Taxa",
    "SEED_SPACING": "Espaçamento entre sementes/mudas",
    "SEEDING_DEPTH": "Profundidade do plantio/semeadura",
    "SPACE_DEPTH": "Profundidade de semeadura",
    "SPACE_LENGTH": "Distância de semeadura (Comprimento)",
    "SPACE_WIDTH": "Distância de semeadura (Largura)",
    "TITLE": "Registro de semeadura"
  },
  "LOG_SOIL": {
    "BULK_DENSITY": "Densidade aparente",
    "DEPTH": "Profundidade",
    "INORGANIC_CARBON": "Carbono Inorgânico",
    "MORE_INFO": "Mais informações",
    "OM": "Matéria orgânica",
    "ORGANIC_CARBON": "Carbono organico",
    "SELECT_DEPTH": "Selecione Profundidade",
    "SELECT_TEXTURE": "Selecione a textura",
    "SOIL_TEXTURE": "Textura do solo",
    "TEXTURE": "Textura",
    "TITLE": "Registro de dados do solo",
    "TOTAL_CARBON": "Carbono Total"
  },
  "MANAGEMENT_DETAIL": {
    "ABANDON_PLAN": "MISSING",
    "ADD_A_TASK": "MISSING",
    "ASSOCIATED_TASKS": "MISSING",
    "EDIT_PLAN": "MISSING",
    "FAILED_CROP": "MISSING",
    "PLAN_NOTES": "MISSING"
  },
  "MANAGEMENT_PLAN": {
    "ABANDON_MANAGEMENT_PLAN_CONTENT": "MISSING",
    "ABANDON_MANAGEMENT_PLAN_TITLE": "MISSING",
    "ADD_MANAGEMENT_PLAN": "Adicionar um plano de manejo",
    "AGE": "MISSING",
    "AS_COVER_CROP": "Como cultivo de cobertura",
    "BEDS": "Canteiros",
    "BROADCAST": "Semeadura a lanço ou com máquina semeadora",
    "COMPLETE_PLAN": {
      "ABANDON_PLAN": "MISSING",
      "ABANDON_REASON": "MISSING",
      "COMPLETE_PLAN": "MISSING",
      "DATE_OF_CHANGE": "MISSING",
      "RATING": "MISSING"
    },
    "CONTAINER": "Recipiente",
    "CONTAINER_OR_IN_GROUND": "Você está plantando em um recipiente ou no solo?",
    "CONTAINER_TYPE": "Tipo de recipiente",
    "COVER_INFO": "A seleção da cultura de cobertura criará uma tarefa de trabalho de campo para terminar o cultivo de cobertura no final da temporada. Selecionar para colheita criará uma tarefa de colheita em vez disso.",
    "COVER_OR_HARVEST": "Isso está sendo cultivado como um cultivo de cobertura ou para a colheita?",
    "DAYS_FROM_PLANTING": "MISSING",
    "DAYS_FROM_SEEDING": "Dias desde a semente até:",
    "DAYS_TO_HARVEST": "MISSING",
    "DAYS_TO_TERMINATION": "MISSING",
    "DETAIL_SPOTLIGHT_TITLE": "Detalhes",
    "DETAILS_SPOTLIGHT_1": "Edite os detalhes do seu cultivo",
    "DETAILS_SPOTLIGHT_2": "Faça upload ou vincule documentos de conformidade",
    "DO_YOU_WANT_TO_ABANDON_CONTENT": "MISSING",
    "DROP_PIN": "MISSING",
    "DURATION_TOOLTIP": "Esses são valores sugeridos. Ajuste de acordo com as condições locais.",
    "ESTIMATED_SEED": "Semente estimada necessária",
    "ESTIMATED_YIELD": "Rendimento estimado",
    "FIRST_MP_SPOTLIGHT": {
      "BODY": "MISSING",
      "TITLE": "MISSING"
    },
    "FOR_HARVEST": "Para a colheita",
    "GERMINATION": "Germinação",
    "HARVEST": "Colheita",
    "HARVEST_DATE": "MISSING",
    "HISTORICAL_CONTAINER_OR_IN_GROUND": "MISSING",
    "IN_GROUND": "No solo",
    "INCOMPLETE_TASK_CONTENT": "MISSING",
    "INCOMPLETE_TASK_TITLE": "MISSING",
    "INDIVIDUAL_CONTAINER": "Individual ou recipiente",
    "IS_TRANSPLANT": "Este cultivo será transplantada?",
    "KNOW_HOW_IS_CROP_PLANTED": "MISSING",
    "LOCATION_SUBTEXT": "Apenas os locais que podem cultivar são mostrados.",
    "MANAGEMENT_PLAN_FLOW": "MISSING",
    "MANAGEMENT_SPOTLIGHT_1": "Crie novos planos para esta cultura",
    "MANAGEMENT_SPOTLIGHT_2": "Visualize e modifique os planos para este cultivo",
    "MANAGEMENT_SPOTLIGHT_3": "Criar e atribuir tarefas",
    "MANAGEMENT_SPOTLIGHT_TITLE": "Manejo",
    "NEXT_HARVEST": "MISSING",
    "NUMBER_OF_CONTAINER": "# dos recipientes",
    "PENDING_TASK": "MISSING",
    "PLAN_AND_ID": "Plan {{id}}",
    "PLAN_NAME": "Nome do plano de manejo",
    "PLAN_NOTES": "Notas de plan",
    "PLANT_SPACING": "Espaçamento de plantas",
    "PLANTED_ALREADY": "MISSING",
    "PLANTING": "MISSING",
    "PLANTING_DATE": "Qual é a sua data de plantio?",
    "PLANTING_DATE_INFO": "MISSING",
    "PLANTING_DATE_LABEL": "MISSING",
    "PLANTING_DEPTH": "Profundidade de plantio",
    "PLANTING_METHOD": "Qual é o seu método de plantio?",
    "PLANTING_METHOD_TOOLTIP": "Selecionar o método de plantio correto ajudará a LiteFarm a estimar com mais precisão a quantidade de sementes necessária, rendimento e outras percepções úteis.",
    "PLANTING_NOTE": "Notas de plantio",
    "PLANTING_SOIL": "Solo de plantio a ser usado",
    "PLANTS_PER_CONTAINER": "# de plantas /recipiente",
    "REMOVE_PIN": "MISSING",
    "ROW_METHOD": {
      "HISTORICAL_SAME_LENGTH": "MISSING",
      "LENGTH_OF_ROW": "MISSING",
      "NUMBER_OF_ROWS": "MISSING",
      "SAME_LENGTH": "MISSING",
      "TOTAL_LENGTH": "MISSING"
    },
    "ROWS": "Linhas",
    "SEED_DATE": "MISSING",
    "SEED_OR_SEEDLING": "MISSING",
    "SEEDING_DATE": "MISSING",
    "SEEDLING": "MISSING",
    "SEEDLING_AGE": "MISSING",
    "SEEDLING_AGE_INFO": "MISSING",
    "SELECT_A_PLANTING_LOCATION": "MISSING",
    "SELECT_A_SEEDING_LOCATION": "MISSING",
    "SELECT_CURRENT_LOCATION": "MISSING",
    "SELECTED_STARTING_LOCATION": "MISSING",
    "SPOTLIGHT_HERE_YOU_CAN": "Aqui você pode:",
    "STARTED": "Vamos começar",
    "STATUS": {
      "ABANDONED": "MISSING",
      "ACTIVE": "MISSING",
      "COMPLETED": "MISSING",
      "PLANNED": "MISSING"
    },
    "SUPPLIER": "MISSING",
    "TERMINATION": "Terminação",
    "TERMINATION_DATE": "MISSING",
    "TOTAL_PLANTS": "# de plantas",
    "TRANSPLANT": "Transplantar",
    "TRANSPLANT_DATE": "MISSING",
    "TRANSPLANT_SPOTLIGHT": {
      "BODY": {
        "PLANTED": "MISSING",
        "SEEDED": "MISSING",
        "TEXT": "MISSING"
      },
      "TITLE": {
        "PLANTING": "MISSING",
        "SEEDING": "MISSING",
        "TEXT": "MISSING"
      }
    },
    "VARIETY": "MISSING",
    "WHAT_IS_AGE": "MISSING",
    "WHAT_WAS_PLANTING_METHOD": "MISSING",
    "WHERE_START_LOCATION": "MISSING",
    "WHERE_TRANSPLANT_LOCATION": "MISSING",
    "WILD_CROP": "MISSING",
    "WHAT_WAS_PLANTING_METHOD_INFO": "MISSING",
    "TRANSPLANT_LOCATION": "Para onde você fará o transplante?",
    "PLAN_AND_ID_plural": "MISSING"
  },
  "MY_FARM": {
    "CERTIFICATIONS": "MISSING",
    "FARM_INFO": "Informação da fazenda",
    "FARM_MAP": "Mapa de fazenda/sitio",
    "PEOPLE": "Pessoas"
  },
  "NAVIGATION": {
    "SPOTLIGHT": {
      "FARM": "Aqui você pode :, • Editar as configurações da sua fazenda, • Mapear sua fazenda, • Orientar seus funcionários",
      "FARM_TITLE": "O perfil de fazenda",
      "NOTIFICATION": "Aqui você pode:, • Administrar suas tarefas, • Ver atualizações importantes, • Coordenar as atividades da fazenda",
      "NOTIFICATION_TITLE": "Central de Notificações",
      "PROFILE": "Aqui você encontrará :, • Suas informações, • Dicas úteis, • O botão de logout",
      "PROFILE_TITLE": "Seu Perfil"
    }
  },
  "NOTIFICATION": {
    "NOTIFICATION_TEASER": "Em breve!"
  },
  "OUTRO": {
    "ALL_DONE": "Excelente. Pronto para sujar as mãos?",
    "IMPORTANT_THINGS": "E, por fim, vamos mostrar algumas coisas importantes!"
  },
  "PASSWORD_RESET_SUCCESS_MODAL": {
    "BUTTON": "Ótimo!",
    "DESCRIPTION": "Sua senha foi atualizada. Redirecionando você para suas fazendas em 10 segundos ...",
    "TITLE": "Sucesso!"
  },
  "PASSWORD_RESET": {
    "BUTTON": "Reenviar link",
    "BUTTON_SENDING": "Enviando...",
    "DESCRIPTION_BOTTOM": "Por favor verifique seu e-mail.",
    "DESCRIPTION_TOP": "Um link foi enviado.",
    "NEW_ACCOUNT_BUTTON": "Atualizar",
    "NEW_ACCOUNT_TITLE": "Defina sua nova senha",
    "TITLE": "Link enviado"
  },
  "PLAN_GUIDANCE": {
    "ADDITIONAL_GUIDANCE": "MISSING",
    "BED": "MISSING",
    "BEDS": "MISSING",
    "NOTES": "MISSING",
    "PLANTING_DEPTH": "MISSING",
    "ROW": "MISSING",
    "ROWS": "MISSING",
    "SPACE_BETWEEN": "MISSING",
    "SPECIFY": "MISSING",
    "SPECIFY_PLACEHOLDER": "MSSING",
    "TOOLTIP": "MISSING",
    "WIDTH": "MISSING",
    "WORD_LIMIT": "MISSING"
  },
  "PREPARING_EXPORT": {
    "MESSAGE": "MISSING",
    "TITLE": "MISSING"
  },
  "PROFILE_FLOATER": {
    "HELP": "Ajuda",
    "INFO": "Minha informação",
    "LOG_OUT": "Sair",
    "SWITCH": "Mudar de fazenda"
  },
  "PROFILE": {
    "ACCOUNT_TAB": "Conta",
    "ACCOUNT": {
      "CONVERT_TO_HAVE_ACCOUNT": "Converter este trabalhador para usuário com conta",
      "EMAIL": "Email",
      "ENGLISH": "Inglês",
      "FIRST_NAME": "Primeiro nome",
      "FRENCH": "Francês",
      "LANGUAGE": "Idioma",
      "LAST_NAME": "Sobrenome",
      "PERSONAL_INFORMATION": "Informações pessoais",
      "PHONE_NUMBER": "Número de telefone",
      "PORTUGUESE": "Português",
      "SPANISH": "Espanhol",
      "USER_ADDRESS": "Endereço do usuário"
    },
    "FARM_TAB": "Sítio/Fazenda",
    "FARM": {
      "ADDRESS": "Endereço",
      "CURRENCY": "Moeda",
      "FARM_NAME": "Nome do sítio/fazenda",
      "IMPERIAL": "Imperial",
      "METRIC": "Metrico",
      "PHONE_NUMBER": "Número de telefone",
      "UNITS": "Unidades"
    },
    "PEOPLE_TAB": "Pessoas",
    "PEOPLE": {
      "EO": "Agente de Extensão",
      "FARM_MANAGER": "Gerente de sítio/fazenda",
      "FARM_OWNER": "Dono do sítio/fazenda",
      "FARM_WORKER": "Trabalhador",
      "HOURLY": "por hora",
      "INVITE_USER": "Convidar Usuário",
      "PAY": "Salário",
      "RESTORE_ACCESS": "Restaurar o acesso do usuário",
      "REVOKE_ACCESS": "Revogar o acesso do usuário",
      "ROLE": "Papel",
      "ROLE_CHANGE_ALERT": "A mudança de papel terá efeito no próximo login. Os trabalhadores não podem se definir como administradores.",
      "SEARCH": "Pesquisar",
      "USERS_FOUND": "Usuários encontrados"
    },
    "TABLE": {
      "HEADER_EMAIL": "Emai",
      "HEADER_NAME": "Nome",
      "HEADER_ROLE": "Função no estabelecimento",
      "HEADER_STATUS": "Status"
    }
  },
  "REACT_SELECT": {
    "CLEAR_ALL": "Clear all"
  },
  "REQUEST_CONFIRMATION_MODAL": {
    "BUTTON": "Entendi",
    "DESCRIPTION": "Alguém entrará em contato em 48 horas.",
    "TITLE": "Pedido de ajuda enviado"
  },
  "ROLE_SELECTION": {
    "FARM_EO": "Agente de Extensão/Técnico",
    "FARM_MANAGER": "Gerente de sítio/Fazenda",
    "FARM_OWNER": "Dono(a) da Fazenda/Sítio",
    "IS_OWNER_OPERATED": "Este sítio/fazenda é operada pelo dono(a)?",
    "TITLE": "Qual é o seu cargo/função na Fazenda/Sítio?"
  },
  "SALE": {
    "ADD_SALE": {
      "CROP": "Cultivo",
      "CROP_PLACEHOLDER": "Selecione cultivo",
      "CROP_REQUIRED": "Cultivo é necessário",
      "CUSTOMER_NAME": "Nome do Cliente",
      "CUSTOMER_NAME_REQUIRED": "Nome do Cliente é necessário",
      "DATE": "Data",
      "TABLE_HEADERS": {
        "CROPS": "Cultivos",
        "QUANTITY": "Quantidade",
        "TOTAL": "Total"
      },
      "TITLE": "Adicionar nova venda"
    },
    "DETAIL": {
      "ACTION": "Ação",
      "CROP": "Cultivo",
      "CUSTOMER_NAME": "Nome do Cliente",
      "DELETE_CONFIRMATION": "Tem certeza de que deseja excluir esta venda?",
      "QUANTITY": "Quantidade",
      "TITLE": "Detalhe de venda",
      "VALUE": "Valor"
    },
    "EDIT_SALE": {
      "DATE": "Data",
      "DELETE_CONFIRMATION": "Tem certeza que deseja excluir esta venda?",
      "TITLE": "Editar Venda"
    },
    "ESTIMATED_REVENUE": {
      "CALCULATION": "Cálculo",
      "CALCULATION_DESCRIPTION": "Calculamos a receita estimada usando a data de término das safras estimadas no módulo de campos. Para incluir um cultivo em seu cálculo de receita estimada, certifique-se de capturar a data final do cultivo dentro da data final de seu relatório financeiro.",
      "TITLE": "Receita Estimada"
    },
    "EXPENSE_DETAIL": {
      "ACTION": "Ação",
      "COST": "Custo",
      "DESCRIPTION": "Descrição de Despesa",
      "TEMP_DELETE_CONFIRMATION": "Tem certeza de que deseja excluir todas as despesas desta página?",
      "TITLE": "Detalhe de despesas"
    },
    "FINANCES": {
      "ACTION": "Ação",
      "ACTUAL": "Atual",
      "ACTUAL_REVENUE_ESTIMATED": "Estimada",
      "ACTUAL_REVENUE_LABEL": "Atual",
      "ADD_NEW_EXPENSE": "Adicionar nova despesa",
      "ADD_NEW_SALE": "Adicionar nova venda",
      "BALANCE": "Saldo",
      "BALANCE_BY_CROP": "Saldo (Por Cultivo)",
      "BALANCE_EXPLANATION": "Calculamos o balanço financeiro (\"custo de produção\") em tempo real para cada safra em sua fazenda a partir de uma equação simples de despesas menos receita. As despesas de cada safra são calculadas em duas partes: uma parte corresponde às despesas com mão de obra calculadas a partir das horas registradas para atividades da fazenda, a outra parte é das demais despesas registradas para toda a fazenda. Onde as despesas são registradas para toda a fazenda, nós as dividimos igualmente entre as safras existentes. Não alocado significa que um turno de trabalho foi registrado em um campo onde ainda não havia nenhum cultivo. O custo com mão de obra deste turno será atribuído a uma safra na medida em que cultivos forem adicionados ao campo onde o trabalho foi realizado, considerando a janela de tempo do relatório financeiro.",
      "BALANCE_FOR_FARM": "Saldo (Fazenda Inteira)",
      "ENSURE_ONE_CROP_WARNING": "Certifique-se de que pelo menos 1 safra e uma venda ou turno associado foram alocados para ver esta informação.",
      "EXPENSES": "Despesas",
      "FINANCE_HELP": "Ajuda Financeira",
      "HAS_UNALLOCATED_LINE1": "*Não alocado significa que o trabalho foi feito em um campo vazio para o intervalo de datas selecionado.",
      "HAS_UNALLOCATED_LINE10_1": "Se a alface for adicionada ao Campo1, mas nenhum turno relacionado à alface ou ao Campo1 for inserido, ou inserido depois de 1º de abril, o milho será alocado com uma quantidade total de ",
      "HAS_UNALLOCATED_LINE10_2": "Do Campo1.",
      "HAS_UNALLOCATED_LINE2": "Se uma ou mais safras forem adicionadas a um campo vazio posteriormente e houver um turno relacionada às safras, o trabalho realizado nesse campo vazio será distribuído uniformemente para cada safra.",
      "HAS_UNALLOCATED_LINE3_1": "Para intervalo de datas",
      "HAS_UNALLOCATED_LINE3_2": "1 de janeiro",
      "HAS_UNALLOCATED_LINE3_3": "1 de abril",
      "HAS_UNALLOCATED_LINE4": "E dois campos vazios",
      "HAS_UNALLOCATED_LINE5_1": "Suponha que os turnos tenham sido enviados para ambos os campos (custo =",
      "HAS_UNALLOCATED_LINE5_2": "0 para cada campo)",
      "HAS_UNALLOCATED_LINE6_1": "então o valor não alocado seria",
      "HAS_UNALLOCATED_LINE6_2": "Turnos do Campo1 + Turnos do Campo2 = -",
      "HAS_UNALLOCATED_LINE7_1": "Mais tarde, milho e alface foram plantados em",
      "HAS_UNALLOCATED_LINE7_2": "e turnos relacionados foram inseridos dentro do intervalo de datas, então o valor Não Alocado seria",
      "HAS_UNALLOCATED_LINE8": "Turnos do Campo2 = -",
      "HAS_UNALLOCATED_LINE9": "Milho e alface serão alocados com um custo extra de",
      "LABOUR_LABEL": "Trabalho",
      "OTHER_EXPENSES_LABEL": "Outras despesas",
      "REVENUE": "Receita",
      "TITLE": "Finanças",
      "UNALLOCATED_CROP": "Não atribuído",
      "UNALLOCATED_TIP": "O que não está atribuído?"
    },
    "LABOUR": {
      "BY": "Por",
      "CROPS": "Cultivos",
      "EMPLOYEES": "Funcionários",
      "TABLE": {
        "AMOUNT": "Valor",
        "CROP": "Cultivo",
        "DATE": "Data",
        "EMPLOYEE": "Trabalhador(a)",
        "EST_REVENUE": "Receita estimada",
        "LABOUR_COST": "Custo laboral",
        "TASK": "Tarefas",
        "TIME": "Tempo",
        "TYPE": "Tipo"
      },
      "TASKS": "Tarefas",
      "TITLE": "Trabalho"
    },
    "SUMMARY": {
      "AMOUNT": "Valor",
      "CROP": "Cultivo",
      "DATE": "Data",
      "DETAILED_HISTORY": "História Detalhada",
      "SUBTOTAL": "Subtotal",
      "SUMMARY": "Resumo",
      "TITLE": "Vendas",
      "TOTAL": "Total",
      "TYPE": "Tipo",
      "VALUE": "Valor"
    }
  },
  "SHIFT": {
    "ACTION": "Açao",
    "ADD_NEW": "Adicionar Novo Turno",
    "EDIT_SHIFT": {
      "ADD_CUSTOM_TASK": "Adicionar Tarefa Personalizada",
      "ADD_TASK": "Adicionar uma Tarefa",
      "ALL": "Tudo",
      "ALL_CROPS": "Todas os Cultivos",
      "ASSIGN_TIME_TO_TASK": "Atribuir tempo para a tarefa por",
      "CHOOSE_DATE": "Escolha uma data",
      "CHOOSE_WORKERS": "Escolha trabalhador(a)",
      "CROPS": "Cultivos",
      "CROPS_LABEL": "Cultivos",
      "DID_NOT_PROVIDE_ANSWER": "Não forneceu resposta",
      "HAPPY": "Contente",
      "INDIVIDUAL_CROPS": "Cultivos individuos",
      "LOCATIONS": "Locais",
      "LOCATIONS_LABEL": "Locais",
      "MOOD": "Como você se sentiu durante este turno?",
      "NAME_TASK": "Nome da tarefa personalizada",
      "NEUTRAL": "Neutra(o)",
      "RATHER_NOT_SAY": "Prefiro não dizer",
      "SAD": "Descontente",
      "SELECT_ALL": "Selecionar tudo",
      "SELECT_CROPS": "Selecionar Cultivo",
      "SELECT_FIELDS": "Selecionar Campo",
      "VERY_HAPPY": "Muito contente",
      "VERY_SAD": "Muito descontente",
      "WHAT_TASKS_YOU_DID": "Que tarefas você fez hoje?",
      "WORKER": "Trabalhador",
      "WORKER_MOOD": "Como este trabalhador se sentiu durante este turno?"
    },
    "MY_SHIFT": {
      "DELETE_CONFIRMATION": "Tem certeza que deseja deletar este turno?",
      "DURATION": "Duração",
      "LOCATION_CROPS": "Locations/Crops",
      "SUBMITTED_FOR": "Insira para",
      "TASK": "Tarefa",
      "TITLE": "Detalhes do turno"
    },
    "NAME": "Nome",
    "NEW_SHIFT": {
      "STEP_ONE": "Novo turno de trabalho",
      "STEP_TWO": "Novo turno de trabalho"
    },
    "RETIRED": "Retirada",
    "SHIFT_DATE": "Data do turno de trabalho",
    "SHIFT_HISTORY": "Histórico de turnos",
    "TIME_TOTAL": "Total",
    "TITLE": "Turnos"
  },
  "SIGNUP": {
    "EMAIL_INVALID": "Email é inválido",
    "ENTER_EMAIL": "Digite seu endereço de email",
    "EXPIRED_ERROR": "NÃO EXISTE",
    "GOOGLE_BUTTON": "CONTINUE COM O GOOGLE",
    "INVITED_ERROR": "NÃO EXISTE",
    "PASSWORD_ERROR": "Senha incorreta",
    "SIGN_IN": "Conecte-se",
    "SSO_ERROR": "Faça login clicando no botão do Google acima",
    "WELCOME_BACK": "Bem-vindo de volta",
    "WRONG_BROWSER": "LiteFarm não é otimizado para este navegador.",
    "WRONG_BROWSER_BOTTOM": "Faça login usando o Chrome."
  },
  "SLIDE_MENU": {
    "CROPS": "Cultivos",
    "DOCUMENTS": "Documentos",
    "FINANCES": "Finanças",
    "INSIGHTS": "Relatórios",
    "MANAGE": "Administrar",
    "TASKS": "MISSING"
  },
  "STATUS": {
    "ACTIVE": "Ativo",
    "INACTIVE": "Inativo",
    "INVITED": "Convidado"
  },
  "SWITCH_OUTRO": {
    "BUTTON": "Vamos Lá!",
    "DESCRIPTION_BOTTOM": "suas informações foram salvas com sucesso.",
    "DESCRIPTION_TOP": "A porteira foi trancada,",
    "TITLE": "Mudar de sítio/fazenda"
  },
  "TABLE": {
    "LOADING_TEXT": "carregando...",
    "NEXT_TEXT": "Próxima",
    "NO_DATA_TEXT": "Nenhum usuário encontrado",
    "OF_TEXT": "de",
    "PAGE_TEXT": "Página",
    "PREVIOUS_TEXT": "Anterior",
    "ROWS_TEXT": "linhas"
  },
  "TASK": {
<<<<<<< HEAD
    "ABANDON": {
      "ABANDON": "MISSING",
      "INFO": "MISSING",
      "NOTES": "MISSING",
      "REASON_FOR_ABANDONMENT": "MISSING",
      "REASON": {
        "CROP_FAILURE": "MISSING",
        "LABOUR_ISSUE": "MISSING",
        "MACHINERY_ISSUE": "MISSING",
        "MARKET_PROBLEM": "MISSING",
        "OTHER": "MISSING",
        "SCHEDULING_ISSUE": "MISSING",
        "WEATHER": "MISSING"
      },
      "TITLE": "MISSING",
      "WHAT_HAPPENED": "MISSING"
    },
=======
    "ABANDON_TASK": "MISSING",
>>>>>>> 3a70a506
    "ADD_TASK": "MISSING",
    "ADD_TASK_FLOW": "MISSING",
    "ALL": "MISSING",
    "CARD": {
      "MULTIPLE_CROPS": "MISSING",
      "MULTIPLE_LOCATIONS": "MISSING"
    },
    "COMPLETE_TASK": "MISSING",
    "COMPLETE_TASK_DURATION": "MISSING",
    "COMPLETION_NOTES": "MISSING",
    "DETAILS": "MISSING",
    "DID_YOU_ENJOY": "MISSING",
    "DUE_DATE": "MISSING",
    "DURATION": "MISSING",
    "EDIT_TASK": "MISSING",
    "NO_TASKS_TO_DISPLAY": "MISSING",
    "PAGE_TITLE": "MISSING",
    "PREFER_NOT_TO_SAY": "MISSING",
    "PROVIDE_RATING": "MISSING",
    "SELECT_DATE": "MISSING",
    "SELECT_TASK_LOCATIONS": "MISSING",
    "STATUS": {
      "ABANDONED": "MISSING",
      "COMPLETED": "MISSING",
      "FOR_REVIEW": "MISSING",
      "LATE": "MISSING",
      "PLANNED": "MISSING"
    },
    "TARGET": "MISSING",
    "TASK": "MISSING",
    "TASKS_COUNT": "MISSING",
    "TASKS_COUNT_plural": "MISSING",
    "TODO": "MISSING",
    "UNASSIGNED": "MISSING"
  },
  "UNIT": {
    "TIME": {
      "DAY": "MISSING",
      "MONTH": "MISSING",
      "WEEK": "MISSING",
      "YEAR": "MISSING"
    },
    "VALID_VALUE": "MISSING"
  },
  "WEATHER": {
    "HUMIDITY": "Umidade",
    "WIND": "Vento"
  },
  "WELCOME_SCREEN": {
    "BUTTON": "Vamos começar"
  },
  "YEAR_SELECTOR": {
    "TITLE": "Selecione o ano"
  },
  "BED_PLAN_GUIDANCE": {
    "BED_WIDTH": "MISSING",
    "NOTES": "MISSING",
    "PLANTING_DEPTH": "MISSING",
    "SPACE_BETWEEN": "MISSING",
    "SPECIFY_BEDS": "MISSING",
    "TOOLTIP": "MISSING"
  }
}<|MERGE_RESOLUTION|>--- conflicted
+++ resolved
@@ -1338,7 +1338,6 @@
     "ROWS_TEXT": "linhas"
   },
   "TASK": {
-<<<<<<< HEAD
     "ABANDON": {
       "ABANDON": "MISSING",
       "INFO": "MISSING",
@@ -1356,9 +1355,7 @@
       "TITLE": "MISSING",
       "WHAT_HAPPENED": "MISSING"
     },
-=======
     "ABANDON_TASK": "MISSING",
->>>>>>> 3a70a506
     "ADD_TASK": "MISSING",
     "ADD_TASK_FLOW": "MISSING",
     "ALL": "MISSING",

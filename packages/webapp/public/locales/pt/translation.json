--- conflicted
+++ resolved
@@ -933,14 +933,11 @@
     },
     "WHAT_IS_AGE": "MISSING",
     "WILD_CROP": "MISSING",
-<<<<<<< HEAD
-    "PLAN_AND_ID_plural": "MISSING"
-=======
     "PLAN_AND_ID_plural": "MISSING",
     "KNOW_HOW_IS_CROP_PLANTED": "MISSING", 
     "WHAT_WAS_PLANTING_METHOD": "MISSING",
     "WHAT_WAS_PLANTING_METHOD_INFO": "MISSING"
->>>>>>> 47b8202a
+
   },
   "MY_FARM": {
     "CERTIFICATIONS": "MISSING",

{
  "ADD_FARM": {
    "ADDRESS_IS_REQUIRED": "É necessário informar um endereço",
    "DISABLE_GEO_LOCATION": "Os serviços de localização devem estar ativados para encontrar sua localização atual.",
    "ENTER_A_VALID_ADDRESS": "Por favor insira um endereço ou coordenada válidos",
    "ENTER_LOCATION_PLACEHOLDER": "Selecione a localização",
    "FARM_IS_REQUIRED": "Nome do sítio/fazendo é necessário",
    "FARM_LOCATION": "Localização do sítio/fazenda",
    "FARM_LOCATION_INPUT_INFO": "Endereço ou latitude e longitude separados por vírgula (ex.: 49.250945, -123.238492)",
    "FARM_NAME": "Nome do sítio/fazenda",
    "FARM_NAME_ERROR": "Limite de caracteres do nome do farm excedido",
    "INVALID_FARM_LOCATION": "Nenhum país para esta localização",
    "LOCATING": "Localizando...",
    "NO_ADDRESS": "Localização não encontrada. Tente inserir latitue e longitude",
    "TELL_US_ABOUT_YOUR_FARM": "Conte-nos sobre seu sítio/fazenda"
  },
  "ADD_PRODUCT": {
    "PRESS_ENTER": "Digite e pressione enter para adicionar...",
    "PRODUCT_LABEL": "Produto",
    "QUANTITY": "Quantidade",
    "SUPPLIER_LABEL": "Fornecedor"
  },
  "ADD_TASK": {
    "ADD_A_CUSTOM_TASK": "Adicione uma tarefa personalizada",
    "ADD_A_TASK": "Adicione uma tarefa",
    "ADD_CUSTOM_TASK": "Adicionar tarefa personalizada",
    "AFFECT_PLANS": "Esta tarefa influenciará em algum plano",
    "ASSIGN_ALL_TO_PERSON": "Atribuir todas as tarefas não atribuídas nesta data a esta pessoa",
    "ASSIGN_DATE": "Atribuir data de vencimento",
    "ASSIGN_TASK": "Atribuir tarefa",
    "ASSIGNEE": "Responsável",
    "CANCEL": "criação de tarefa",
    "CLEANING_VIEW": {
      "ESTIMATED_WATER": "Uso estimado de água",
      "IS_PERMITTED": "O agente de limpeza está na lista de substâncias permitidas?",
      "WHAT_NEEDS_TO_BE": "O que precisa ser limpo?",
      "WILL_CLEANER_BE_USED": "Será usado algum agente de limpeza ou desinfetante?"
    },
    "CLEAR_ALL": "Limpar tudo",
    "CLEAR_ALL_PLANS": "Limpar todos os planos",
    "CUSTOM_TASK": "Tarefa personalizada",
    "CUSTOM_TASK_CHAR_LIMIT": "Nome do tipo de tarefa personalizada não pode exceder 25 caractéres",
    "CUSTOM_TASK_NAME": "Nome da tarefa personalizada",
    "CUSTOM_TASK_TYPE": "Tipo de tarefa personalizada",
    "DO_YOU_NEED_TO_OVERRIDE": "Você precisa substituir o salário dos trabalhadores para esta tarefa?",
    "DO_YOU_WANT_TO_ASSIGN": "Você quer atribuir a tarefa agora?",
    "EDIT_CUSTOM_TASK": "Editar tarefa personalizada",
    "FIELD_WORK_VIEW": {
      "OTHER_TYPE_OF_FIELD_WORK": "Descreva o tipo de trabalho de campo",
      "TYPE": {
        "COVERING_SOIL": "Cobertura de solo",
        "FENCING": "Barreira",
        "OTHER": "Outro",
        "PREPARING_BEDS_OR_ROWS": "Preparação dos canteiros",
        "PRUNING": "Poda",
        "SHADE_CLOTH": "Sombreamento",
        "TERMINATION": "Conclusão",
        "TILLAGE": "Preparo do solo/cultivo",
        "WEEDING": "Capina"
      },
      "TYPE_OF_FIELD_WORK": "Tipo de trabalho de campo"
    },
    "GO_TO_CATALOGUE": "Vá ao catálogo de cultivos",
    "HARVEST_EVERYTHING": "Colher tudo que estiver pronto",
    "HARVESTING_INFO": "Cada plano irá gerar uma tarefa de colheita individual",
    "HOW_MUCH_IS_HARVESTED": "Quanto está sendo colhido?",
    "HR": "/hr",
    "MANAGE_CUSTOM_TASKS": "Gerenciar tarefas personalizadas",
    "NEED_MANAGEMENT_PLAN": "Você precisará de um plano de cultivo ativo ou planejado antes de poder agendar uma tarefa de colheita ou tarefa de transplante. Vá para o catálogo de safras para criar um plano agora.",
    "NO_MANAGEMENT_PLAN": "Não há plano de cultivo de safra elegível",
    "PEST_CONTROL_VIEW": {
      "BIOLOGICAL_CONTROL": "Controle biológico",
      "FLAME_WEEDING": "Capina com fogo",
      "FOLIAR_SPRAY": "Aspersão foliar",
      "HAND_WEEDING": "Capina manual",
      "HEAT_TREATMENT": "Poda",
      "IS_PERMITTED": "O agente pesticida está na lista de substâncias permitidas?",
      "OTHER": "Outro",
      "OTHER_PEST": "Outro método",
      "PEST_CONTROL_METHOD": "Método de controle de pragas",
      "SOIL_FUMIGATION": "Fumigação do solo",
      "SYSTEMIC_SPRAY": "Aspersão sistêmica",
      "WHAT_PESTS": "Qual (is) praga (s) você está tentando controlar?"
    },
    "PLANTING_FROM": "Plantando de",
    "PLANTING_METHOD": "Método de plantio",
    "PLANTING_STOCK": "Muda",
    "PLANTING_TASK": "Tarefa de plantio",
    "PLANTING_TASK_MODAL": "Quando se inicia uma nova tarefa de plantio, um novo plano de cultivo é criado. Vá ao catálogo de cultivos para selecionar o cultivo que você gostaria de plantar.",
    "QUANTITY": "Quantidade",
    "RETIRE_CUSTOM_TASK": "Retirar tarefa personalizada?",
    "RETIRE_CUSTOM_TASK_CONTENT": "Tem certeza que você quer deletar essa tarefa?",
    "SEED": "Semente",
    "SELECT_ALL": "Selecionar tudo",
    "SELECT_ALL_PLANS": "Selecionar todos os planos",
    "SELECT_TASK_TYPE": "Selecionar tipo de tarefa",
    "SOIL_AMENDMENT_VIEW": {
      "IS_PERMITTED": "O corretivo de solo está na lista de substâncias permitidas?",
      "MOISTURE_RETENTION": "Retenção de umidade",
      "NUTRIENT_AVAILABILITY": "Disponibilidade de nutriente",
      "OTHER": "Outro",
      "OTHER_PURPOSE": "Descreva o objetivo",
      "PH": "pH",
      "PURPOSE": "Objetivo",
      "STRUCTURE": "Estrutura"
    },
    "TASK": "tarefa",
    "TASK_NOTES_CHAR_LIMIT": "As observações não podem exceder 10.000 caractéres",
    "TELL_US_ABOUT_YOUR_TASK_TYPE_ONE": "Conte-nos sobre o/a",
    "TRANSPLANT_METHOD": "Método de transplante",
    "WAGE_OVERRIDE": "Substituição de salário",
    "WHAT_PLANTING_METHOD": "Qual é o método de transplante?",
    "WILD_CROP": "Cultivos silvestres"
  },
  "BED_PLAN": {
    "LENGTH_OF_BED": "Comprimento dos canteiros ",
    "NUMBER_0F_BEDS": "Nº de canteiros",
    "NUMBER_OF_ROWS": "Nº de linhas",
    "PLANT_SPACING": "Espaçamento",
    "PLANTING_DETAILS": "Por favor, especifique os detalhes do plantio"
  },
  "BROADCAST_PLAN": {
    "AREA_USED": "Área usada",
    "HISTORICAL_PERCENTAGE_LOCATION": "Qual percentual da área foi plantado?",
    "LOCATION_SIZE": "Tamanho da localização",
    "PERCENTAGE_LABEL": "% da localização",
    "PERCENTAGE_LOCATION": "Que porcentagem do local você está plantando?",
    "PLANTING_NOTES": "Observações do plantio",
    "SEEDING_RATE": "Taxa de semeadura"
  },
  "CANCEL_FLOW_MODAL": {
    "BODY": "Qualquer informação que você inseriu será descartada. Você quer prosseguir?",
    "TITLE": "Cancelar sua {{flow}}"
  },
  "CERTIFICATION": {
    "CERTIFICATION_EXPORT": {
      "ADD": "Adicionar uma certificação",
      "CHANGE_CERTIFICATION_PREFERENCE": "alterar as preferências de sua certificação",
      "CHANGE_CERTIFICATION_PREFERENCE_CAPITAL": "Alterar as preferências de sua certificação",
      "NO_CERTIFICATIONS": "No momento, você não está buscando nenhuma certificação",
      "NO_LONGER_WORKING": "Não está mais buscando esta certificação ou trabalhando com esta certificadora? Sem problema!",
      "SUPPORTED_CERTIFICATION_ONE": "Você está buscando",
      "SUPPORTED_CERTIFICATION_TWO": " certificação de:",
      "UNSUPPORTED_CERTIFICATION_MESSAGE_ONE": "No momento, Litefarm não gera documentos para esta certificadora. Entretanto, podemos exportar formulários genéricos que podem servir para a maioria das certificadores. Você pode selecionar Exportar para criar esses formulários ou",
      "UNSUPPORTED_CERTIFICATION_MESSAGE_TWO": "para ver se existem novas certificadoras disponíveis na sua região",
      "UNSUPPORTED_CERTIFICATION_REQUEST_ONE": "Você solicitou",
      "UNSUPPORTED_CERTIFICATION_REQUEST_TWO": "certificação de",
      "UPDATE_SUCCESS": "Preferências de certificação salvas"
    },
    "CERTIFICATION_SELECTION": {
      "REQUEST_CERTIFICATION": "Solicite outro tipo de certificação",
      "SUBTITLE_ONE": "Aqui está uma lista de certificadoras de",
      "SUBTITLE_TWO": "com quem trabalhamos no seu país.",
      "TITLE": "Qual tipo de certificação?",
      "TOOLTIP": "Não vê a sua certificação? O LiteFarm é dedicado a apoiar a agricultura sustentável e certificações são uma grande parte disso. Solicite outro tipo de certificação aqui e faremos nosso melhor para incorporá-la ao aplicativo."
    },
    "CERTIFIER_SELECTION": {
      "INFO": "Isso provavelmente significa que o LiteFarm atualmente não trabalha com o sua certificadora. O LiteFarm, porém, produz formulários genéricos que são úteis na maioria dos casos.",
      "NOT_FOUND": "Não vê o sua certificadora?",
      "REQUEST_CERTIFIER": "Solicite uma certificadora",
      "TITLE": "Quem é sua certificadora?"
    },
    "INPUT_PLACEHOLDER": "Digite para buscar",
    "INTERESTED_IN_CERTIFICATION": {
      "PARAGRAPH": "Você planeja aplicar para uma ou renovar uma certificação nesta temporada?",
      "TITLE": "Interessado(a) em certificações?",
      "WHY_ANSWER": "LiteFarm gera formulários necessários para certificação orgânica e/o agroecológica. Algumas informações serão obrigatórias."
    },
    "REQUEST_CERTIFIER": {
      "LABEL": "Certificadora solicitado",
      "REQUEST": "Qual certificadora gostaria de solicitar?",
      "SORRY_ONE": "Desculpe - atualmente não trabalhamos com nenhuma certificadora",
      "SORRY_THREE": "em seu país. Gostaria de solicitar um?",
      "SORRY_TWO": "Gostaria de solicitar um?",
      "TITLE": "Solicite uma certificadora"
    },
    "SUMMARY": {
      "BAD_NEWS": "LiteFarm atualmente não coleta as informações que você precisa para gerar seus documentos de certificação.",
      "BAD_NEWS_INFO": "No entanto, podemos criar formulários genéricos que são úteis para a maioria das certificadoras. Nós vamos indicar estas informações através do aplicativo com um ícone de folha",
      "CERTIFICATION": "certificação",
      "GOOD_NEWS": "Boas notícias! O LiteFarm pode documentar as informações que você precisa para gerar seus documentos de certificação!",
      "INFORMATION": "Nós indicaremos estas informações no aplicativo com um ícone de folha.",
      "TITLE": "Você está interessado(a) em aplicar para:",
      "YOUR_CERTIFICATION": "Sua certificação"
    }
  },
  "CERTIFICATIONS": {
    "COULD_NOT_CONTACT_CERTIFIER": "It looks like LiteFarm wasn’t able to contact your certifier. You can still export your documents but your certifier may require additional information.",
    "EMAIL": "Email",
    "EMAIL_ERROR": "É necessário um e-mail válido",
    "EXPORT": "Exportar",
    "EXPORT_DOCS": "Exportar documentos da certificação",
    "EXPORT_DOWNLOADING_MESSAGE": "Baixando seus arquivos de certificação orgânica...",
    "EXPORT_FILE_TITLE": "Certificação orgânica",
    "FILES_ARE_READY": "Os arquivos da sua certificação estão prontos para exportar. Nós os enviaremos para você no",
    "FLOW_TITLE": "exportação de documentos de certificação",
    "GOOD_NEWS": "Boas notícias!",
    "HAVE_ALL_INFO": "Parece que o LiteFarm tem toda a informação necessária para processar a documentação da certificação. Está pronto?",
    "NEXT_WE_WILL_CHECK": "Em seguida, vamos verificar se a certificadora exige mais alguma informação para processar o envio da sua certificação.",
    "NOTE_CANNOT_RESUBMIT": "Observação: depois de enviar a pesquisa, você não poderar alterar as respostas. Para alterar após a submissão, é preciso começar uma nova exportação.",
    "ORGANIC_CERTIFICATION_FROM": "Certificação orgânica de",
    "SELECT_REPORTING_PERIOD": "Selecione o período do seu relatório",
    "UH_OH": "Uh oh!",
    "WHERE_TO_SEND_DOCS": "Para onde você quer que os seus documentos sejam enviados?",
    "WOULD_LIKE_ANSWERS": "A certificadora gostaria que você respondesse algumas perguntas extras antes de nós exportarmos seus documentos."
  },
  "CERTIFICATIONS_MODAL": {
    "MAYBE_LATER": "Talvez mais tarde",
    "STEP_ONE": {
      "DESCRIPTION": "Adicionamos suporte para certificações e certificadoras! Quer ver o que está disponível em sua área?",
      "TITLE": "Novo recurso!"
    },
    "STEP_TWO": {
      "DESCRIPTION": "Tudo bem! Você pode adicionar certificações e certificadoras mais tarde, na opção “minha propriedade”.",
      "TITLE": "Ver certificações"
    }
  },
  "CHOOSE_FARM": {
    "ADD_NEW": "Adicionar novo sítio/fazenda",
    "CHOOSE_TITLE": "Escolha seu sítio/fazenda",
    "INPUT_PLACEHOLDER": "Pesquisa",
    "SWITCH_TITLE": "Mudar para outro sítio/fazenda"
  },
  "COMMON_ERRORS": {
    "UNIT": {
      "NON_NEGATIVE": "Deve ser um número maior que zero",
      "REQUIRED": "Obrigatório",
      "TWO_DECIMALS": "A quantidade deve ter até 2 casas decimais"
    }
  },
  "CONSENT": {
    "DATA_POLICY": "Nossa Política de Dados",
    "LABEL": "Aceito"
  },
  "CREATE_USER": {
    "BIRTH_YEAR": "Ano de nascimento",
    "BIRTH_YEAR_ERROR": "Ano de nascimento precisa ser entre 1900 e",
    "BIRTH_YEAR_TOOLTIP": "Informação sobre a idade é coletada para propósitos de pesquisa acadêmica e apenas será compartilhada sem outras informações pessoais",
    "CREATE_BUTTON": "Criar Conta",
    "EMAIL": "Email",
    "FULL_NAME": "Nome completo",
    "GENDER": "Gênero",
    "GENDER_TOOLTIP": "Informação sobre gênero é coletada para propósitos de pesquisa acadêmica e apenas será compartilhada sem outras informações pessoais",
    "PASSWORD": "Senha",
    "TITLE": "Criar uma nova conta de usuário"
  },
  "CROP": {
    "ADD_COMPLIANCE_FILE": "Link para um arquivo de conformidade",
    "ADD_CROP": "Adicionar um cultivo",
    "ADD_IMAGE": "Adicionar imagem personalizada",
    "ANNUAL": "Anual",
    "ANNUAL_OR_PERENNIAL": "O cultivo é anual ou perene?",
    "EDIT_CROP": "Editar cultivo",
    "EDIT_MODAL": {
      "BODY": "A edição deste cultivo não modificará nenhum plano de cultivo de cultivo existente. Apenas os planos de cultivo criados após suas edições serão afetados. Continuar com a edição?",
      "TITLE": "Editar cultivo?"
    },
    "IS_GENETICALLY_ENGINEERED": "Este cultivo é geneticamente modificada?",
    "IS_ORGANIC": "A semente ou cultivo é orgânica certificada?",
    "NEED_DOCUMENT_GENETICALLY_ENGINEERED": "Sua certificadora pode solicitar documentação que comprove sua afirmação de que este cultivo não foi geneticamente modificado.",
    "NEED_DOCUMENT_PERFORM_SEARCH": "Sua certificadora pode solicitar documentação de suporte à sua busca.",
    "NEED_DOCUMENT_TREATED": "Sua certificadora pode solicitar documentação descrevendo quaisquer tratamentos.",
    "NUTRIENTS_IN_EDIBLE_PORTION": "Nutrientes da parte ingerida (por 100g)",
    "PERENNIAL": "Perene",
    "PERFORM_SEARCH": "Você fez uma busca de disponibilidade comercial?",
    "PHYSIOLOGY_AND_ANATOMY": "Fisiologia e Anatomia",
    "TREATED": "As sementes desta cultivo foram tratadas?",
    "UPLOAD_LATER": "Você também pode fazer upload de arquivos posteriormente"
  },
  "CROP_CATALOGUE": {
    "ADD_CROP": "Adicionar um novo cultivo",
    "ADD_CROPS_T0_YOUR_FARM": "Adicionar cultivos à sua fazenda",
    "ADD_TO_YOUR_FARM": "Adicionar à sua fazenda",
    "CAN_NOT_FIND": "Não consegue encontrar o que está procurando?",
    "COVER_CROP": "Isso pode ser cultivado como uma cultivo de cobertura?",
    "CREATE_MANAGEMENT_PLANS": "Criar um plano de cultivo",
    "CROP_CATALOGUE": "Catálogo de cultivo",
    "CROP_GROUP": "Grupo de cultivo",
    "CROP_GROUP_TOOL_TIP": "A seleção de um grupo de cultivo permite que a LiteFarm preencha várias informações sobre este cultivo, como estação de crescimento, valores nutricionais e produtividade estimada. Não se preocupe, você pode alterar os valores abaixo depois de selecionar um grupo de cultivo.",
    "CROP_STATUS": "Situação de cultivo ativo ",
    "DOCUMENT_NECESSARY_INFO_FOR_ORGANIC_PRODUCTION": "Documentar as informações necessárias para a produção orgânica",
    "FILTER": {
      "LOCATION": "Localização",
      "STATUS": "Situação",
      "SUPPLIERS": "Fornecedores",
      "TITLE": "Título"
    },
    "FILTER_TITLE": "Filtro de catálogo de cultivo",
    "HERE_YOU_CAN": "Aqui você pode:",
    "LETS_BEGIN": "Vamos começar!",
    "NEW_CROP_NAME": "Nome do cultivo",
    "NO_RESULTS_FOUND": "Nenhum resultado encontrado. Por favor, mude seus filtros.",
    "ON_YOUR_FARM": "Em sua fazenda",
    "SELECT_A_CROP": "Selecione um cultivo para adicioná-lo à sua fazenda. Use a busca e os filtros para encontrar os cultivos mais rapidamente."
  },
  "CROP_DETAIL": {
    "ADD_PLAN": "Adicionar um plano",
    "ANNUAL": "Anual",
    "ANNUAL_PERENNIAL": "O cultivo é anual ou perene?",
    "COMMERCIAL_AVAILABILITY": "Você fez uma busca de disponibilidade comercial?",
    "DETAIL_TAB": "Detalhes",
    "EDIT_CROP_DETAIL": "Editar detalhes de cultivo",
    "GENETICALLY_ENGINEERED": "Este cultivo é geneticamente modificado?",
    "HS_CODE": "Código HS",
    "MANAGEMENT_PLANS": "Planos de cultivo",
    "MANAGEMENT_TAB": "Manejo",
    "ORGANIC": "A semente ou cultivo é orgânica certificada?",
    "PERENNIAL": "Perene",
    "TREATED": "As sementes deste cultivo foram tratadas?"
  },
  "CROP_MANAGEMENT": {
    "GERMINATE": "Germinar",
    "HARVEST": "Colher",
    "PLANT": "Plantar",
    "SEED": "Semear",
    "TERMINATE": "Terminar",
    "TRANSPLANT": "Transplantar"
  },
  "CROP_VARIETIES": {
    "ADD_VARIETY": "Adicione uma nova variedade",
    "CROP_VARIETIES": "variedade",
    "NEEDS_PLAN": "Precisa de um plano",
    "RETIRE": {
      "CONFIRMATION": "Retirar este cultivo irá removê-la e todos os planos de cultivo de seu catálogo de cultivos. Você quer prosseguir?",
      "RETIRE_CROP_TITLE": "Retirar cultivo?",
      "UNABLE_TO_RETIRE": "Você só pode retirar cultivos que não tenham um plano de cultivo ativos ou futuros. Você precisará concluir ou abandonar esses planos para retirar este cultivo",
      "UNABLE_TO_RETIRE_TITLE": "Não foi possível retirar o cultivo"
    },
    "SUPPLIER": "Fornecedor"
  },
  "DATE_RANGE": {
    "HELP_BODY": "Selecione as datas para criar um relatório financeiro para sua fazenda para um determinado intervalo de tempo.",
    "HELP_TITLE": "Ajuda",
    "TITLE": "Filtrar relatório por data",
    "INVALID_RANGE_MESSAGE": "A data de término deve ser posterior à data de início para retornar resultados"
  },
  "DATE_RANGE_PICKER": {
    "FROM": "De",
    "TO": "Até",
    "TO_MUST_BE_AFTER_FROM": "A data 'Até' deve ser depois da data 'De'",
    "REVENUE_HELP_TITLE": "Ajuda",
    "REVENUE_HELP_BODY": "Somente os planos que possuem uma tarefa de colheita planejada ou concluída dentro do intervalo de datas indicado serão mostrados."
  },
  "DOCUMENTS": {
    "ADD": {
      "ADD_MORE_PAGES": "Adicionar mais páginas",
      "DOCUMENT_NAME": "Nome do documento",
      "DOES_NOT_EXPIRE": "Este arquivo não expira",
      "TITLE": "Adicionar um documento",
      "TYPE": "Tipo",
      "VALID_UNTIL": "Válido até"
    },
    "ADD_DOCUMENT": "Adicionar um novo documento",
    "ARCHIVE": "Arquivar",
    "ARCHIVE_DOCUMENT": "Arquivar documento?",
    "ARCHIVE_DOCUMENT_TEXT": "Arquivar este documento o moverá para a seção arquivada de seus documentos, mas não o excluirá. Os documentos arquivados não serão exportados para suas certificações. Você quer prosseguir?",
    "ARCHIVED": "Arquivado",
    "CANCEL": "Cancelar",
    "COMPLIANCE_DOCUMENTS_AND_CERTIFICATION": "Documentos de conformidade e sua certificação",
    "DOCUMENTS": "Documentos",
    "EDIT_DOCUMENT": "Editar documento",
    "FILTER": {
      "TITLE": "Filtro de documentos",
      "TYPE": "Tipo",
      "VALID_ON": "Válido em"
    },
    "NOTES_CHAR_LIMIT": "As observações não podem exceder 10.000 caractéres",
    "SPOTLIGHT": {
      "CDC": "Quando chegar a hora de gerar sua exportação de certificação, o LiteFarm exportará automaticamente todos os documentos de conformidade que são válidos na data de exportação que você especificar. Os documentos de conformidade serão arquivados automaticamente quando expirarem.",
      "HERE_YOU_CAN": "Aqui você pode:",
      "YOU_CAN_ONE": "Fazer upload dos documentos que deseja incluir na exportação de certificação",
      "YOU_CAN_THREE": "Arquivar documentos desnecessários",
      "YOU_CAN_TWO": "Categorizar e controlar as datas de validade do seu documento"
    },
    "TYPE": {
      "CLEANING_PRODUCT": "Produto de limpeza",
      "CROP_COMPLIANCE": "Conformidade de cultivo",
      "FERTILIZING_PRODUCT": "Produto fertilizante",
      "INVOICES": "Faturas",
      "OTHER": "Outro",
      "PEST_CONTROL_PRODUCT": "Produto de controle de pragas",
      "RECEIPTS": "Recibos",
      "SOIL_AMENDMENT": "Adubação e correção do solo",
      "SOIL_SAMPLE_RESULTS": "Resultados da amostra de solo",
      "WATER_SAMPLE_RESULTS": "Resultados da amostra de água"
    },
    "UNARCHIVE": "Desarquivar",
    "UNARCHIVE_DOCUMENT": "Documento desarquivado?",
    "UNARCHIVE_DOCUMENT_TEXT": "Desarquivar este documento irá devolvê-lo à sua lista de documentos atualmente válidos. Os documentos válidos serão exportados para suas certificações. Você quer prosseguir?",
    "UNARCHIVED": "Desarquivado",
    "VALID": "Válido"
  },
  "ENTER_PASSWORD": {
    "FORGOT": "Esqueceu sua senha?",
    "HINT": "Dicas",
    "LABEL": "Senha",
    "ONE_NUMBER": "pelo menos um número",
    "ONE_SPECIAL_CHARACTER": "pelo menos um caractere especial",
    "ONE_UPPER_CASE": "pelo menos uma letra maiúscula",
    "TOO_SHORT": "pelo menos 8 caracteres"
  },
  "EXPENSE": {
    "ADD_EXPENSE": {
      "ALL_FIELDS_REQUIRED": "Todos os campos são obrigatórios",
      "MIN_ERROR": "Insira um valor maior que ",
      "REQUIRED_ERROR": "Expense is required",
      "TITLE_1": "Despesa Nova (1 de 2)",
      "TITLE_2": "Despesa Nova (2 de 2)"
    },
    "ADD_MORE_ITEMS": "Adicionar mais itens",
    "DETAILED_HISTORY": "História Detalhada",
    "EDIT_EXPENSE": {
      "DATE_PLACEHOLDER": "Escolha uma data",
      "DESELECTING_CATEGORY": "Desmarcar uma categoria removerá as despesas existentes nesta categoria deste registro de despesas.",
      "REMOVE_ALL": "Você removeu todas as despesas, clique em Salvar para enviar.",
      "TITLE_1": "Editar Despesa (1 de 2)",
      "TITLE_2": "Editar Despesa (2 de 2)"
    },
    "ITEM": "Item",
    "NAME": "Nome",
    "NO_EXPENSE": "Nenhuma despesa encontrada",
    "NO_EXPENSE_YEAR": "Você não tem despesas registradas para este ano",
    "OTHER_EXPENSES_TITLE": "Outras despesas",
    "SUMMARY": "Resumo",
    "VALUE": "Valor"
  },
  "EXPIRED_TOKEN": {
    "RESET_PASSWORD_LINK": "Enviar novo link de senha/password"
  },
  "FARM_MAP": {
    "TUTORIALS": "Tutoriais de mapas",
    "AREA_DETAILS": {
      "NETWORK": "Problemas de conexão com a rede",
      "PERIMETER": "Perímetro",
      "TOTAL_AREA": "Área total"
    },
    "BARN": {
      "ANIMALS": "Esta área é usada para abrigar animais?",
      "COLD_STORAGE": "Este galpão tem câmara fria?",
      "EDIT_TITLE": "Editar galpão",
      "NAME": "Nome do galpão",
      "TITLE": "Adicionar galpão",
      "WASH_PACK": "Este galpão tem uma estação de lavação e embalagem?"
    },
    "BUFFER_ZONE": {
      "EDIT_TITLE": "Editar zona de amortecimento/proteção",
      "NAME": "Zona de amortecimento/proteção",
      "TITLE": "Adicionar zona de amortecimento/proteção",
      "WIDTH": "Largura da zona de amortecimento/proteção"
    },
    "BULK_UPLOAD_SENSORS": {
      "TITLE": "MISSING",
      "UPLOAD_LINK_MESSAGE": "MISSING",
      "UPLOAD_INSTRUCTION_MESSAGE": "MISSING",
<<<<<<< HEAD
      "UPLOAD_PLACEHOLDER": "MISSING",
      "UPLOAD_ERROR_MESSAGE": "MISSING",
      "UPLOAD_ERROR_LINK": "MISSING",
      "VALIDATION": {
        "MISSING_COLUMNS": "MISSING",
        "EXTERNAL_ID": "MISSING",
        "SENSOR_NAME": "MISSING",
        "SENSOR_LATITUDE": "MISSING",
        "SENSOR_LONGITUDE": "MISSING",
        "SENSOR_READING_TYPES": "MISSING"
      }
=======
      "UPLOAD_PLACEHOLDER": "MISSING"
>>>>>>> 0e08a1c9
    },
    "CEREMONIAL_AREA": {
      "EDIT_TITLE": "Editar área cerimonial",
      "NAME": "Área cerimonial",
      "TITLE": "Adicionar área cerimonial"
    },
    "CONFIRM_RETIRE": {
      "BODY": "Remover este local fará com que seja retirado do mapa do sítio/fazenda.",
      "TITLE": "Remover local?"
    },
    "DRAWING_MANAGER": {
      "REDRAW": "Redesenhar",
      "ZERO_AREA_DETECTED": "Campo sem área detectado. Por favor adicione  mais pontos ao desenho atual ou desenhe novamente."
    },
    "EXPORT_MODAL": {
      "BODY": "Como você quer exportar o seu mapa?",
      "DOWNLOAD": "Download",
      "EMAIL_TO_ME": "Enviar email para mim",
      "EMAILING": "Enviando...",
      "TITLE": "Exporte o mapa do seu sítio/fazenda",
      "LOADING": "Carregando..."
    },
    "FARM_SITE_BOUNDARY": {
      "EDIT_TITLE": "Editar limites do sítio/fazenda",
      "NAME": "Nome da area desenhada",
      "TITLE": "Adicionar limites do sítio/fazenda"
    },
    "FENCE": {
      "EDIT_TITLE": "Editar cerca",
      "LENGTH": "Comprimento total",
      "NAME": "Nome da cerca",
      "PRESSURE_TREATED": "Esta cerca é feita com madeira tratada à pressão?",
      "TITLE": "Adicionar cerca"
    },
    "FIELD": {
      "DATE": "Data provável de transição",
      "EDIT_TITLE": "Editar campo/parcela",
      "FIELD_TYPE": "Qual tipo de campo é este?",
      "NAME": "Nome campo/parcela",
      "NON_ORGANIC": "Não orgânico",
      "ORGANIC": "Orgânico",
      "TITLE": "Adicionar campo/parcela",
      "TRANSITIONING": "Em transição"
    },
    "GARDEN": {
      "DATE": "Data provável de transição",
      "EDIT_TITLE": "Editar horta",
      "GARDEN_TYPE": "Qual tipo de horta é esta?",
      "NAME": "Nome da horta",
      "NON_ORGANIC": "Não orgânico",
      "ORGANIC": "Orgânico",
      "TITLE": "Adicionar horta",
      "TRANSITIONING": "Em transição"
    },
    "GATE": {
      "EDIT_TITLE": "Editar portão",
      "NAME": "Nome do portão",
      "TITLE": "Adicionar portão"
    },
    "GREENHOUSE": {
      "CO2_ENRICHMENT": "Há enriquecimento de CO2?",
      "DATE": "Data provável de transição",
      "EDIT_TITLE": "Editar estufa",
      "GREENHOUSE_HEATED": "A estufa é aquecida?",
      "GREENHOUSE_TYPE": "Qual tipo de estufa é esta?",
      "NAME": "Nome da estufa",
      "NON_ORGANIC": "Não orgânico",
      "ORGANIC": "Orgânico",
      "SUPPLEMENTAL_LIGHTING": "Há luz suplementar?",
      "TITLE": "Adicionar estufa",
      "TRANSITIONING": "Em transição"
    },
    "LINE_DETAILS": {
      "BUFFER_TITLE": "Qual é a largura?",
      "BUFFER_ZONE_WIDTH": "Largura da zona de amortecimento",
      "RIPARIAN_BUFFER": "Mata ciliar",
      "WATERCOURSE": "Curso d'água",
      "WATERCOURSE_TITLE": "Quais são as larguras?"
    },
    "LOCATION_CREATION_FLOW": "criação de localização",
    "MAP_FILTER": {
      "ADD_TITLE": "Adicionar ao seu mapa",
      "AREAS": "Áreas",
      "BARN": "Galpão",
      "BZ": "Zona de amortecimento/proteção",
      "CA": "Área cerimonial",
      "FENCE": "Cerca",
      "FIELD": "Campo/parcela",
      "FSB": "Limites do sítio/fazenda",
      "GARDEN": "Horta",
      "GATE": "Portão",
      "GREENHOUSE": "Estufa",
      "HIDE_ALL": "Esconder todos",
      "LABEL": "Rótulos",
      "LINES": "Linhas",
      "NA": "Área natural",
      "POINTS": "Pontos",
      "RESIDENCE": "Residência",
      "SATELLITE": "Imagem de satélite",
      "SHOW_ALL": "Mostrar todos",
      "SURFACE_WATER": "Água superficial",
      "TITLE": "Filtre o seu mapa",
      "WATERCOURSE": "Curso d'água",
      "WV": "Ponto de bombeamento",
      "SENSOR": "MISSING"
    },
    "NATURAL_AREA": {
      "EDIT_TITLE": "Editar área natural",
      "NAME": "Nome da área natural",
      "TITLE": "Adicionar área natural"
    },
    "NOTES_CHAR_LIMIT": "As observações não podem exceder 10.000 caractéres",
    "RESIDENCE": {
      "EDIT_TITLE": "Editar residência",
      "NAME": "Nome da residência",
      "TITLE": "Adicionar residência"
    },
    "SPOTLIGHT": {
      "ADD": "Adicionar locais ao seu mapa",
      "ADD_TITLE": "Adicionar  ao seu mapa",
      "EXPORT": "Baixar ou compartilhar seu mapa",
      "EXPORT_TITLE": "Exportar o seu mapa",
      "FILTER": "Mudar quais locais você vê no seu mapa",
      "FILTER_TITLE": "Filtrar o seu mapa",
      "HERE_YOU_CAN": "Aqui você pode:"
    },
    "SURFACE_WATER": {
      "EDIT_TITLE": "Editar água superficial",
      "IRRIGATION": "Esta área é usada para irrigação?",
      "NAME": "Nome da água superficial",
      "TITLE": "Adicionar água superficial"
    },
    "TAB": {
      "CROPS": "Cultivo",
      "DETAILS": "Detalhes",
      "TASKS": "Tarefas"
    },
    "TITLE": "Mapa do sítio/fazenda",
    "TUTORIAL": {
      "ADJUST_AREA": {
        "TEXT": "Clique-e-arraste pontos para ajustar a área",
        "TITLE": "Ajustar área"
      },
      "ADJUST_LINE": {
        "TEXT": "Clique-e-arraste pontos para ajustar a linha",
        "TITLE": "Ajustar linha"
      },
      "AREA": {
        "STEP_ONE": "Clique em qualquer lugar para começar a desenhar",
        "STEP_THREE": "Clique-e-arraste pontos para ajustar a área",
        "STEP_TWO": "Clique no ponto inicial para fechar a área",
        "TITLE": "Desenhe uma área"
      },
      "LINE": {
        "STEP_FOUR": "(Para alguns tipos de linha) adicione uma largura",
        "STEP_ONE": "Clique em qualquer lugar para começar a desenhar",
        "STEP_THREE": "Opcionalmente, ajuste sua linha",
        "STEP_TWO": "Duplo-clique para finalizar sua linha",
        "TITLE": "Desenhe uma linha"
      }
    },
    "UNABLE_TO_RETIRE": {
      "BODY": "Você só pode retirar locais que não tenham cultivos, tarefas ativas ou planejadas.",
      "TITLE": "Não é possível retirar"
    },
    "WATER_VALVE": {
      "EDIT_TITLE": "Editar ponto de bombeamento",
      "GROUNDWATER": "Água subterrânea",
      "MAX_FLOW_RATE": "Taxa máxima de fluxo",
      "MUNICIPAL_WATER": "Água municipal",
      "NAME": "Nome da ponto de bombeamento",
      "RAIN_WATER": "Água de chuva",
      "SURFACE_WATER": "Água superficial",
      "TITLE": "Adicionar ponto de bombeamento",
      "WATER_VALVE_TYPE": "Qual é a fonte?"
    },
    "WATERCOURSE": {
      "BUFFER": "Mata ciliar",
      "EDIT_TITLE": "Editar curso d'água",
      "IRRIGATION": "Esta área é usada para irrigação?",
      "LENGTH": "Comprimento total",
      "NAME": "Nome do curso d'água",
      "TITLE": "Adicionar curso d'água",
      "WIDTH": "Largura do curso d'água"
    }
  },
  "FIELDS": {
    "EDIT_FIELD": {
      "VARIETY": "Variedade"
    }
  },
  "FILE_SIZE_MODAL": {
    "BODY": "Os arquivos não podem exceder 25 MB ou 5 páginas.",
    "TITLE": "Tamanho de arquivo muito grande"
  },
  "FILTER": {
    "CLEAR_ALL_FILTERS": "Remover todos os filtros"
  },
  "FINANCES": {
    "ACTUAL_REVENUE": {
      "ADD_REVENUE": "Adicionar Receita",
      "TITLE": "Receita atual"
    },
    "DATE": "Data",
    "ESTIMATED_REVENUE": {
      "ESTIMATED_ANNUAL_REVENUE": "Receita anual estimada",
      "ESTIMATED_ANNUAL_YIELD": "Colheita anual estimada",
      "ESTIMATED_PRICE_PER_UNIT": "Preço por unidade estimado",
      "TITLE": "Receita Estimada"
    },
    "REVENUE": "Receita",
    "VIEW_WITHIN_DATE_RANGE": "Veja a receita neste intervalo de datas",
    "WHOLE_FARM_REVENUE": "Receita de toda a propriedade"
  },
  "HELP": {
    "ATTACHMENT_LABEL": "Carregar captura de tela ou arquivo",
    "EMAIL": "Email",
    "MESSAGE_LABEL": "Mensagem",
    "OPTIONS": {
      "OTHER": "Outro",
      "REPORT_BUG": "Reportar um erro",
      "REQUEST_FEATURE": "Solicite um novo recurso de funcionalidade",
      "REQUEST_INFO": "Pedir informação"
    },
    "PREFERRED_CONTACT": "Método de contato preferido",
    "REQUIRED_LABEL": "Campo Obrigatório",
    "TITLE": "Solicite Ajuda",
    "TYPE_SUPPORT_LABEL": "Tipo de suporte",
    "TYPE_SUPPORT_PLACEHOLDER": "Escolha o tipo de suporte",
    "WHATSAPP": "WhatsApp",
    "WHATSAPP_NUMBER_LABEL": "Número do WhatsApp"
  },
  "HOME": {
    "GREETING": "Bom dia, "
  },
  "INSIGHTS": {
    "BIODIVERSITY": {
      "AMPHIBIANS": "Anfíbios",
      "BIRDS": "Aves",
      "CROP_VARIETIES": "Variedades de cultivos",
      "ERROR": {
        "BODY": "A LiteFarm gera insights de biodiversidade com base em várias fontes e não conseguiu fazê-lo no momento. Tente novamente após {{minutos}} minutos, por favor.",
        "PREVIEW": "Indisponível",
        "TITLE": "Tinha um problema"
      },
      "HEADER": "Número de espécies",
      "INFO": "A biodiversidade é ótima para as pessoas e para o planeta. Contabilizamos a riqueza de espécies a partir de todos os registros conhecidos sobre a biodiversidade ao redor de sua fazenda. Você pode aumentar a contagem de espécies em sua fazenda utilizando o https://www.inaturalist.org/app.",
      "INSECTS": "Insetos",
      "LOADING": {
        "BODY": "Estamos gerando as informações mais recentes sobre biodiversidade para sua fazenda. Isso pode levar até 60 segundos.",
        "PREVIEW": "Carregando...",
        "TITLE": "Gerando os mais recentes insights sobre biodiversidade..."
      },
      "MAMMALS": "Mamíferos",
      "PLANTS": "Plantas",
      "SPECIES_COUNT": "{{count}} espécie",
      "SPECIES_COUNT_one": "{{count}} espécie",
      "SPECIES_COUNT_many": "{{count}} espécies",
      "SPECIES_COUNT_other": "{{count}} espécies",
      "SPECIES_COUNT_plural": "{{count}} espécies",
      "TITLE": "Biodiversidade"
    },
    "CURRENT": "Atual",
    "INFO": "Os relatórios fornecem informações adicionais sobre o que está acontecendo em sua fazenda. Quanto mais dados você fornecer no aplicativo, mais relatórios serão gerados. Veja os relatórios individuais para mais informações.",
    "LABOUR_HAPPINESS": {
      "HEADER": "Tarefas",
      "INFO": "Estimamos o impacto de diferentes tarefas na satisfação laboral usando as pontuações de satisfação e as horas de trabalho gastas em cada tarefa nos registros de turnos.",
      "TITLE": "Satisfação laboral"
    },
    "NITROGEN_BALANCE": {
      "ABANDON": "Abandonar programação",
      "CHOOSE_A_FREQUENCY": "Escolha uma frequência",
      "CHOOSE_FREQUENCY": "Escolha uma frequência...",
      "COUNT_MONTHS": "{{count}} mês",
      "COUNT_MONTHS_one": "{{count}} mês",
      "COUNT_MONTHS_many": "{{count}} meses",
      "COUNT_MONTHS_other": "{{count}} meses",
      "COUNT_MONTHS_plural": "{{count}} meses",
      "CYCLE_INDICATOR": "Your Nitrogen Balance is on a {{frequency}} months cycle and data will show on: {{refreshDate}}",
      "FIRST_TIME": "Parece que esta é sua primeira vez executando isso! Por favor, selecione uma frequência para calcular o seu balanço de nitrogênio.",
      "GO_BACK": "Volte",
      "HEADER": "cada {{frequency}} mês: {{refreshDate}}",
      "INFO_1": "O balanço de nitrogênio informa se você aplicou muito ou pouco fertilizante. Esta informação depende dos seus registros de colheita, registros de fertilização e dos créditos de nitrogênio das leguminosas. Você pode receber o balanço no intervalo de tempo desejado.",
      "INFO_2": "Clique no botão excluir para redefinir sua programação.",
      "SELECT_FREQUENCY": "selecione uma  frequência",
      "TITLE": "Balanço de Nitrogênio"
    },
    "PEOPLE_FED": {
      "CALORIES": "Calorias",
      "FAT": "Gordura",
      "HEADER": "Número de refeições",
      "INFO": "Nós estimamos o número de refeições potencialmente fornecidas por sua fazenda com base nos dados de vendas e na composição nutricional dos cultivos. Assumimos que as necessidades nutricionais diárias são divididas igualmente em três refeições por dia",
      "MEAL_COUNT": "{{count}} refeição",
      "MEAL_COUNT_one": "{{count}} refeição",
      "MEAL_COUNT_many": "{{count}} refeições",
      "MEAL_COUNT_other": "{{count}} refeições",
      "MEAL_COUNT_plural": "{{count}} refeições",
      "MEALS": "refeições",
      "PROTEIN": "Proteínas",
      "TITLE": "Pessoas Alimentadas",
      "VITAMIN_A": "Vitamina A",
      "VITAMIN_C": "Vitamina C"
    },
    "PRICES": {
      "INFO": "Mostramos a trajetória comparativa entre seus preços de venda em relação aos preços de venda dos mesmos produtos encontrados a uma determinada distância de você, utilizando dados coletados na rede LiteFarm.",
      "NEARBY_FARMS": "O preço de mercado é baseado em {{count}} fazendas na sua região",
      "NEARBY_FARMS_one": "O preço de mercado é baseado em {{count}} fazenda na sua região",
      "NEARBY_FARMS_many": "O preço de mercado é baseado em {{count}} fazendas na sua região",
      "NEARBY_FARMS_other": "O preço de mercado é baseado em {{count}} fazendas na sua região",
      "NEARBY_FARMS_plural": "O preço de mercado é baseado em {{count}} fazendas na sua região",
      "NETWORK_PRICE": "Preço de mercado",
      "NO_ADDRESS": "Atualmente você não tem um endereço na LiteFarm. Atualize-o em seu perfil para obter informações de preços nas proximidades!",
      "OWN_PRICE": "Preço próprio",
      "PERCENT_OF_MARKET": "{{percentage}}% do mercado",
      "SALES_FROM_DISTANCE_AWAY": "Preço a partir de {{distance}} {{unit}} de distância",
      "TITLE": "Preços",
      "Y_TITLE": "Preço ({{currency}}/{{mass}})"
    },
    "SOIL_OM": {
      "ALTERNATE_TITLE": "Teor de Matéria Orgânica no Solo",
      "HEADER": "Matéria Orgânica do Solo",
      "INFO": "A matéria orgânica do solo é necessária para manter um ambiente de solo saudável para seus cultivos. Preenchemos esses dados a partir de seus registros de análise de solo mais recentes. Se você não possui nenhum dado, nós prevemos o potencial de matéria orgânica do solo por sua localização global.",
      "TITLE": "Matéria Orgânica do Solo"
    },
    "TITLE": "Insights",
    "UNAVAILABLE": "Unavailable",
    "WATER_BALANCE": {
      "FIRST_TIME": "Parece que esta é sua primeira vez executando isso! Para obter mais informações sobre o balanço hídrico, clique no botão de informações",
      "INFO_1": "O balanço hídrico informa se seus cultivos têm pouca ou muita água. Ele se baseia em dados meteorológicos e é atualizado pelos dados de irrigação e textura do solo de seus registros de análise de solo.",
      "INFO_2": "Este recurso não foi amplamente testado em fazendas com baixa densidade de estação meteorológica ao redor, portanto, use com cuidado. Agradecemos os comentários sobre o desempenho dele em sua fazenda.",
      "NO_SCHEDULE_RUN": "Seu balanço hídrico programado ainda não foi executado. Verifique novamente em dois dias e certifique-se de ter pelo menos uma análise de solo que registre a textura do solo para um campo para ver os dados do balanço hídrico para os cultivos naquele campo. Se o problema persistir, entre em contato com a LiteFarm.",
      "REGISTER_FARM": "Registre Fazenda",
      "TITLE": "Balanço hídrico"
    }
  },
  "INTRODUCE_MAP": {
    "BODY": "O mapa da fazenda tem novos recursos. Ele agora se encontra no menu Minha Fazenda.",
    "TITLE": "Atualizamos mapas de fazenda!"
  },
  "INVITATION": {
    "BIRTH_YEAR": "Ano de Nascimento",
    "BIRTH_YEAR_ERROR": "Ano de nascimento precisa ser entre 1900 e",
    "BIRTH_YEAR_TOOLTIP": "As informações de idade são coletadas apenas para fins de pesquisa e só serão utilizadas com as informações de identificação pessoal removidas",
    "CREATE_ACCOUNT": "Crie sua conta",
    "CREATE_NEW_ACCOUNT": "Criar nova conta",
    "EMAIL": "Email",
    "FULL_NAME": "Nome completo",
    "GENDER": "Gênero",
    "GENDER_TOOLTIP": "As informações de gênero são coletadas apenas para fins de pesquisa e só serão utilizadas com as informações de identificação pessoal removidas",
    "PASSWORD": "Senha",
    "YOUR_INFORMATION": "Sua informação"
  },
  "INVITE_SIGN_UP": {
    "ERROR0": "Você precisará de um usuário",
    "ERROR1": "Aceitar este convite de fazenda.",
    "HOW_TO_CREATE": "Como você deseja criar sua nova conta?",
    "LITEFARM_ACCOUNT": "Crie uma conta LiteFarm",
    "SIGN_IN_WITH": "Entrar com",
    "TITLE": "Crie sua conta"
  },
  "INVITE_USER": {
    "BIRTH_YEAR": "Ano de nascimento",
    "BIRTH_YEAR_ERROR": "Ano de nascimento precisa ser entre 1900 e",
    "BIRTH_YEAR_TOOLTIP": "As informações de idade são coletadas apenas para fins de pesquisa e só serão utilizadas com as informações de identificação pessoal removidas",
    "CHOOSE_ROLE": "Escolha sua função",
    "DEFAULT_LANGUAGE": "Português",
    "DEFAULT_LANGUAGE_VALUE": "pt",
    "EMAIL": "Email",
    "EMAIL_INFO": "Usuário sem um email não conseguirão entrar no aplicativo",
    "FULL_NAME": "Nome completo",
    "GENDER": "Gênero",
    "GENDER_TOOLTIP": "As informações de gênero são coletadas apenas para fins de pesquisa e só serão utilizadas com as informações de identificação pessoal removidas",
    "INVALID_EMAIL_ERROR": "Por favor insira um email válido",
    "INVITE": "Convidar",
    "LANGUAGE_OF_INVITE": "Idioma do convite",
    "PHONE": "Número de telefone",
    "PHONE_ERROR": "Por favor entre um número de telefone válido",
    "ROLE": "Função",
    "TITLE": "Convide um usuário",
    "WAGE": "Salário/vencimento por hora trabalhada",
    "WAGE_ERROR": "Salário/vencimento precisa ser um número decimal válido não-negativo"
  },
  "JOIN_FARM_SUCCESS": {
    "IMPORTANT_THINGS": "Deixe-nos mostrar algumas coisas importantes!",
    "SUCCESSFULLY_JOINED": "Você entrou com sucesso"
  },
  "LOCATION_CROPS": {
    "ACTIVE_CROPS": "Cultivos ativos",
    "ADD_NEW": "Adicionar cultivo",
    "INPUT_PLACEHOLDER": "Digite para buscar",
    "PAST_CROPS": "Cultivos passados",
    "PLANNED_CROPS": "Cultivos planejados"
  },
  "LOG_COMMON": {
    "ADD_A_LOG": "Adicione um registro",
    "ALL_CROPS": "Todos os cultivos",
    "ALL_LOCATIONS": "Todos os locais",
    "CROP": "Cultivos",
    "DELETE_CONFIRMATION": "Tem certeza que deseja deletar este registro?",
    "EDIT_A_LOG": "Editar um registro",
    "FROM": "De",
    "LOCATION": "Local",
    "LOCATIONS": "Locais",
    "NOTES": "Notas",
    "QUANTITY": "Quantidade",
    "SELECT_CROP": "selecione cultivo",
    "SELECT_LOCATION": "Selecione local",
    "SELECT_LOCATIONS": "Selecione locais",
    "SELECT_TYPE": "Selecionar Tipo",
    "TO": "Para",
    "TYPE": "Tipo",
    "WARNING": "Para usar este tipo de registro, você deve adicionar cultivos aos campos. Você pode fazer isso navegando em Campos -> Seu campo -> Novo cultivo de campo"
  },
  "LOG_DETAIL": {
    "NO": "Não",
    "YES": "Sim"
  },
  "LOG_FIELD_WORK": {
    "DISCING": "Grade dupla ou de disco",
    "MULCH_TILL": "Lavoura coberta",
    "PLOW": "Arado",
    "RIDGE_TILL": "Lavoura de cume",
    "RIPPING": "Arrasto pesado",
    "ZONE_TILL": "Lavoura por zona"
  },
  "LOG_HARVEST": {
    "ADD_CUSTOM_HARVEST_USE": "Adicione um uso personalizado",
    "CROP": "Cultivo",
    "CROP_PLACEHOLDER": "Selecione cultivo",
    "CUSTOM_HARVEST_USE": "Uso personalizado",
    "DISEASE": "Doença",
    "HARVEST": "Colheita",
    "HARVEST_ALLOCATION_SUBTITLE": "Quanto da colheita será destinado para cada propósito?",
    "HARVEST_ALLOCATION_SUBTITLE_TWO": "Quantidade para alocar",
    "HARVEST_QUANTITY": "Quantidade de Colheita",
    "HARVEST_USE": "Uso da colheita",
    "HARVEST_USE_TYPE_SUBTITLE": "Como a colheita sera utilizada/destinada?",
    "OTHER": "Outro",
    "PEST": "Praga",
    "QUANTITY_ERROR": "Quantity must be up to 2 decimal places",
    "TITLE": "Registro de Colheita (passo 1 de 3)",
    "WEED": "Vegetação rasteira"
  },
  "LOG_IRRIGATION": {
    "DRIP": "Gotejo",
    "FLOOD": "Inundar",
    "SPRINKLER": "Aspersor",
    "SUBSURFACE": "Subsuperfície"
  },
  "MANAGEMENT_DETAIL": {
    "ABANDON_PLAN": "Abandonar este plano de cultivo",
    "ADD_A_TASK": "Adicione uma tarefa",
    "DETAILS": "Detalhes",
    "FAILED_CROP": "O cultivo falhou?",
    "TASKS": "Tarefas"
  },
  "MANAGEMENT_PLAN": {
    "ABANDON_MANAGEMENT_PLAN_CONTENT": "Abandonar este plano de cultivo ira abandonar todas as tarefas incompletas associadas a ele e removê-lo do mapa de sua propriedade",
    "ABANDON_MANAGEMENT_PLAN_TITLE": "Abandonar plano de cultivo?",
    "ADD_MANAGEMENT_PLAN": "Adicionar um plano de cultivo",
    "AGE": "Época",
    "AS_COVER_CROP": "Como cultivo de cobertura",
    "BEDS": "Canteiros",
    "BROADCAST": "Semeadura a lanço ou com máquina semeadora",
    "COMPLETE_PLAN": {
      "ABANDON_DATE": "Data de abandono",
      "ABANDON_NOTES": "Notas de abandono",
      "ABANDON_PLAN": "Abandonar plano",
      "ABANDON_REASON": "Razão do abandono",
      "COMPLETE_DATE": "Fecha completada",
      "COMPLETE_PLAN": "Plano completo",
      "DATE_OF_CHANGE": "Data de alteração da situação",
      "NOTES_CHAR_LIMIT": "As observações não podem exceder 10.000 caractéres",
      "RATING": "Avaliar este plano de cultivo",
      "REASON": {
        "CROP_FAILURE": "Quebra de safra",
        "LABOUR_ISSUE": "Problema de trabalho",
        "MACHINERY_ISSUE": "Problema no maquinário",
        "MARKET_PROBLEM": "Problema de mercado",
        "SCHEDULING_ISSUE": "Problema de planejamento",
        "SOMETHING_ELSE": "Outro motivo",
        "WEATHER": "Clima"
      },
      "WHAT_HAPPENED": "O que aconteceu?"
    },
    "COMPLETION_NOTES": "Notas de conclusão",
    "CONTAINER": "Recipiente",
    "CONTAINER_OR_IN_GROUND": "Você está plantando em um recipiente ou no solo?",
    "CONTAINER_TYPE": "Tipo de recipiente",
    "COVER_INFO": "A seleção da cultivo de cobertura criará uma tarefa de trabalho de campo para terminar o cultivo de cobertura no final da temporada. Selecionar para colheita criará uma tarefa de colheita em vez disso.",
    "COVER_OR_HARVEST": "Isso está sendo cultivado como um cultivo de cobertura ou para a colheita?",
    "DAYS_FROM_PLANTING": "Dias desde o plantio até:",
    "DAYS_FROM_SEEDING": "Dias desde a semente até:",
    "DAYS_TO_HARVEST": "Dias para a próxima colheita",
    "DAYS_TO_TERMINATION": "Dias para rescisão",
    "DETAIL_SPOTLIGHT_CONTENTS": "Aqui você pode editar os detalhes do seu cultivo.",
    "DETAIL_SPOTLIGHT_TITLE": "Detalhes",
    "DO_YOU_WANT_TO_ABANDON_CONTENT": "Você deseja abandonar este plano?",
    "DROP_PIN": "Alfinetar",
    "DURATION_TOOLTIP": "Esses são valores sugeridos. Ajuste de acordo com as condições locais.",
    "EDITING_PLAN_WILL_NOT_MODIFY": "Editar este plano não irá modificar as tarefas atribuídas a ele.",
    "ESTIMATED_SEED": "Estimativa de sementes necessárias",
    "ESTIMATED_YIELD": "Colheita anual estimada",
    "FIRST_MP_SPOTLIGHT": {
      "BODY_PART1": "LiteFarm gerou algumas tarefas com base em seu plano. Você pode adicionar mais tarefas ou atribuí-las nesta tela.",
      "BODY_PART2": "Seu plano será ativado assim que você concluir uma tarefa.",
      "TITLE": "Parabéns! Você realizou o seu primeiro plano de cultivo!"
    },
    "FOR_HARVEST": "Para a colheita",
    "GERMINATION": "Germinação",
    "HARVEST": "Colheita",
    "HARVEST_DATE": "Quando será a próxima colheita?",
    "HISTORICAL_CONTAINER_OR_IN_GROUND": "Foi plantado em um recipiente ou no solo?",
    "IN_GROUND": "No solo",
    "INCOMPLETE_TASK_CONTENT": "Este plano têm tarefas que ainda não foram completadas. Você precisará marcar as tarefas como concluídas, a fim de concluir este plano de cultivo. ",
    "INCOMPLETE_TASK_TITLE": "Você tem tarefas incompletas",
    "INDIVIDUAL_CONTAINER": "Individual ou recipiente",
    "IS_TRANSPLANT": "Este cultivo será transplantado?",
    "KNOW_HOW_IS_CROP_PLANTED": "Você sabe como o cultivo foi plantado?",
    "LOCATION_SUBTEXT": "Apenas os locais que podem cultivar são mostrados.",
    "MANAGEMENT_PLAN_FLOW": "criação do plano de cultivo",
    "MANAGEMENT_SPOTLIGHT_1": "Criar novos planos para este cultivo",
    "MANAGEMENT_SPOTLIGHT_2": "Visualizar e modificar os planos para este cultivo",
    "MANAGEMENT_SPOTLIGHT_3": "Criar e atribuir tarefas",
    "MANAGEMENT_SPOTLIGHT_TITLE": "Manejo",
    "NEXT_HARVEST": "Quando será a próxima colheita?",
    "NOTES_CHAR_LIMIT": "As observações não podem exceder 10.000 caractéres",
    "NUMBER_OF_CONTAINER": "Nº dos recipientes",
    "PENDING_TASK": "Tarefas pendentes",
    "PLAN_AND_ID": "Plan {{id}}",
    "PLAN_AND_ID_plural": "",
    "PLAN_NAME": "Nome do plano de cultivo",
    "PLAN_NOTES": "Notas do plano",
    "PLANT_SPACING": "Espaçamento de plantas",
    "PLANTED_ALREADY": "Você vai plantar este cultivo ou ele já está plantado?",
    "PLANTING": "Plantando",
    "PLANTING_DATE": "Qual é a sua data de plantio?",
    "PLANTING_DATE_INFO": "Data de semeadura com base na idade do cultivo: {{seed_date}}",
    "PLANTING_DATE_LABEL": "Data do plantio",
    "PLANTING_DEPTH": "Profundidade de plantio",
    "PLANTING_METHOD": "Qual é o seu método de plantio?",
    "PLANTING_METHOD_TOOLTIP": "Selecionar o método de plantio correto ajudará a LiteFarm a estimar com mais precisão a quantidade de sementes necessária, rendimento e outras percepções úteis.",
    "PLANTING_NOTE": "Notas de plantio",
    "PLANTING_SOIL": "Solo de plantio a ser usado",
    "PLANTS_PER_CONTAINER": "Nº de plantas /recipiente",
    "RATE_THIS_MANAGEMENT_PLAN": "Avalie este plano de cultivo",
    "REMOVE_PIN": "Remover alfinete",
    "ROW_METHOD": {
      "HISTORICAL_SAME_LENGTH": "As linhas eram todas do mesmo comprimento?",
      "LENGTH_OF_ROW": "Comprimento da linha",
      "NUMBER_OF_ROWS": "Nº de linhas",
      "SAME_LENGTH": "As linhas são do mesmo comprimento?",
      "TOTAL_LENGTH": "Comprimento total das linhas"
    },
    "ROWS": "Linhas",
    "SEED_DATE": "Qual é a sua data de semeadura?",
    "SEED_OR_SEEDLING": "Como você vai plantar este cultivo?",
    "SEEDING_DATE": "Data da semeadura",
    "SEEDLING": "Estoque de mudas ou plantio",
    "SEEDLING_AGE": "Qual é a idade da muda ou do estoque de plantio?",
    "SEEDLING_AGE_INFO": "A data aproximada vai ajudar o LiteFarm a estimar as datas de colheita das mudas. Para estacas e outras mudas que não se saiba a idade exata, você pode colocar 0.",
    "SELECT_A_PLANTING_LOCATION": "Selecione um local de plantio",
    "SELECT_A_SEEDING_LOCATION": "Selecione um local de semeadura",
    "SELECT_CURRENT_LOCATION": "Selecione o local atual do cultivo",
    "SELECTED_STARTING_LOCATION": "Sempre selecione este como o local de início para os cultivos que serão transplantados ",
    "SPOTLIGHT_HERE_YOU_CAN": "Aqui você pode:",
    "STARTED": "Vamos começar",
    "STATUS": {
      "ABANDONED": "Abandonado",
      "ACTIVE": "Ativo",
      "COMPLETED": "Completo",
      "PLANNED": "Planejado"
    },
    "SUPPLIER": "Fornecedor",
    "TERMINATION": "Terminação",
    "TERMINATION_DATE": "Quando você encerrará esta colheita?",
    "TOTAL_PLANTS": "Nº de plantas",
    "TRANSPLANT": "Transplantar",
    "TRANSPLANT_DATE": "Qual é a sua data de transplante?",
    "TRANSPLANT_LOCATION": "Para onde você fará o transplante?",
    "TRANSPLANT_SPOTLIGHT": {
      "BODY": {
        "PLANTED": "Plantado",
        "SEEDED": "Semeado",
        "TEXT": "Por favor, indique onde este cultivo ficará inicialmente <1>{{fill}}</1>. Nós vamos perguntar sobre onde você irá transplantar depois."
      },
      "TITLE": {
        "PLANTING": "Plantando",
        "SEEDING": "Semeando",
        "TEXT": "{{fill}} local"
      }
    },
    "VARIETY": "Variedade",
    "WHAT_IS_AGE": "Qual é a idade aproximada do cultivo?",
    "WHAT_WAS_PLANTING_METHOD": "Qual foi o método de plantio?",
    "WHAT_WAS_PLANTING_METHOD_INFO": "Selecionando corretamente o método de plantio vai ajudar o LiteFarm a estimar com mais precisão a quantidade de sementes necessárias, a produção e outros conhecimentos úteis.",
    "WHERE_START_LOCATION": "Onde é o seu local de partida?",
    "WHERE_TRANSPLANT_LOCATION": "Onde você fará o transplante?",
    "WILD_CROP": "Você está colhendo uma planta silvestre?"
  },
  "MY_FARM": {
    "CERTIFICATIONS": "Certificações",
    "FARM_INFO": "Informação da fazenda",
    "FARM_MAP": "Mapa da fazenda/sitio",
    "PEOPLE": "Pessoas"
  },
  "NAVIGATION": {
    "SPOTLIGHT": {
      "COORDINATE_ACTIVITIES": "Coordenar as atividades da fazenda",
      "EDIT_FARM_SETTING": "Editar as configurações da sua fazenda",
      "FARM": "Aqui você pode :, • Editar as configurações da sua fazenda, • Mapear sua fazenda, • Orientar seus funcionários",
      "FARM_TITLE": "O perfil de fazenda",
      "INFO": "Suas informações",
      "LOG_OUT": "O botão de logout",
      "MANAGE_EMPLOYEE": "Orientar seus funcionários",
      "MANAGE_TASK": "Administrar suas tarefas",
      "MAP_FARM": "Mapear sua fazenda",
      "SEE_UPDATES": "Veja atualizações importantes",
      "NOTIFICATION": "Aqui você pode:, • Administrar suas tarefas, • Ver o que mais está acontecendo, • Coordenar as atividades da fazenda",
      "NOTIFICATION_TITLE": "Este é o seu centro de notificações",
      "PROFILE": "Aqui você encontrará :, • Suas informações, • Dicas úteis, • O botão de logout",
      "PROFILE_TITLE": "Seu Perfil",
      "SEE_TASK": "Ver o que mais está acontecendo",
      "TASK_TITLE": "Essas são as tarefas da sua propriedade",
      "TIPS": "Dicas úteis",
      "YOU_CAN": "Aqui você pode:",
      "YOU_WILL_FIND": "Aqui você encontrará:"
    }
  },
  "ENTITY_TYPES": {
    "TASK": "tarefa",
    "LOCATION": "localização"
  },
  "NOTIFICATION": {
    "TIMELINE": {
      "HEADING": "Cronograma de notificação",
      "VIEW_NOW": "Veja agora",
      "MORE_RECENT_NOTIFICATION": "Existem notificações mais recentes sobre este/a {{entityType}}."
    },
    "DAILY_TASKS_DUE_TODAY": {
      "BODY": "Você tem tarefas para vencer hoje.",
      "TITLE": "Tarefas para hoje"
    },
    "NONE_TO_DISPLAY": "Não há notificações para exibir.",
    "NOTIFICATION_TEASER": "Em breve!",
    "PAGE_TITLE": "Notificações",
    "TAKE_ME_THERE": "Me leve lá",
    "TASK_ABANDONED": {
      "BODY": "Uma tarefa {{taskType}} atribuída a você foi abandonada por {{abandoner}}.",
      "TITLE": "Tarefa abandonada"
    },
    "TASK_ASSIGNED": {
      "BODY": "A tarefa {{taskType}} foi atribuída a {{assignee}}. ",
      "TITLE": "Tarefa atribuída"
    },
    "TASK_COMPLETED_BY_OTHER_USER": {
      "BODY": "Uma tarefa {{taskType}} atribuída a você foi marcada como concluída por {{assigner}}.",
      "TITLE": "Tarefa completa"
    },
    "TASK_REASSIGNED": {
      "BODY": "Uma tarefa {{taskType}} atribuída anteriormente a você foi atribuída a outra pessoa por {{assigner}}.",
      "TITLE": "Tarefa reatribuída"
    },
    "WEEKLY_UNASSIGNED_TASKS": {
      "BODY": "Você tem tarefas não atribuídas para esta semana.",
      "TITLE": "Tarefas não atribuídas"
    }
  },
  "OUTRO": {
    "ALL_DONE": "Excelente. Pronto para sujar as mãos?",
    "IMPORTANT_THINGS": "E, por fim, vamos mostrar algumas coisas importantes!"
  },
  "PASSWORD_RESET": {
    "BUTTON": "Reenviar link",
    "BUTTON_SENDING": "Enviando...",
    "DESCRIPTION_BOTTOM": "Por favor verifique seu e-mail.",
    "DESCRIPTION_TOP": "Um link foi enviado.",
    "LABEL_EMAIL": "Email",
    "LABEL_NEW_PASSWORD": "Nova Senha",
    "NEW_ACCOUNT_BUTTON": "Atualizar",
    "NEW_ACCOUNT_TITLE": "Defina sua nova senha",
    "TITLE": "Link enviado"
  },
  "PASSWORD_RESET_SUCCESS_MODAL": {
    "BUTTON": "Ótimo!",
    "DESCRIPTION": "Sua senha foi atualizada. Redirecionando você para suas fazendas em 10 segundos ...",
    "TITLE": "Sucesso!"
  },
  "PLAN_GUIDANCE": {
    "ADDITIONAL_GUIDANCE": "Há alguma orientação adicional que você deseja fornecer para a tarefa de semeadura?",
    "BED": "Canteiro",
    "BEDS": "canteiros",
    "NOTES": "Notas de plantio",
    "PLANTING_DEPTH": "Profundidade de plantio",
    "ROW": "Linha",
    "ROWS": "linhas",
    "SPACE_BETWEEN": "Espaço entre {{types}}",
    "SPECIFY": "Especificar {{types}}",
    "SPECIFY_PLACEHOLDER": "Ex. {{types}} 1 - 4",
    "TOOLTIP": "Os 40 primeiros caracteres deste campo serão exibidos em qualquer lugar em que seu plano de cultivo esteja visível. ",
    "WIDTH": "Largura de {{type}}",
    "WORD_LIMIT": "Somente {{limit}} caracteres podem ser exibidos"
  },
  "PREPARING_EXPORT": {
    "MESSAGE": "O LiteFarm está reunindo seus documentos da certificação e você receberá um e-mail quando terminarmos - pode levar alguns minutinhos... Você pode clicar fora desta caixa para continuar usando o LiteFarm sem interromper o processo.",
    "TITLE": "Sua exportação está sendo preparada"
  },
  "PROFILE": {
    "ACCOUNT": {
      "CONVERT_TO_HAVE_ACCOUNT": "Converter este trabalhador para usuário com conta",
      "EDIT_USER": "Editar usuário",
      "EMAIL": "Email",
      "ENGLISH": "Inglês",
      "FIRST_NAME": "Primeiro nome",
      "FRENCH": "Francês",
      "LANGUAGE": "Idioma",
      "LAST_NAME": "Sobrenome",
      "PERSONAL_INFORMATION": "Informações pessoais",
      "PHONE_NUMBER": "Número de telefone",
      "PORTUGUESE": "Português",
      "SPANISH": "Espanhol",
      "USER_ADDRESS": "Endereço do usuário"
    },
    "ACCOUNT_TAB": "Conta",
    "FARM": {
      "ADDRESS": "Endereço",
      "CURRENCY": "Moeda",
      "FARM_NAME": "Nome do sítio/fazenda",
      "IMPERIAL": "Imperial",
      "METRIC": "Metrico",
      "PHONE_NUMBER": "Número de telefone",
      "UNITS": "Unidades"
    },
    "FARM_TAB": "Sítio/Fazenda",
    "PEOPLE": {
      "DO_YOU_WANT_TO_REMOVE": "Você quer remover este usuário de sua propriedade?",
      "EO": "Agente de Extensão",
      "FARM_MANAGER": "Gerente de sítio/fazenda",
      "FARM_OWNER": "Dono(a) do sítio/fazenda",
      "FARM_WORKER": "Trabalhador",
      "HOURLY": "por hora",
      "INVITE_USER": "Convidar Usuário",
      "PAY": "Salário",
      "RESTORE_ACCESS": "Restaurar o acesso do usuário",
      "REVOKE_ACCESS": "Revogar o acesso do usuário",
      "ROLE": "Papel",
      "ROLE_CHANGE_ALERT": "A mudança de papel terá efeito no próximo login. Os trabalhadores não podem se definir como administradores.",
      "SEARCH": "Pesquisar",
      "THIS_WILL_REMOVE": "Esta ação removerá o usuário de sua propriedade.",
      "USERS_FOUND": "Usuários encontrados"
    },
    "PEOPLE_TAB": "Pessoas",
    "TABLE": {
      "HEADER_EMAIL": "E-mail",
      "HEADER_NAME": "Nome",
      "HEADER_ROLE": "Função",
      "HEADER_STATUS": "Situação"
    }
  },
  "PROFILE_FLOATER": {
    "HELP": "Ajuda",
    "INFO": "Minha informação",
    "LOG_OUT": "Sair",
    "SWITCH": "Mudar de fazenda",
    "TUTORIALS": "Tutoriais"
  },
  "REACT_SELECT": {
    "CLEAR": "Limpar",
    "CLEAR_ALL": "Limpar tudo"
  },
  "REQUEST_CONFIRMATION_MODAL": {
    "BUTTON": "Entendi",
    "DESCRIPTION": "Alguém entrará em contato em 48 horas.",
    "TITLE": "Pedido de ajuda enviado"
  },
  "ROLE_SELECTION": {
    "FARM_EO": "Agente de Extensão/Técnico",
    "FARM_MANAGER": "Gerente do sítio/fazenda",
    "FARM_OWNER": "Dono(a) da Fazenda/Sítio",
    "IS_OWNER_OPERATED": "Este sítio/fazenda é operada pelo dono(a)?",
    "TITLE": "Qual é o seu cargo/função na Fazenda/Sítio?"
  },
  "SALE": {
    "ADD_SALE": {
      "CROP_PLACEHOLDER": "Selecione o cultivo",
      "CROP_REQUIRED": "O cultivo é necessário",
      "CROP_VARIETY": "Variedade de cultivo",
      "CUSTOMER_NAME": "Nome do Cliente",
      "CUSTOMER_NAME_REQUIRED": "Nome do Cliente é necessário",
      "DATE": "Data",
      "TABLE_HEADERS": {
        "CROP_VARIETIES": "Variedades de cultivo",
        "QUANTITY": "Quantidade",
        "TOTAL": "Total"
      },
      "TITLE": "Adicionar nova venda"
    },
    "DETAIL": {
      "ACTION": "Ação",
      "CROP": "Cultivo",
      "CUSTOMER_NAME": "Nome do Cliente",
      "DELETE_CONFIRMATION": "Tem certeza de que deseja excluir esta venda?",
      "QUANTITY": "Quantidade",
      "TITLE": "Detalhe de venda",
      "VALUE": "Valor"
    },
    "EDIT_SALE": {
      "DATE": "Data",
      "DELETE_CONFIRMATION": "Tem certeza que deseja excluir esta venda?",
      "TITLE": "Editar Venda"
    },
    "ESTIMATED_REVENUE": {
      "CALCULATION": "Cálculo",
      "CALCULATION_DESCRIPTION": "Calculamos a receita estimada usando a data de término das safras estimadas no módulo de campos. Para incluir um cultivo em seu cálculo de receita estimada, certifique-se de capturar a data final do cultivo dentro da data final de seu relatório financeiro.",
      "TITLE": "Receita Estimada"
    },
    "EXPENSE_DETAIL": {
      "ACTION": "Ação",
      "COST": "Custo",
      "DESCRIPTION": "Descrição de Despesa",
      "TEMP_DELETE_CONFIRMATION": "Tem certeza de que deseja excluir todas as despesas desta página?",
      "TITLE": "Detalhe de despesas"
    },
    "FINANCES": {
      "ACTION": "Ação",
      "ACTUAL": "Atual",
      "ACTUAL_REVENUE_ESTIMATED": "Estimada",
      "ACTUAL_REVENUE_LABEL": "Atual",
      "ADD_NEW_EXPENSE": "Adicionar nova despesa",
      "ADD_NEW_SALE": "Adicionar nova venda",
      "BALANCE": "Saldo",
      "BALANCE_EXPLANATION": "Calculamos o balanço financeiro (\"custo de produção\") em tempo real para cada safra em sua fazenda a partir de uma equação simples de despesas menos receita. As despesas de cada safra são calculadas em duas partes: uma parte corresponde às despesas com mão de obra calculadas a partir das horas registradas para atividades da fazenda, a outra parte é das demais despesas registradas para toda a fazenda. Onde as despesas são registradas para toda a fazenda, nós as dividimos igualmente entre os cultivos existentes. Não alocado significa que um turno de trabalho foi registrado em um campo onde ainda não havia nenhum cultivo. O custo com mão de obra deste turno será atribuído a uma safra na medida em que cultivos forem adicionados ao campo onde o trabalho foi realizado, considerando a janela de tempo do relatório financeiro.",
      "BALANCE_FOR_FARM": "Saldo (Fazenda Inteira)",
      "EXPENSES": "Despesas",
      "FINANCE_HELP": "Ajuda Financeira",
      "LABOUR_LABEL": "Trabalho",
      "OTHER_EXPENSES_LABEL": "Outras despesas",
      "REVENUE": "Receita",
      "TITLE": "Finanças",
      "UNALLOCATED_CROP": "Não atribuído",
      "UNALLOCATED_TIP": "O que não está atribuído?"
    },
    "LABOUR": {
      "BY": "Por",
      "CROPS": "Cultivos",
      "EMPLOYEES": "Funcionários",
      "TABLE": {
        "AMOUNT": "Valor",
        "CROP": "Cultivo",
        "DATE": "Data",
        "EMPLOYEE": "Trabalhador(a)",
        "EST_REVENUE": "Receita estimada",
        "LABOUR_COST": "Custo laboral",
        "TASK": "Tarefas",
        "TIME": "Tempo",
        "TYPE": "Tipo"
      },
      "TASKS": "Tarefas",
      "TITLE": "Trabalho"
    },
    "SUMMARY": {
      "AMOUNT": "Valor",
      "CROP": "Cultivo",
      "DATE": "Data",
      "DETAILED_HISTORY": "História Detalhada",
      "SUBTOTAL": "Subtotal",
      "SUMMARY": "Resumo",
      "TITLE": "Vendas",
      "TOTAL": "Total",
      "TYPE": "Tipo",
      "VALUE": "Valor"
    }
  },
  "SHIFT": {
    "ACTION": "Açao",
    "ADD_NEW": "Adicionar Novo Turno",
    "EDIT_SHIFT": {
      "ADD_CUSTOM_TASK": "Adicionar Tarefa Personalizada",
      "ADD_TASK": "Adicionar uma Tarefa",
      "ALL": "Tudo",
      "ALL_CROPS": "Todas os Cultivos",
      "ASSIGN_TIME_TO_TASK": "Atribuir tempo para a tarefa por",
      "CHOOSE_DATE": "Escolha uma data",
      "CHOOSE_WORKERS": "Escolha trabalhador(a)",
      "CROPS": "Cultivos",
      "CROPS_LABEL": "Cultivos",
      "DID_NOT_PROVIDE_ANSWER": "Não forneceu resposta",
      "HAPPY": "Contente",
      "INDIVIDUAL_CROPS": "Cultivos individuais",
      "LOCATIONS": "Locais",
      "LOCATIONS_LABEL": "Locais",
      "MOOD": "Como você se sentiu durante este turno?",
      "NAME_TASK": "Nome da tarefa personalizada",
      "NEUTRAL": "Neutra(o)",
      "RATHER_NOT_SAY": "Prefiro não dizer",
      "SAD": "Descontente",
      "SELECT_ALL": "Selecionar tudo",
      "SELECT_CROPS": "Selecionar Cultivo",
      "SELECT_FIELDS": "Selecionar Campo",
      "VERY_HAPPY": "Muito contente",
      "VERY_SAD": "Muito descontente",
      "WHAT_TASKS_YOU_DID": "Que tarefas você fez hoje?",
      "WORKER": "Trabalhador",
      "WORKER_MOOD": "Como este trabalhador se sentiu durante este turno?"
    },
    "MY_SHIFT": {
      "DELETE_CONFIRMATION": "Tem certeza que deseja deletar este turno?",
      "DURATION": "Duração",
      "LOCATION_CROPS": "Localizações/Cultivos",
      "SUBMITTED_FOR": "Insira para",
      "TASK": "Tarefa",
      "TITLE": "Detalhes do turno"
    },
    "NAME": "Nome",
    "NEW_SHIFT": {
      "STEP_ONE": "Novo turno de trabalho",
      "STEP_TWO": "Novo turno de trabalho"
    },
    "RETIRED": "Retirada",
    "SHIFT_DATE": "Data do turno de trabalho",
    "SHIFT_HISTORY": "Histórico de turnos",
    "TIME_TOTAL": "Total",
    "TITLE": "Turnos"
  },
  "SIGNUP": {
    "CHANGES": "Leia sobre as mudanças",
    "EMAIL_INVALID": "Email é inválido",
    "ENTER_EMAIL": "Digite seu endereço de email",
    "EXPIRED_ERROR": "NÃO EXISTE",
    "EXPIRED_INVITATION_LINK_ERROR": "Convite expirado ou inválido",
    "GOOGLE_BUTTON": "CONTINUE COM O GOOGLE",
    "INVITED_ERROR": "NÃO EXISTE",
    "LITEFARM_UPDATED": "Nós atualizamos o LiteFarm!",
    "PASSWORD_ERROR": "Senha incorreta",
    "SIGN_IN": "Conecte-se",
    "SSO_ERROR": "Faça login clicando no botão do Google acima",
    "USED_INVITATION_LINK_ERROR": "Este convite já foi utilizado, por favor, faça o login para acessar essa fazenda",
    "WELCOME_BACK": "Bem-vindo de volta",
    "WRONG_BROWSER": "LiteFarm não é otimizado para este navegador.",
    "WRONG_BROWSER_BOTTOM": "Faça login usando o Chrome."
  },
  "SLIDE_MENU": {
    "CROPS": "Cultivos",
    "DOCUMENTS": "Documentos",
    "FINANCES": "Finanças",
    "INSIGHTS": "Relatórios",
    "MANAGE": "Administrar",
    "TASKS": "Tarefas"
  },
  "STATUS": {
    "ACTIVE": "Ativo",
    "INACTIVE": "Inativo",
    "INVITED": "Convidado"
  },
  "SURVEY_STACK": {
    "PRODUCED": "Produzido em",
    "SURVEY_ADDENDUM": "Adendo de pesquisa",
    "TITLE": "{{certification}} certificação de {{certifier}}"
  },
  "SWITCH_OUTRO": {
    "BUTTON": "Vamos Lá!",
    "DESCRIPTION_BOTTOM": "suas informações foram salvas com sucesso.",
    "DESCRIPTION_TOP": "A porteira foi trancada,",
    "TITLE": "Mudar de sítio/fazenda"
  },
  "TABLE": {
    "LOADING_TEXT": "carregando...",
    "NEXT_TEXT": "Próxima",
    "NO_DATA_TEXT": "Nenhum usuário encontrado",
    "OF_TEXT": "de",
    "PAGE_TEXT": "Página",
    "PREVIOUS_TEXT": "Anterior",
    "ROWS_TEXT": "linhas"
  },
  "TASK": {
    "ABANDON": {
      "ABANDON": "Abandonar",
      "DATE": "Data do abandono",
      "INFO": "Abandonar esta tarefa mudará seu estado para abandonado e a removerá das listas de 'Tarefas' e 'Não atribuídas' de todos os usuários.",
      "NOTES": "Observações de abandono de tarefa",
      "NOTES_CHAR_LIMIT": "Observações não devem exceder 10.000 caractéres",
      "REASON": {
        "CROP_FAILURE": "Quebra de safra",
        "LABOUR_ISSUE": "Questão trabalhista",
        "MACHINERY_ISSUE": "Problema de maquinário",
        "MARKET_PROBLEM": "Problema na comercialização",
        "OTHER": "Outro",
        "SCHEDULING_ISSUE": "Problema de planejamento",
        "WEATHER": "Clima"
      },
      "REASON_FOR_ABANDONMENT": "Razão de abandono",
      "TITLE": "Abandonar tarefa",
      "WHAT_HAPPENED": "O que aconteceu?",
      "WHEN": "Quando a tarefa foi abandonada?"
    },
    "ABANDON_TASK": "Abandonar esta tarefa",
    "ABANDON_TASK_DURATION": "Algum trabalho foi concluído para esta tarefa?",
    "ABANDONMENT_DETAILS": "Detalhes do abandono da tarefa",
    "ADD_CUSTOM_HARVEST_USE": "Crie um uso de colheita personalizado",
    "ADD_HARVEST_USE": "Adicionar outro uso para a colheita",
    "ADD_TASK": "Criar tarefa",
    "ADD_TASK_FLOW": "criação de tarefa",
    "ALL": "Todas",
    "AMOUNT_TO_ALLOCATE": "Quantidade a ser alocada",
    "CARD": {
      "MULTIPLE_CROPS": "Múltiplos cultivos",
      "MULTIPLE_LOCATIONS": "Múltiplos locais"
    },
    "COMPLETE": {
      "DATE": "Data de conclusão",
      "WHEN": "Quando a tarefa foi concluída?"
    },
    "COMPLETE_HARVEST_QUANTITY": "Quanto foi colhido?",
    "COMPLETE_TASK": "Completar tarefa",
    "COMPLETE_TASK_CHANGES": "Você teve que fazer alguma alteração nesta tarefa?",
    "COMPLETE_TASK_DURATION": "Quanto tempo a tarefa demorou para ser concluída?",
    "COMPLETE_TASK_FLOW": "conclusão da tarefa",
    "COMPLETION_DETAILS": "Detalhes de conclusão da tarefa",
    "COMPLETION_NOTES": "Observações de conclusão de tarefa",
    "COMPLETION_NOTES_CHAR_LIMIT": "Observações não devem exceder 10.000 caractéres",
    "CREATE_CUSTOM_HARVEST_USE": "Criar um uso personalizado da colheita",
    "CURRENT": "Atual",
    "DESCRIBE_HARVEST_USE": "Descrever o uso da colheita",
    "DETAILS": "Detalhes",
    "DID_YOU_ENJOY": "Você gostou dessa tarefa?",
    "DUE_DATE": "Data de finalização",
    "DURATION": "Duração",
    "FILTER": {
      "ASCENDING": "mais antigo primeiro",
      "ASSIGNEE": "Responsável",
      "CROP": "Cultivo",
      "DATE_RANGE": "Filtrar por intervalo de datas",
      "DESCENDING": "mais recente primeito",
      "FROM": "De",
      "LOCATION": "Localização",
      "MY_TASK": "Minhas tarefas",
      "SORT_BY": "Ordenar por",
      "STATUS": "Situação",
      "TITLE": "Filtro das Tarefas",
      "TO": "Até",
      "TYPE": "Tipo",
      "UNASSIGNED": "Não atribuída",
      "VIEW": "Visualizar"
    },
    "HARVEST_USE": "Uso da colheita",
    "HARVEST_USE_ALREADY_EXISTS": "Uso de colheita já existe",
    "HOW_WILL_HARVEST_BE_USED": "Como a colheita vai ser utilizada?",
    "LOCATIONS": "Local (is)",
    "NO_TASKS_TO_DISPLAY": "Não há tarefas para exibir.",
    "NO_WORK_DONE": "Nenhum trabalho foi concluído",
    "PAGE_TITLE": "Tarefas",
    "PREFER_NOT_TO_SAY": "Prefiro não dizer",
    "PROVIDE_RATING": "Fornecer uma classificação",
    "QUANTITY_CANNOT_EXCEED": "A quantidade de colheita usada não pode exceder a quantidade a ser alocada",
    "RATE_THIS_TASK": "Avalie esta tarefa",
    "REMOVE_HARVEST_USE": "Remover",
    "SELECT_DATE": "Selecionar a data da tarefa",
    "SELECT_TASK_LOCATIONS": "Selecionar o(s) local(is) da tarefa",
    "SELECT_WILD_CROP": "Esta tarefa é para um cultivo silvestre",
    "STATUS": {
      "ABANDONED": "Abandonada",
      "COMPLETED": "Completa",
      "FOR_REVIEW": "Em revisão",
      "LATE": "Atrasada",
      "PLANNED": "Planejada"
    },
    "TASK": "tarefa",
    "TASKS_COUNT": "{{count}} tarefa",
    "TASKS_COUNT_one": "{{count}} tarefa",
    "TASKS_COUNT_many": "{{count}} tarefas",
    "TASKS_COUNT_other": "{{count}} tarefas",
    "TASKS_COUNT_plural": "{{count}} tarefas",
    "TODO": "A fazer",
    "TRANSPLANT": "Transplantar",
    "TRANSPLANT_LOCATIONS": "Selecione um local de transplante",
    "UNASSIGNED": "Não atribuída"
  },
  "UNIT": {
    "TIME": {
      "DAY": "dias",
      "MONTH": "meses",
      "WEEK": "semanas",
      "YEAR": "anos"
    },
    "VALID_VALUE": "Por favor, entre um valor entre 0-"
  },
  "WEATHER": {
    "HUMIDITY": "Umidade",
    "WIND": "Vento"
  },
  "WELCOME_SCREEN": {
    "BUTTON": "Vamos começar"
  },
  "YEAR_SELECTOR": {
    "TITLE": "Selecione o ano"
  }
}<|MERGE_RESOLUTION|>--- conflicted
+++ resolved
@@ -452,7 +452,6 @@
       "TITLE": "MISSING",
       "UPLOAD_LINK_MESSAGE": "MISSING",
       "UPLOAD_INSTRUCTION_MESSAGE": "MISSING",
-<<<<<<< HEAD
       "UPLOAD_PLACEHOLDER": "MISSING",
       "UPLOAD_ERROR_MESSAGE": "MISSING",
       "UPLOAD_ERROR_LINK": "MISSING",
@@ -464,9 +463,6 @@
         "SENSOR_LONGITUDE": "MISSING",
         "SENSOR_READING_TYPES": "MISSING"
       }
-=======
-      "UPLOAD_PLACEHOLDER": "MISSING"
->>>>>>> 0e08a1c9
     },
     "CEREMONIAL_AREA": {
       "EDIT_TITLE": "Editar área cerimonial",

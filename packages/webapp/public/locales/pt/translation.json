{
  "ADD_FARM": {
    "ADDRESS_IS_REQUIRED": "É necessário informar um endereço",
    "DISABLE_GEO_LOCATION": "Os serviços de localização devem estar ativados para encontrar sua localização atual.",
    "ENTER_A_VALID_ADDRESS": "Por favor insira um endereço ou coordenada válidos",
    "ENTER_LOCATION_PLACEHOLDER": "Selecione a localização",
    "FARM_IS_REQUIRED": "Nome do sítio/fazendo é necessário",
    "FARM_LOCATION": "Localização do sítio/fazenda",
    "FARM_LOCATION_INPUT_INFO": "Endereço ou latitude e longitude separados por vírgula (ex.: 49.250945, -123.238492)",
    "FARM_NAME": "Nome do sítio/fazenda",
    "FARM_NAME_ERROR": "Limite de caracteres do nome do farm excedido",
    "INVALID_FARM_LOCATION": "Nenhum país para esta localização",
    "LOCATING": "Localizando...",
    "NO_ADDRESS": "Localização não encontrada. Tente inserir latitue e longitude",
    "TELL_US_ABOUT_YOUR_FARM": "Conte-nos sobre seu sítio/fazenda"
  },
  "ADD_PRODUCT": {
    "PRESS_ENTER": "Digite e pressione enter para adicionar...",
    "PRODUCT_LABEL": "Produto",
    "QUANTITY": "Quantidade",
    "SUPPLIER_LABEL": "Fornecedor"
  },
  "ADD_TASK": {
    "ADD_A_CUSTOM_TASK": "Adicione uma tarefa personalizada",
    "ADD_A_TASK": "Adicione uma tarefa",
    "ADD_CUSTOM_TASK": "Adicionar tarefa personalizada",
    "AFFECT_PLANS": "Esta tarefa influenciará em algum plano",
    "ASSIGN_ALL_TO_PERSON": "Atribuir todas as tarefas neste dia para {{name}}",
    "ASSIGN_DATE": "Atribuir data de vencimento",
    "ASSIGN_TASK": "Atribuir tarefa",
    "ASSIGNEE": "Responsável",
    "CANCEL": "criação de tarefa",
    "CLEANING_VIEW": {
      "ESTIMATED_WATER": "Uso estimado de água",
      "IS_PERMITTED": "O agente de limpeza está na lista de substâncias permitidas?",
      "WHAT_NEEDS_TO_BE": "O que precisa ser limpo?",
      "WILL_CLEANER_BE_USED": "Será usado algum agente de limpeza ou desinfetante?"
    },
    "CLEAR_ALL": "Limpar tudo",
    "CLEAR_ALL_PLANS": "Limpar todos os planos",
    "CUSTOM_TASK": "Tarefa personalizada",
    "CUSTOM_TASK_CHAR_LIMIT": "Nome do tipo de tarefa personalizada não pode exceder 25 caractéres",
    "CUSTOM_TASK_NAME": "Nome da tarefa personalizada",
    "CUSTOM_TASK_TYPE": "Tipo de tarefa personalizada",
    "DO_YOU_NEED_TO_OVERRIDE": "Você precisa substituir o salário dos trabalhadores para esta tarefa?",
    "DO_YOU_WANT_TO_ASSIGN": "Você quer atribuir a tarefa agora?",
    "EDIT_CUSTOM_TASK": "Editar tarefa personalizada",
    "FIELD_WORK_VIEW": {
      "OTHER_TYPE_OF_FIELD_WORK": "Descreva o tipo de trabalho de campo",
      "FIELD_WORK_TASK": "tarefa de trabalho de campo",
      "TYPE": {
        "COVERING_SOIL": "Cobertura de solo",
        "FENCING": "Barreira",
        "OTHER": "Outro",
        "PREPARING_BEDS_OR_ROWS": "Preparação dos canteiros",
        "PRUNING": "Poda",
        "SHADE_CLOTH": "Sombreamento",
        "TERMINATION": "Conclusão",
        "TILLAGE": "Preparo do solo/cultivo",
        "WEEDING": "Capina"
      },
      "TYPE_OF_FIELD_WORK": "Tipo de trabalho de campo"
    },
    "GO_TO_CATALOGUE": "Vá ao catálogo de cultivos",
    "HARVEST_EVERYTHING": "Colher tudo que estiver pronto",
    "HARVESTING_INFO": "Cada plano irá gerar uma tarefa de colheita individual",
    "HOURLY_WAGE": {
      "ASSIGNEE_WAGE_WARNING": "{{name}} atualmente não tem um salário por hora atribuído.",
      "DONT_ASK": "Não, não pergunte novamente para este funcionário",
      "FOR_THIS_TASK": "Sim, somente para esta tarefa",
      "SET_HOURLY_WAGE": "Sim, definir salário por hora",
      "WANT_TO_SET_HOURLY_WAGE": "Você gostaria de definir um salário por hora?"
    },
    "HOW_MUCH_IS_HARVESTED": "Quanto está sendo colhido?",
    "HR": "/hr",
    "MANAGE_CUSTOM_TASKS": "Gerenciar tarefas personalizadas",
    "NEED_MANAGEMENT_PLAN": "Você precisará de um plano de cultivo ativo ou planejado antes de poder agendar uma tarefa de colheita ou tarefa de transplante. Vá para o catálogo de safras para criar um plano agora.",
    "NO_MANAGEMENT_PLAN": "Não há plano de cultivo de safra elegível",
    "PEST_CONTROL_VIEW": {
      "BIOLOGICAL_CONTROL": "Controle biológico",
      "FLAME_WEEDING": "Capina com fogo",
      "FOLIAR_SPRAY": "Aspersão foliar",
      "HAND_WEEDING": "Capina manual",
      "HEAT_TREATMENT": "Poda",
      "IS_PERMITTED": "O agente pesticida está na lista de substâncias permitidas?",
      "OTHER": "Outro",
      "OTHER_PEST": "Outro método",
      "PEST_CONTROL_METHOD": "Método de controle de pragas",
      "SOIL_FUMIGATION": "Fumigação do solo",
      "SYSTEMIC_SPRAY": "Aspersão sistêmica",
      "WHAT_PESTS": "Qual (is) praga (s) você está tentando controlar?"
    },
    "PLANTING_FROM": "Plantando de",
    "PLANTING_METHOD": "Método de plantio",
    "PLANTING_STOCK": "Muda",
    "PLANTING_TASK": "Tarefa de plantio",
    "PLANTING_TASK_MODAL": "Quando se inicia uma nova tarefa de plantio, um novo plano de cultivo é criado. Vá ao catálogo de cultivos para selecionar o cultivo que você gostaria de plantar.",
    "QUANTITY": "Quantidade",
    "RETIRE_CUSTOM_TASK": "Retirar tarefa personalizada?",
    "RETIRE_CUSTOM_TASK_CONTENT": "Tem certeza que você quer deletar essa tarefa?",
    "SEED": "Semente",
    "SELECT_ALL": "Selecionar tudo",
    "SELECT_ALL_PLANS": "Selecionar todos os planos",
    "SELECT_TASK_TYPE": "Selecionar tipo de tarefa",
    "SOIL_AMENDMENT_VIEW": {
      "IS_PERMITTED": "O corretivo de solo está na lista de substâncias permitidas?",
      "MOISTURE_RETENTION": "Retenção de umidade",
      "NUTRIENT_AVAILABILITY": "Disponibilidade de nutriente",
      "OTHER": "Outro",
      "OTHER_PURPOSE": "Descreva o objetivo",
      "PH": "pH",
      "PURPOSE": "Objetivo",
      "STRUCTURE": "Estrutura"
    },
    "TASK": "tarefa",
    "TASK_NOTES_CHAR_LIMIT": "As observações não podem exceder 10.000 caractéres",
    "TELL_US_ABOUT_YOUR_TASK_TYPE_ONE": "Conte-nos sobre o/a",
    "TRANSPLANT_METHOD": "Método de transplante",
    "WAGE_OVERRIDE": "Substituição de salário",
    "WHAT_PLANTING_METHOD": "Qual é o método de transplante?",
    "WILD_CROP": "Cultivos silvestres",
    "IRRIGATION_VIEW": {
      "TELL_US_ABOUT_YOUR_IRRIGATION_TASK": "Conte-nos sobre a sua Tarefa de Irrigação",
      "BRAND_TOOLTIP": "Esta tarefa é para regar a sua localização. Se você deseja instalar a irrigação, crie uma tarefa de trabalho de campo.",
      "TYPE_OF_IRRIGATION": "Tipo de Irrigação",
      "WHAT_TYPE_OF_IRRIGATION": "Qual o tipo de irrigação?",
      "IRRIGATION_TYPE_CHAR_LIMIT": "O tipo de irrigação deve conter menos de 100 caracteres",
      "TYPE": {
        "HAND_WATERING": "Rega manual",
        "CHANNEL": "Canal",
        "DRIP": "Gotejamento",
        "FLOOD": "Inundação",
        "PIVOT": "Pivô",
        "SPRINKLER": "Aspersor",
        "SUB_SURFACE": "Subsuperficial",
        "OTHER": "Outro"
      },
      "SET_AS_DEFAULT_TYPE_FOR_THIS_LOCATION": "Definir como padrão para esta área",
      "HOW_DO_YOU_MEASURE_WATER_USE_FOR_THIS_IRRIGATION_TYPE": "Como você mede o uso de água para este tipo de irrigação?",
      "VOLUME": "Volume",
      "DEPTH": "Profundidade",
      "SET_AS_DEFAULT_MEASUREMENT_FOR_THIS_IRRIGATION_TYPE": "Definir como medição padrão para este tipo de irrigação",
      "ESTIMATED_WATER_USAGE": "Uso estimado de água",
      "NOT_SURE": "Não tem certeza?",
      "CALCULATE_WATER_USAGE": "Calcular uso de água",
      "WATER_USE_CALCULATOR": "Calculadora do uso de água",
      "WATER_USE_CALCULATOR_INFO": {
        "PHRASE1": "Esta calculadora ajuda você a calcular o uso de água com base em",
        "PHRASE2": "Se você preferir calcular com base em",
        "PHRASE3": "volte e selecione"
      },
      "ESTIMATED_FLOW_RATE": "Vazão estimada",
      "DEFAULT_LOCATION_FLOW_RATE": "Definir como vazão padrão para esta área",
      "ESTIMATED_DURATION": "Duração Estimada",
      "ESTIMATED_APPLICATION_DEPTH": "Profundidade de aplicação estimada",
      "DEFAULT_APPLICATION_DEPTH": "Definir como profundidade de aplicação padrão para esta área",
      "PERCENTAGE_LOCATION_TO_BE_IRRIGATED": "% da área a ser irrigada.",
      "TOTAL_WATER_USAGE": "Uso de água total",
      "LOCATION_SIZE": "Tamanho da área",
      "IRRIGATED_AREA": "Área irrigada"
    }
  },
  "BED_PLAN": {
    "LENGTH_OF_BED": "Comprimento dos canteiros ",
    "NUMBER_0F_BEDS": "Nº de canteiros",
    "NUMBER_OF_ROWS": "Nº de linhas",
    "PLANT_SPACING": "Espaçamento",
    "PLANTING_DETAILS": "Por favor, especifique os detalhes do plantio"
  },
  "BROADCAST_PLAN": {
    "AREA_USED": "Área usada",
    "HISTORICAL_PERCENTAGE_LOCATION": "Qual percentual da área foi plantado?",
    "LOCATION_SIZE": "Tamanho da localização",
    "PERCENTAGE_LABEL": "% da localização",
    "PERCENTAGE_LOCATION": "Que porcentagem do local você está plantando?",
    "PLANTING_NOTES": "Observações do plantio",
    "SEEDING_RATE": "Taxa de semeadura"
  },
  "CANCEL_FLOW_MODAL": {
    "BODY": "Qualquer informação que você inseriu será descartada. Você quer prosseguir?",
    "TITLE": "Cancelar sua {{flow}}"
  },
  "CERTIFICATION": {
    "CERTIFICATION_EXPORT": {
      "ADD": "Adicionar uma certificação",
      "CHANGE_CERTIFICATION_PREFERENCE": "alterar as preferências de sua certificação",
      "CHANGE_CERTIFICATION_PREFERENCE_CAPITAL": "Alterar as preferências de sua certificação",
      "NO_CERTIFICATIONS": "No momento, você não está buscando nenhuma certificação",
      "NO_LONGER_WORKING": "Não está mais buscando esta certificação ou trabalhando com esta certificadora? Sem problema!",
      "SUPPORTED_CERTIFICATION_ONE": "Você está buscando",
      "SUPPORTED_CERTIFICATION_TWO": " certificação de:",
      "UNSUPPORTED_CERTIFICATION_MESSAGE_ONE": "No momento, Litefarm não gera documentos para esta certificadora. Entretanto, podemos exportar formulários genéricos que podem servir para a maioria das certificadores. Você pode selecionar Exportar para criar esses formulários ou",
      "UNSUPPORTED_CERTIFICATION_MESSAGE_TWO": "para ver se existem novas certificadoras disponíveis na sua região",
      "UNSUPPORTED_CERTIFICATION_REQUEST_ONE": "Você solicitou",
      "UNSUPPORTED_CERTIFICATION_REQUEST_TWO": "certificação de",
      "UPDATE_SUCCESS": "Preferências de certificação salvas"
    },
    "CERTIFICATION_SELECTION": {
      "REQUEST_CERTIFICATION": "Solicite outro tipo de certificação",
      "SUBTITLE_ONE": "Aqui está uma lista de certificadoras de",
      "SUBTITLE_TWO": "com quem trabalhamos no seu país.",
      "TITLE": "Qual tipo de certificação?",
      "TOOLTIP": "Não vê a sua certificação? O LiteFarm é dedicado a apoiar a agricultura sustentável e certificações são uma grande parte disso. Solicite outro tipo de certificação aqui e faremos nosso melhor para incorporá-la ao aplicativo."
    },
    "CERTIFIER_SELECTION": {
      "INFO": "Isso provavelmente significa que o LiteFarm atualmente não trabalha com o sua certificadora. O LiteFarm, porém, produz formulários genéricos que são úteis na maioria dos casos.",
      "NOT_FOUND": "Não vê o sua certificadora?",
      "REQUEST_CERTIFIER": "Solicite uma certificadora",
      "TITLE": "Quem é sua certificadora?"
    },
    "INPUT_PLACEHOLDER": "Digite para buscar",
    "INTERESTED_IN_CERTIFICATION": {
      "PARAGRAPH": "Você planeja aplicar para uma ou renovar uma certificação nesta temporada?",
      "TITLE": "Interessado(a) em certificações?",
      "WHY_ANSWER": "LiteFarm gera formulários necessários para certificação orgânica e/o agroecológica. Algumas informações serão obrigatórias."
    },
    "REQUEST_CERTIFIER": {
      "LABEL": "Certificadora solicitado",
      "REQUEST": "Qual certificadora gostaria de solicitar?",
      "SORRY_ONE": "Desculpe - atualmente não trabalhamos com nenhuma certificadora",
      "SORRY_THREE": "em seu país. Gostaria de solicitar um?",
      "SORRY_TWO": "Gostaria de solicitar um?",
      "TITLE": "Solicite uma certificadora"
    },
    "SUMMARY": {
      "BAD_NEWS": "LiteFarm atualmente não coleta as informações que você precisa para gerar seus documentos de certificação.",
      "BAD_NEWS_INFO": "No entanto, podemos criar formulários genéricos que são úteis para a maioria das certificadoras. Nós vamos indicar estas informações através do aplicativo com um ícone de folha",
      "CERTIFICATION": "certificação",
      "GOOD_NEWS": "Boas notícias! O LiteFarm pode documentar as informações que você precisa para gerar seus documentos de certificação!",
      "INFORMATION": "Nós indicaremos estas informações no aplicativo com um ícone de folha.",
      "TITLE": "Você está interessado(a) em aplicar para:",
      "YOUR_CERTIFICATION": "Sua certificação"
    }
  },
  "CERTIFICATIONS": {
    "COULD_NOT_CONTACT_CERTIFIER": "Parece que a LiteFarm não conseguiu entrar em contato com sua certificadora. Você ainda pode exportar seus documentos, mas seu certificador pode exigir informações adicionais.",
    "EMAIL": "Email",
    "EMAIL_ERROR": "É necessário um e-mail válido",
    "EXPORT": "Exportar",
    "EXPORT_DOCS": "Exportar documentos da certificação",
    "EXPORT_DOWNLOADING_MESSAGE": "Baixando seus arquivos de certificação orgânica...",
    "EXPORT_FILE_TITLE": "Certificação orgânica",
    "FILES_ARE_READY": "Os arquivos da sua certificação estão prontos para exportar. Nós os enviaremos para você no",
    "FLOW_TITLE": "exportação de documentos de certificação",
    "GOOD_NEWS": "Boas notícias!",
    "HAVE_ALL_INFO": "Parece que o LiteFarm tem toda a informação necessária para processar a documentação da certificação. Está pronto?",
    "NEXT_WE_WILL_CHECK": "Em seguida, vamos verificar se a certificadora exige mais alguma informação para processar o envio da sua certificação.",
    "NOTE_CANNOT_RESUBMIT": "Observação: depois de enviar a pesquisa, você não poderar alterar as respostas. Para alterar após a submissão, é preciso começar uma nova exportação.",
    "ORGANIC_CERTIFICATION_FROM": "Certificação orgânica de",
    "SELECT_REPORTING_PERIOD": "Selecione o período do seu relatório",
    "UH_OH": "Ops!",
    "WHERE_TO_SEND_DOCS": "Para onde você quer que os seus documentos sejam enviados?",
    "WOULD_LIKE_ANSWERS": "A certificadora gostaria que você respondesse algumas perguntas extras antes de nós exportarmos seus documentos."
  },
  "CERTIFICATIONS_MODAL": {
    "MAYBE_LATER": "Talvez mais tarde",
    "STEP_ONE": {
      "DESCRIPTION": "Adicionamos suporte para certificações e certificadoras! Quer ver o que está disponível em sua área?",
      "TITLE": "Novo recurso!"
    },
    "STEP_TWO": {
      "DESCRIPTION": "Tudo bem! Você pode adicionar certificações e certificadoras mais tarde, na opção “minha propriedade”.",
      "TITLE": "Ver certificações"
    }
  },
  "CHOOSE_FARM": {
    "ADD_NEW": "Adicionar novo sítio/fazenda",
    "CHOOSE_TITLE": "Escolha seu sítio/fazenda",
    "INPUT_PLACEHOLDER": "Pesquisa",
    "SWITCH_TITLE": "Mudar para outro sítio/fazenda"
  },
  "COMMON_ERRORS": {
    "UNIT": {
      "NON_NEGATIVE": "Deve ser um número maior que zero",
      "REQUIRED": "Obrigatório",
      "TWO_DECIMALS": "A quantidade deve ter até 2 casas decimais"
    }
  },
  "CONSENT": {
    "DATA_POLICY": "Nossa Política de Dados",
    "LABEL": "Aceito"
  },
  "CREATE_USER": {
    "BIRTH_YEAR": "Ano de nascimento",
    "BIRTH_YEAR_ERROR": "Ano de nascimento precisa ser entre 1900 e",
    "BIRTH_YEAR_TOOLTIP": "Informação sobre a idade é coletada para propósitos de pesquisa acadêmica e apenas será compartilhada sem outras informações pessoais",
    "CREATE_BUTTON": "Criar Conta",
    "EMAIL": "Email",
    "FULL_NAME": "Nome completo",
    "GENDER": "Gênero",
    "GENDER_TOOLTIP": "Informação sobre gênero é coletada para propósitos de pesquisa acadêmica e apenas será compartilhada sem outras informações pessoais",
    "PASSWORD": "Senha",
    "TITLE": "Criar uma nova conta de usuário",
    "LANGUAGE_PREFERENCE": "Preferência de idioma",
    "DEFAULT_LANGUAGE": "Português",
    "DEFAULT_LANGUAGE_VALUE": "pt"
  },
  "CROP": {
    "ADD_COMPLIANCE_FILE": "Link para um arquivo de conformidade",
    "ADD_CROP": "Adicionar um cultivo",
    "ADD_IMAGE": "Adicionar imagem personalizada",
    "VARIETAL_IMAGE": "Personalize a imagem para variedade ou cultivar",
    "VARIETAL_SUBTITLE": "Conte-nos sobre a variedade ou cultivar específica que você pretende cultivar",
    "VARIETAL_IMAGE_INFO": "Se você deseja que esta variedade ou cultivar tenha uma imagem diferente da cultura padrão, você pode personalizar a imagem aqui.",
    "VARIETY_COMMON_NAME": "Nome Comum",
    "DUPLICATE_VARIETY": "Já existe na sua fazenda uma variedade deste cultivo com o mesmo nome",
    "VARIETY_VARIETAL": "Variedade",
    "VARIETY_CULTIVAR": "Cultivar",
    "CULTIVAR_SUBTEXT": "Saiba mais sobre cultivares",
    "VARIETAL_SUBTEXT": "Saiba mais sobre variedades",
    "CULTIVAR_PLACEHOLDER": "Ex. Vermelho Delicioso",
    "VARIETAL_PLACEHOLDER": "Ex. Cabernet sauvignon",
    "ANNUAL": "Anual",
    "ANNUAL_OR_PERENNIAL": "O cultivo é anual ou perene?",
    "EDIT_CROP": "Editar cultivo",
    "EDIT_MODAL": {
      "BODY": "A edição deste cultivo não modificará nenhum plano de cultivo de cultivo existente. Apenas os planos de cultivo criados após suas edições serão afetados. Continuar com a edição?",
      "TITLE": "Editar cultivo?"
    },
    "IS_GENETICALLY_ENGINEERED": "Este cultivo é geneticamente modificado?",
    "IS_ORGANIC": "A semente ou o cultivo tem certificação orgânica?",
    "NEED_DOCUMENT_GENETICALLY_ENGINEERED": "Sua certificadora pode solicitar documentação que comprove sua afirmação de que este cultivo não foi geneticamente modificado.",
    "NEED_DOCUMENT_PERFORM_SEARCH": "Sua certificadora pode solicitar documentação de suporte à sua busca.",
    "NEED_DOCUMENT_TREATED": "Sua certificadora pode solicitar documentação descrevendo quaisquer tratamentos.",
    "NUTRIENTS_IN_EDIBLE_PORTION": "Nutrientes da parte ingerida (por 100g)",
    "PERENNIAL": "Perene",
    "PERFORM_SEARCH": "Você fez uma busca de disponibilidade comercial?",
    "PHYSIOLOGY_AND_ANATOMY": "Fisiologia e Anatomia",
    "TREATED": "As sementes desta cultivo foram tratadas?",
    "UPLOAD_LATER": "Você também pode fazer upload de arquivos posteriormente"
  },
  "CROP_CATALOGUE": {
    "ADD_CROP": "Adicionar um novo cultivo",
    "ADD_CROPS_T0_YOUR_FARM": "Adicionar cultivos à sua fazenda",
    "ADD_TO_YOUR_FARM": "Adicionar à sua fazenda",
    "CAN_NOT_FIND": "Não consegue encontrar o que está procurando?",
    "CANCEL": "criação de cultivo",
    "COVER_CROP": "Isso pode ser cultivado como uma cultivo de cobertura?",
    "CREATE_MANAGEMENT_PLANS": "Criar um plano de cultivo",
    "CROP_CATALOGUE": "Catálogo de cultivo",
    "CROP_GROUP": "Grupo de cultivo",
    "CROP_GROUP_TOOL_TIP": "A seleção de um grupo de cultivo permite que a LiteFarm preencha várias informações sobre este cultivo, como estação de crescimento, valores nutricionais e produtividade estimada. Não se preocupe, você pode alterar os valores abaixo depois de selecionar um grupo de cultivo.",
    "CROP_STATUS": "Situação de cultivo ativo ",
    "DOCUMENT_NECESSARY_INFO_FOR_ORGANIC_PRODUCTION": "Documentar as informações necessárias para a produção orgânica",
    "FILTER": {
      "LOCATION": "Localização",
      "STATUS": "Situação",
      "SUPPLIERS": "Fornecedores",
      "TITLE": "Filtro de catálogo de cultivo"
    },
    "FILTER_TITLE": "Filtro de catálogo de cultivo",
    "GENUS": "Gênero",
    "HERE_YOU_CAN": "Aqui você pode:",
    "LETS_BEGIN": "Vamos começar!",
    "NEW_CROP_NAME": "Nome do cultivo",
    "NO_RESULTS_FOUND": "Nenhum resultado encontrado. Por favor, mude seus filtros.",
    "NOMINATE_CROP": "Indique este cultivo para inclusão no catálogo de cultivos do LiteFarm",
    "NOMINATE_CROP_TOOLTIP": "Nomear este cultivo para inclusão no catálogo do LiteFarm concede à equipe LiteFarm permissão para compartilhar informações sobre este cultivo com um especialista em sua região. Os cultivos aprovadas farão parte do catálogo mostrado a todos os usuários.",
    "ON_YOUR_FARM": "Em sua fazenda",
    "SELECT_A_CROP": "Selecione um cultivo para adicioná-lo à sua fazenda. Use a busca e os filtros para encontrar os cultivos mais rapidamente.",
    "SPECIES": "Espécies",
    "DUPLICATE_CROP": "Já existe um cultivo com o mesmo nome, gênero e espécie em sua fazenda"
  },
  "CROP_DETAIL": {
    "ADD_PLAN": "Adicionar um plano",
    "ANNUAL": "Anual",
    "ANNUAL_PERENNIAL": "O cultivo é anual ou perene?",
    "COMMERCIAL_AVAILABILITY": "Você fez uma busca de disponibilidade comercial?",
    "DETAIL_TAB": "Detalhes",
    "EDIT_CROP_DETAIL": "Editar detalhes de cultivo",
    "GENETICALLY_ENGINEERED": "Este cultivo é geneticamente modificado?",
    "HS_CODE": "Código HS",
    "MANAGEMENT_PLANS": "Planos de cultivo",
    "MANAGEMENT_TAB": "Manejo",
    "ORGANIC": "A semente ou o cultivo tem certificação orgânica?",
    "PERENNIAL": "Perene",
    "TREATED": "As sementes deste cultivo foram tratadas?"
  },
  "CROP_MANAGEMENT": {
    "GERMINATE": "Germinar",
    "HARVEST": "Colher",
    "PLANT": "Plantar",
    "SEED": "Semear",
    "TERMINATE": "Terminar",
    "TRANSPLANT": "Transplantar"
  },
  "CROP_VARIETIES": {
    "ADD_VARIETY": "Adicione uma nova variedade",
    "CROP_VARIETIES": "variedade",
    "NEEDS_PLAN": "Precisa de um plano",
    "RETIRE": {
      "CONFIRMATION": "Retirar este cultivo irá removê-la e todos os planos de cultivo de seu catálogo de cultivos. Você quer prosseguir?",
      "RETIRE_CROP_TITLE": "Retirar cultivo?",
      "UNABLE_TO_RETIRE": "Você só pode retirar cultivos que não tenham um plano de cultivo ativos ou futuros. Você precisará concluir ou abandonar esses planos para retirar este cultivo",
      "UNABLE_TO_RETIRE_TITLE": "Não foi possível retirar o cultivo"
    },
    "SUPPLIER": "Fornecedor"
  },
  "DATE_RANGE": {
    "HELP_BODY": "Selecione as datas para criar um relatório financeiro para sua fazenda para um determinado intervalo de tempo.",
    "HELP_TITLE": "Ajuda",
    "TITLE": "Filtrar relatório por data",
    "INVALID_RANGE_MESSAGE": "A data de término deve ser posterior à data de início para retornar resultados"
  },
  "DATE_RANGE_PICKER": {
    "FROM": "De",
    "TO": "Até",
    "TO_MUST_BE_AFTER_FROM": "A data 'Até' deve ser depois da data 'De'",
    "REVENUE_HELP_TITLE": "Ajuda",
    "REVENUE_HELP_BODY": "Somente os planos que possuem uma tarefa de colheita planejada ou concluída dentro do intervalo de datas indicado serão mostrados."
  },
  "DOCUMENTS": {
    "ADD": {
      "ADD_MORE_PAGES": "Adicionar mais páginas",
      "DOCUMENT_NAME": "Nome do documento",
      "DOES_NOT_EXPIRE": "Este arquivo não expira",
      "TITLE": "Adicionar um documento",
      "TYPE": "Tipo",
      "VALID_UNTIL": "Válido até"
    },
    "ADD_DOCUMENT": "Adicionar um novo documento",
    "ARCHIVE": "Arquivar",
    "ARCHIVE_DOCUMENT": "Arquivar documento?",
    "ARCHIVE_DOCUMENT_TEXT": "Arquivar este documento o moverá para a seção arquivada de seus documentos, mas não o excluirá. Os documentos arquivados não serão exportados para suas certificações. Você quer prosseguir?",
    "ARCHIVED": "Arquivado",
    "CANCEL": "Cancelar",
    "CANCEL_MODAL": "criação de documento",
    "COMPLIANCE_DOCUMENTS_AND_CERTIFICATION": "Documentos de conformidade e sua certificação",
    "DOCUMENTS": "Documentos",
    "EDIT_DOCUMENT": "Editar documento",
    "FILTER": {
      "TITLE": "Filtro de documentos",
      "TYPE": "Tipo",
      "VALID_ON": "Válido em"
    },
    "NOTES_CHAR_LIMIT": "As observações não podem exceder 10.000 caractéres",
    "SPOTLIGHT": {
      "CDC": "Quando chegar a hora de gerar sua exportação de certificação, o LiteFarm exportará automaticamente todos os documentos de conformidade que são válidos na data de exportação que você especificar. Os documentos de conformidade serão arquivados automaticamente quando expirarem.",
      "HERE_YOU_CAN": "Aqui você pode:",
      "YOU_CAN_ONE": "Fazer upload dos documentos que deseja incluir na exportação de certificação",
      "YOU_CAN_THREE": "Arquivar documentos desnecessários",
      "YOU_CAN_TWO": "Categorizar e controlar as datas de validade do seu documento"
    },
    "TYPE": {
      "CLEANING_PRODUCT": "Produto de limpeza",
      "CROP_COMPLIANCE": "Conformidade de cultivo",
      "FERTILIZING_PRODUCT": "Produto fertilizante",
      "INVOICES": "Faturas",
      "OTHER": "Outro",
      "PEST_CONTROL_PRODUCT": "Produto de controle de pragas",
      "RECEIPTS": "Recibos",
      "SOIL_AMENDMENT": "Adubação e correção do solo",
      "SOIL_SAMPLE_RESULTS": "Resultados da amostra de solo",
      "WATER_SAMPLE_RESULTS": "Resultados da amostra de água"
    },
    "UNARCHIVE": "Desarquivar",
    "UNARCHIVE_DOCUMENT": "Documento desarquivado?",
    "UNARCHIVE_DOCUMENT_TEXT": "Desarquivar este documento irá devolvê-lo à sua lista de documentos atualmente válidos. Os documentos válidos serão exportados para suas certificações. Você quer prosseguir?",
    "UNARCHIVED": "Desarquivado",
    "VALID": "Válido"
  },
  "ENTER_PASSWORD": {
    "FORGOT": "Esqueceu sua senha?",
    "HINT": "Dicas",
    "LABEL": "Senha",
    "ONE_NUMBER": "pelo menos um número",
    "ONE_SPECIAL_CHARACTER": "pelo menos um caractere especial (! @ # $ % ^ & *)",
    "ONE_UPPER_CASE": "pelo menos uma letra maiúscula",
    "TOO_SHORT": "pelo menos 8 caracteres"
  },
  "EXPENSE": {
    "ADD_EXPENSE": {
      "ALL_FIELDS_REQUIRED": "Todos os campos são obrigatórios",
      "MIN_ERROR": "Insira um valor maior que ",
      "REQUIRED_ERROR": "Expense is required",
      "TITLE_1": "Despesa Nova (1 de 2)",
      "TITLE_2": "Despesa Nova (2 de 2)"
    },
    "ADD_MORE_ITEMS": "Adicionar mais itens",
    "DETAILED_HISTORY": "História Detalhada",
    "EDIT_EXPENSE": {
      "DATE_PLACEHOLDER": "Escolha uma data",
      "DESELECTING_CATEGORY": "Desmarcar uma categoria removerá as despesas existentes nesta categoria deste registro de despesas.",
      "REMOVE_ALL": "Você removeu todas as despesas, clique em Salvar para enviar.",
      "TITLE_1": "Editar Despesa (1 de 2)",
      "TITLE_2": "Editar Despesa (2 de 2)"
    },
    "ITEM": "Item",
    "NAME": "Nome",
    "NO_EXPENSE": "Nenhuma despesa encontrada",
    "NO_EXPENSE_YEAR": "Você não tem despesas registradas para este ano",
    "OTHER_EXPENSES_TITLE": "Outras despesas",
    "SUMMARY": "Resumo",
    "VALUE": "Valor"
  },
  "EXPIRED_TOKEN": {
    "RESET_PASSWORD": "Este link expirou.",
    "RESET_PASSWORD_LINK": "Enviar novo link de senha/password."
  },
  "FARM_MAP": {
    "TUTORIALS": "Tutoriais de mapas",
    "AREA_DETAILS": {
      "NETWORK": "Problemas de conexão com a rede",
      "PERIMETER": "Perímetro",
      "TOTAL_AREA": "Área total"
    },
    "BARN": {
      "ANIMALS": "Esta área é usada para abrigar animais?",
      "COLD_STORAGE": "Este celeiro tem câmara fria?",
      "EDIT_TITLE": "Editar celeiro",
      "NAME": "Nome do celeiro",
      "TITLE": "Adicionar celeiro",
      "WASH_PACK": "Este celeiro tem uma estação de lavação e embalagem?"
    },
    "BUFFER_ZONE": {
      "EDIT_TITLE": "Editar zona de amortecimento/proteção",
      "NAME": "Zona de amortecimento/proteção",
      "TITLE": "Adicionar zona de amortecimento/proteção",
      "WIDTH": "Largura da zona de amortecimento/proteção"
    },
    "BULK_UPLOAD_SENSORS": {
      "TITLE": "Adicionar sensores ao mapa",
      "UPLOAD_LINK_MESSAGE": "Baixar este modelo",
      "UPLOAD_INSTRUCTION_MESSAGE": "para formatação correta.",
      "UPLOAD_PLACEHOLDER": "Carregar arquivo CSV",
      "UPLOAD_ERROR_MESSAGE": "Ocorreram alguns problemas ao carregar o arquivo. ",
      "INVALID_FILE_TYPE": "O arquivo deve ser no formato csv,",
      "DOWNLOAD_TEMPLATE_LINK_MESSAGE": "Clique aqui para baixar o modelo",
      "UPLOAD_ERROR_LINK": "Clique aqui para visualizá-los.",
      "EMPTY_FILE_UPLOAD_ERROR_MESSAGE": "Nenhum sensor encontrado, verifique o carregamento e tente novamente.",
      "SENSOR_FIELDS": {
        "NAME": "Nome",
        "LATITUDE": "Latitude",
        "LONGITUDE": "Longitude",
        "READING_TYPES": "tipos_de_medição",
        "SENSOR_EXTERNAL_ID": "ID_externo",
        "DEPTH": "Profundidade_cm",
        "BRAND": "Marca",
        "MODEL": "Modelo"
      },
      "VALIDATION": {
        "FILE_ROW_LIMIT_EXCEEDED": "Limite de linha de arquivo excedido. O número máximo de sensores que podem ser carregados de um arquivo é 100.",
        "MISSING_COLUMNS": "Colunas são necessárias/ausentes.",
        "EXTERNAL_ID": "ID externo inválido, deve ter entre 1 e 20 caracteres.",
        "SENSOR_NAME": "Nome do sensor inválido, deve ter entre 1 e 100 caracteres.",
        "SENSOR_LATITUDE": "Valor de latitude inválido, deve estar entre -85 e 85 e menos de 10 casas decimais.",
        "SENSOR_LONGITUDE": " Valor de longitude inválido, deve estar entre -180 e 180. e menos de 10 casas decimais.",
        "SENSOR_READING_TYPES": "Tipo de leitura inválido detectado: {{ reading_types }}. Vvalores válidos incluem: teor_de_água_no_solo, potencial_de_água_do_solo, temperatura.",
        "SENSOR_DEPTH": "Valor de profundidade inválido, deve estar entre 0 e 1000.",
        "SENSOR_BRAND": "Nome de marca inválido, deve ter entre 1 e 100 caracteres.",
        "SENSOR_MODEL": "Nome de modelo inválido, deve ter entre 1 e 100 caracteres.",
        "SENSOR_HARDWARE_VERSION": "Nome de versão de hardware inválido, deve ter entre 1 e 100 caracteres."
      },
      "SENSOR_CLAIM_ERROR": {
        "ALREADY_OCCUPIED": "Sensor \"{{ sensorId }}\" já registrado em outra organização, entre em contato com o suporte do Ensemble em support@esci.io para solucionar problemas.",
        "DOES_NOT_EXIST": "Pt - Sensor \"{{ sensorId }}\" não existe no banco de dados Ensemble. Verifique se você digitou o External_ID corretamente para esta entrada e se o sensor é um sensor Ensemble.",
        "INTERNAL_ERROR": "Sensor \"{{ sensorId }}\" falhou ao carregar com sucesso, entre em contato com o suporte da LiteFarm em support@litefarm.org para solucionar problemas."
      },
      "DOWNLOAD_FILE": {
        "ROW": "[Row: {{ row }}][Column: {{ column }}] {{- errorMessage }} {{ value }}\n",
        "PARTIAL_SUCCESS_TOP_TEXT": "Os seguintes sensores em seu arquivo foram carregados com sucesso ou já existem em sua fazenda:\n\n",
        "PARTIAL_SUCCESS_BOTTOM_TEXT": "Eles agora devem estar visíveis no mapa da fazenda. Esses sensores serão ignorados em uploads futuros\n\n",
        "SOME_ERRORS": "Infelizmente, houve alguns erros com o seu upload:\n\n",
        "DEFAULT": "Algo deu errado. Entre em contato com support@litefarm.org para obter assistência."
      }
    },
    "BULK_UPLOAD_TRANSITION": {
      "TITLE": "Isso está demorando mais do que o esperado.",
      "BODY": "Notificaremos você assim que o upload for concluído e os sensores forem criados. Sinta-se à vontade para sair desta janela"
    },
    "CEREMONIAL_AREA": {
      "EDIT_TITLE": "Editar área cerimonial",
      "NAME": "Nome da área cerimonial",
      "TITLE": "Adicionar área cerimonial"
    },
    "CONFIRM_RETIRE": {
      "BODY": "Remover esta área fará com que ela seja retirada do mapa do sítio/fazenda.",
      "TITLE": "Remover área?"
    },
    "DRAWING_MANAGER": {
      "REDRAW": "Redesenhar",
      "ZERO_AREA_DETECTED": "Campo sem área detectado. Por favor adicione  mais pontos ao desenho atual ou desenhe novamente.",
      "ZERO_LENGTH_DETECTED": "Linha sem comprimento detectado. Por favor, desenhe novamente."
    },
    "EXPORT_MODAL": {
      "BODY": "Como você quer exportar o seu mapa?",
      "DOWNLOAD": "Download",
      "EMAIL_TO_ME": "Enviar email para mim",
      "EMAILING": "Enviando...",
      "TITLE": "Exporte o mapa do seu sítio/fazenda",
      "LOADING": "Carregando..."
    },
    "FARM_SITE_BOUNDARY": {
      "EDIT_TITLE": "Editar limites do sítio/fazenda",
      "NAME": "Nome de limites do sítio/fazenda",
      "TITLE": "Adicionar limites do sítio/fazenda"
    },
    "FENCE": {
      "EDIT_TITLE": "Editar cerca",
      "LENGTH": "Comprimento total",
      "NAME": "Nome da cerca",
      "PRESSURE_TREATED": "Esta cerca é feita com madeira tratada à pressão?",
      "TITLE": "Adicionar cerca"
    },
    "FIELD": {
      "DATE": "Data provável de transição",
      "EDIT_TITLE": "Editar campo/parcela",
      "FIELD_TYPE": "Qual tipo de campo é este?",
      "NAME": "Nome campo/parcela",
      "NON_ORGANIC": "Não orgânico",
      "ORGANIC": "Orgânico",
      "TITLE": "Adicionar campo/parcela",
      "TRANSITIONING": "Em transição"
    },
    "GARDEN": {
      "DATE": "Data provável de transição",
      "EDIT_TITLE": "Editar horta",
      "GARDEN_TYPE": "Qual tipo de horta é esta?",
      "NAME": "Nome da horta",
      "NON_ORGANIC": "Não orgânico",
      "ORGANIC": "Orgânico",
      "TITLE": "Adicionar horta",
      "TRANSITIONING": "Em transição"
    },
    "GATE": {
      "EDIT_TITLE": "Editar portão",
      "NAME": "Nome do portão",
      "TITLE": "Adicionar portão"
    },
    "GREENHOUSE": {
      "CO2_ENRICHMENT": "Há enriquecimento de CO2?",
      "DATE": "Data provável de transição",
      "EDIT_TITLE": "Editar estufa",
      "GREENHOUSE_HEATED": "A estufa é aquecida?",
      "GREENHOUSE_TYPE": "Qual tipo de estufa é esta?",
      "NAME": "Nome da estufa",
      "NON_ORGANIC": "Não orgânico",
      "ORGANIC": "Orgânico",
      "SUPPLEMENTAL_LIGHTING": "Há luz suplementar?",
      "TITLE": "Adicionar estufa",
      "TRANSITIONING": "Em transição"
    },
    "LINE_DETAILS": {
      "BUFFER_TITLE": "Qual é a largura?",
      "BUFFER_ZONE_WIDTH": "Largura da zona de amortecimento",
      "RIPARIAN_BUFFER": "Mata ciliar",
      "WATERCOURSE": "Curso d'água",
      "WATERCOURSE_TITLE": "Quais são as larguras?"
    },
    "LOCATION_CREATION_FLOW": "criação de localização",
    "MAP_FILTER": {
      "ADD_TITLE": "Adicionar ao seu mapa",
      "AREAS": "Áreas",
      "BARN": "Celeiro",
      "BZ": "Zona de amortecimento/proteção",
      "CA": "Área cerimonial",
      "FENCE": "Cerca",
      "FIELD": "Campo/parcela",
      "FSB": "Limites do sítio/fazenda",
      "GARDEN": "Horta",
      "GATE": "Portão",
      "GREENHOUSE": "Estufa",
      "HIDE_ALL": "Esconder todos",
      "LABEL": "Rótulos",
      "LINES": "Linhas",
      "NA": "Área natural",
      "POINTS": "Pontos",
      "RESIDENCE": "Residência",
      "SATELLITE": "Imagem de satélite",
      "SHOW_ALL": "Mostrar todos",
      "SURFACE_WATER": "Água superficial",
      "TITLE": "Filtre o seu mapa",
      "WATERCOURSE": "Curso d'água",
      "WV": "Ponto de bombeamento",
      "SENSOR": "Sensor"
    },
    "NATURAL_AREA": {
      "EDIT_TITLE": "Editar área natural",
      "NAME": "Nome da área natural",
      "TITLE": "Adicionar área natural"
    },
    "NOTES_CHAR_LIMIT": "As observações não podem exceder 10.000 caractéres",
    "RESIDENCE": {
      "EDIT_TITLE": "Editar residência",
      "NAME": "Nome da residência",
      "TITLE": "Adicionar residência"
    },
    "SPOTLIGHT": {
      "ADD": "Adicionar locais ao seu mapa",
      "ADD_TITLE": "Adicionar  ao seu mapa",
      "EXPORT": "Baixar ou compartilhar seu mapa",
      "EXPORT_TITLE": "Exportar o seu mapa",
      "FILTER": "Mudar quais locais você vê no seu mapa",
      "FILTER_TITLE": "Filtrar o seu mapa",
      "HERE_YOU_CAN": "Aqui você pode:"
    },
    "SURFACE_WATER": {
      "EDIT_TITLE": "Editar água superficial",
      "IRRIGATION": "Esta área é usada para irrigação?",
      "NAME": "Nome da água superficial",
      "TITLE": "Adicionar água superficial"
    },
    "TAB": {
      "CROPS": "Cultivo",
      "DETAILS": "Detalhes",
      "TASKS": "Tarefas",
      "READINGS": "Leituras"
    },
    "TITLE": "Mapa do sítio/fazenda",
    "TUTORIAL": {
      "ADJUST_AREA": {
        "TEXT": "Clique e arraste pontos para ajustar a área",
        "TITLE": "Ajustar área"
      },
      "ADJUST_LINE": {
        "TEXT": "Clique e arraste pontos para ajustar a linha",
        "TITLE": "Ajustar linha"
      },
      "AREA": {
        "STEP_ONE": "Clique em qualquer lugar para começar a desenhar",
        "STEP_THREE": "Clique e arraste pontos para ajustar a área",
        "STEP_TWO": "Clique no ponto inicial para fechar a área",
        "TITLE": "Desenhe uma área"
      },
      "LINE": {
        "STEP_FOUR": "(Para alguns tipos de linha) adicione uma largura",
        "STEP_ONE": "Clique em qualquer lugar para começar a desenhar",
        "STEP_THREE": "Opcionalmente, ajuste sua linha",
        "STEP_TWO": "Duplo-clique para finalizar sua linha",
        "TITLE": "Desenhe uma linha"
      }
    },
    "UNABLE_TO_RETIRE": {
      "BODY": "Você só pode retirar locais que não tenham cultivos, tarefas ativas ou planejadas.",
      "TITLE": "Não é possível retirar"
    },
    "WATER_VALVE": {
      "EDIT_TITLE": "Editar ponto de bombeamento",
      "GROUNDWATER": "Água subterrânea",
      "MAX_FLOW_RATE": "Taxa máxima de fluxo",
      "MUNICIPAL_WATER": "Água municipal",
      "NAME": "Nome do ponto de bombeamento",
      "RAIN_WATER": "Água de chuva",
      "SURFACE_WATER": "Água superficial",
      "TITLE": "Adicionar ponto de bombeamento",
      "WATER_VALVE_TYPE": "Qual é a fonte?"
    },
    "WATERCOURSE": {
      "BUFFER": "Mata ciliar",
      "EDIT_TITLE": "Editar curso d'água",
      "IRRIGATION": "Esta área é usada para irrigação?",
      "LENGTH": "Comprimento total",
      "NAME": "Nome do curso d'água",
      "TITLE": "Adicionar curso d'água",
      "WIDTH": "Largura do curso d'água"
    }
  },
  "FIELDS": {
    "EDIT_FIELD": {
      "VARIETY": "Variedade",
      "SUPPLIER": "Fornecedor"
    }
  },
  "FILE_SIZE_MODAL": {
    "BODY": "Os arquivos não podem exceder 10 MB.",
    "TITLE": "Tamanho de arquivo muito grande"
  },
  "FILTER": {
    "CLEAR_ALL_FILTERS": "Remover todos os filtros"
  },
  "FINANCES": {
    "ACTUAL_REVENUE": {
      "ADD_REVENUE": "Adicionar Receita",
      "TITLE": "Receita atual"
    },
    "DATE": "Data",
    "ESTIMATED_REVENUE": {
      "ESTIMATED_ANNUAL_REVENUE": "Rendimento anual estimada",
      "ESTIMATED_ANNUAL_YIELD": "Colheita anual estimada",
      "ESTIMATED_PRICE_PER_UNIT": "Preço por unidade estimado",
      "TITLE": "Receita Estimada",
      "ESTIMATED_CROP_REVENUE": "Rendimento estimada do cultivo"
    },
    "REVENUE": "Receita",
    "VIEW_WITHIN_DATE_RANGE": "Veja a receita neste intervalo de datas",
    "WHOLE_FARM_REVENUE": "Receita de toda a propriedade"
  },
  "FORM_VALIDATION": {
    "OVER_255_CHARS": "O texto não pode exceder 255 caracteres"
  },
  "HELP": {
    "ATTACHMENT_LABEL": "Carregar captura de tela ou arquivo",
    "EMAIL": "Email",
    "MESSAGE_LABEL": "Mensagem",
    "OPTIONS": {
      "OTHER": "Outro",
      "REPORT_BUG": "Reportar um erro",
      "REQUEST_FEATURE": "Solicite um novo recurso de funcionalidade",
      "REQUEST_INFO": "Pedir informação"
    },
    "PREFERRED_CONTACT": "Método de contato preferido",
    "REQUIRED_LABEL": "Campo Obrigatório",
    "TITLE": "Solicite Ajuda",
    "TYPE_SUPPORT_LABEL": "Tipo de suporte",
    "TYPE_SUPPORT_PLACEHOLDER": "Escolha o tipo de suporte",
    "WHATSAPP": "WhatsApp",
    "WHATSAPP_NUMBER_LABEL": "Número do WhatsApp"
  },
  "HOME": {
    "GREETING": "Bom dia, "
  },
  "INSIGHTS": {
    "BIODIVERSITY": {
      "AMPHIBIANS": "Anfíbios",
      "BIRDS": "Aves",
      "CROP_VARIETIES": "Variedades de cultivos",
      "ERROR": {
        "BODY": "A LiteFarm gera insights de biodiversidade com base em várias fontes e não conseguiu fazê-lo no momento. Tente novamente após {{minutos}} minutos, por favor.",
        "PREVIEW": "Indisponível",
        "TITLE": "Tinha um problema"
      },
      "HEADER": "Número de espécies",
      "INFO": "A biodiversidade é ótima para as pessoas e para o planeta. Contabilizamos a riqueza de espécies a partir de todos os registros conhecidos sobre a biodiversidade ao redor de sua fazenda. Você pode aumentar a contagem de espécies em sua fazenda utilizando o https://www.inaturalist.org/app.",
      "INSECTS": "Insetos",
      "LOADING": {
        "BODY": "Estamos gerando as informações mais recentes sobre biodiversidade para sua fazenda. Isso pode levar até 60 segundos.",
        "PREVIEW": "Carregando...",
        "TITLE": "Gerando os mais recentes insights sobre biodiversidade..."
      },
      "MAMMALS": "Mamíferos",
      "PLANTS": "Plantas",
      "SPECIES_COUNT": "{{count}} espécie",
      "SPECIES_COUNT_one": "{{count}} espécie",
      "SPECIES_COUNT_many": "{{count}} espécies",
      "SPECIES_COUNT_other": "{{count}} espécies",
      "SPECIES_COUNT_plural": "{{count}} espécies",
      "TITLE": "Biodiversidade"
    },
    "CURRENT": "Atual",
    "CLICK_TO_CALCULATE": "Clique para calcular",
    "INFO": "Os relatórios fornecem informações adicionais sobre o que está acontecendo em sua fazenda. Quanto mais dados você fornecer no aplicativo, mais relatórios serão gerados. Veja os relatórios individuais para mais informações.",
    "LABOUR_HAPPINESS": {
      "HEADER": "Tarefas",
      "INFO": "Estimamos o impacto de diferentes tarefas na satisfação laboral usando as pontuações de satisfação e as horas de trabalho gastas em cada tarefa nos registros de turnos.",
      "TITLE": "Satisfação laboral"
    },
    "NITROGEN_BALANCE": {
      "ABANDON": "Abandonar programação",
      "CHOOSE_A_FREQUENCY": "Escolha uma frequência",
      "CHOOSE_FREQUENCY": "Escolha uma frequência...",
      "COUNT_MONTHS": "{{count}} mês",
      "COUNT_MONTHS_one": "{{count}} mês",
      "COUNT_MONTHS_many": "{{count}} meses",
      "COUNT_MONTHS_other": "{{count}} meses",
      "COUNT_MONTHS_plural": "{{count}} meses",
      "CYCLE_INDICATOR": "Your Nitrogen Balance is on a {{frequency}} months cycle and data will show on: {{refreshDate}}",
      "FIRST_TIME": "Parece que esta é sua primeira vez executando isso! Por favor, selecione uma frequência para calcular o seu balanço de nitrogênio.",
      "GO_BACK": "Volte",
      "HEADER": "cada {{frequency}} mês: {{refreshDate}}",
      "INFO_1": "O balanço de nitrogênio informa se você aplicou muito ou pouco fertilizante. Esta informação depende dos seus registros de colheita, registros de fertilização e dos créditos de nitrogênio das leguminosas. Você pode receber o balanço no intervalo de tempo desejado.",
      "INFO_2": "Clique no botão excluir para redefinir sua programação.",
      "SELECT_FREQUENCY": "selecione uma  frequência",
      "TITLE": "Balanço de Nitrogênio"
    },
    "PEOPLE_FED": {
      "CALORIES": "Calorias",
      "FAT": "Gordura",
      "HEADER": "Número de refeições",
      "INFO": "Nós estimamos o número de refeições potencialmente fornecidas por sua fazenda com base nos dados de vendas e na composição nutricional dos cultivos. Assumimos que as necessidades nutricionais diárias são divididas igualmente em três refeições por dia",
      "MEAL_COUNT": "{{count}} refeição",
      "MEAL_COUNT_one": "{{count}} refeição",
      "MEAL_COUNT_many": "{{count}} refeições",
      "MEAL_COUNT_other": "{{count}} refeições",
      "MEAL_COUNT_plural": "{{count}} refeições",
      "MEALS": "refeições",
      "PROTEIN": "Proteínas",
      "TITLE": "Pessoas Alimentadas",
      "VITAMIN_A": "Vitamina A",
      "VITAMIN_C": "Vitamina C"
    },
    "PRICES": {
      "INFO": "Mostramos a trajetória comparativa entre seus preços de venda em relação aos preços de venda dos mesmos produtos encontrados a uma determinada distância de você, utilizando dados coletados na rede LiteFarm.",
      "NEARBY_FARMS": "O preço de mercado é baseado em {{count}} fazendas na sua região",
      "NEARBY_FARMS_one": "O preço de mercado é baseado em {{count}} fazenda na sua região",
      "NEARBY_FARMS_many": "O preço de mercado é baseado em {{count}} fazendas na sua região",
      "NEARBY_FARMS_other": "O preço de mercado é baseado em {{count}} fazendas na sua região",
      "NEARBY_FARMS_plural": "O preço de mercado é baseado em {{count}} fazendas na sua região",
      "NETWORK_PRICE": "Preço de mercado",
      "NO_ADDRESS": "Atualmente você não tem um endereço na LiteFarm. Atualize-o em seu perfil para obter informações de preços nas proximidades!",
      "OWN_PRICE": "Preço próprio",
      "PERCENT_OF_MARKET": "{{percentage}}% do mercado",
      "SALES_FROM_DISTANCE_AWAY": "Preço a partir de {{distance}} {{unit}} de distância",
      "TITLE": "Preços",
      "Y_TITLE": "Preço ({{currency}}/{{mass}})"
    },
    "SOIL_OM": {
      "ALTERNATE_TITLE": "Teor de Matéria Orgânica no Solo",
      "HEADER": "Matéria Orgânica do Solo",
      "INFO": "A matéria orgânica do solo é necessária para manter um ambiente de solo saudável para seus cultivos. Preenchemos esses dados a partir de seus registros de análise de solo mais recentes. Se você não possui nenhum dado, nós prevemos o potencial de matéria orgânica do solo por sua localização global.",
      "TITLE": "Matéria Orgânica do Solo"
    },
    "TITLE": "Insights",
    "UNAVAILABLE": "Unavailable",
    "WATER_BALANCE": {
      "FIRST_TIME": "Parece que esta é sua primeira vez executando isso! Para obter mais informações sobre o balanço hídrico, clique no botão de informações",
      "INFO_1": "O balanço hídrico informa se seus cultivos têm pouca ou muita água. Ele se baseia em dados meteorológicos e é atualizado pelos dados de irrigação e textura do solo de seus registros de análise de solo.",
      "INFO_2": "Este recurso não foi amplamente testado em fazendas com baixa densidade de estação meteorológica ao redor, portanto, use com cuidado. Agradecemos os comentários sobre o desempenho dele em sua fazenda.",
      "NO_SCHEDULE_RUN": "Seu balanço hídrico programado ainda não foi executado. Verifique novamente em dois dias e certifique-se de ter pelo menos uma análise de solo que registre a textura do solo para um campo para ver os dados do balanço hídrico para os cultivos naquele campo. Se o problema persistir, entre em contato com a LiteFarm.",
      "REGISTER_FARM": "Registre Fazenda",
      "TITLE": "Balanço hídrico"
    }
  },
  "INTRODUCE_MAP": {
    "BODY": "O mapa da fazenda tem novos recursos. Ele agora se encontra no menu Minha Fazenda.",
    "TITLE": "Atualizamos mapas de fazenda!"
  },
  "INVITATION": {
    "BIRTH_YEAR": "Ano de Nascimento",
    "BIRTH_YEAR_ERROR": "Ano de nascimento precisa ser entre 1900 e",
    "BIRTH_YEAR_TOOLTIP": "As informações de idade são coletadas apenas para fins de pesquisa e só serão utilizadas com as informações de identificação pessoal removidas",
    "CREATE_ACCOUNT": "Crie sua conta",
    "CREATE_NEW_ACCOUNT": "Criar nova conta",
    "EMAIL": "Email",
    "FULL_NAME": "Nome completo",
    "GENDER": "Gênero",
    "GENDER_TOOLTIP": "As informações de gênero são coletadas apenas para fins de pesquisa e só serão utilizadas com as informações de identificação pessoal removidas",
    "PASSWORD": "Senha",
    "YOUR_INFORMATION": "Sua informação"
  },
  "INVITE_SIGN_UP": {
    "ERROR0": "Você precisará de um usuário",
    "ERROR1": "Aceitar este convite de fazenda.",
    "HOW_TO_CREATE": "Como você deseja criar sua nova conta?",
    "LITEFARM_ACCOUNT": "Crie uma conta LiteFarm",
    "SIGN_IN_WITH": "Entrar com",
    "TITLE": "Crie sua conta"
  },
  "INVITE_USER": {
    "BIRTH_YEAR": "Ano de nascimento",
    "BIRTH_YEAR_ERROR": "Ano de nascimento precisa ser entre 1900 e",
    "BIRTH_YEAR_TOOLTIP": "As informações de idade são coletadas apenas para fins de pesquisa e só serão utilizadas com as informações de identificação pessoal removidas",
    "CHOOSE_ROLE": "Escolha sua função",
    "DEFAULT_LANGUAGE": "Português",
    "DEFAULT_LANGUAGE_VALUE": "pt",
    "EMAIL": "Email",
    "EMAIL_INFO": "Usuários sem um e-mail não conseguirão entrar no aplicativo",
    "FULL_NAME": "Nome completo",
    "GENDER": "Gênero",
    "GENDER_TOOLTIP": "As informações de gênero são coletadas apenas para fins de pesquisa e só serão utilizadas com as informações de identificação pessoal removidas",
    "INVALID_EMAIL_ERROR": "Por favor insira um email válido",
    "ALREADY_EXISTING_EMAIL_ERROR": "Um usuário com esse e-mail já tem acesso a esta fazenda",
    "INVITE": "Convidar",
    "LANGUAGE_OF_INVITE": "Idioma do convite",
    "PHONE": "Número de telefone",
    "PHONE_ERROR": "Por favor entre um número de telefone válido",
    "ROLE": "Função",
    "TITLE": "Convide um usuário",
    "WAGE": "Salário/vencimento por hora trabalhada",
    "WAGE_ERROR": "Salário/vencimento precisa ser um número decimal válido não-negativo",
    "WAGE_RANGE_ERROR": "O salário deve ser um número positivo menor que 999.999.999"
  },
  "JOIN_FARM_SUCCESS": {
    "IMPORTANT_THINGS": "Deixe-nos mostrar algumas coisas importantes!",
    "SUCCESSFULLY_JOINED": "Você entrou com sucesso"
  },
  "LOCATION_CROPS": {
    "ACTIVE_CROPS": "Cultivos ativos",
    "ADD_NEW": "Adicionar cultivo",
    "INPUT_PLACEHOLDER": "Digite para buscar",
    "PAST_CROPS": "Cultivos passados",
    "PLANNED_CROPS": "Cultivos planejados"
  },
  "LOG_COMMON": {
    "ADD_A_LOG": "Adicione um registro",
    "ALL_CROPS": "Todos os cultivos",
    "ALL_LOCATIONS": "Todos os locais",
    "CROP": "Cultivos",
    "DELETE_CONFIRMATION": "Tem certeza que deseja deletar este registro?",
    "EDIT_A_LOG": "Editar um registro",
    "FROM": "De",
    "LOCATION": "Local",
    "LOCATIONS": "Locais",
    "NOTES": "Notas",
    "QUANTITY": "Quantidade",
    "SELECT_CROP": "selecione cultivo",
    "SELECT_LOCATION": "Selecione local",
    "SELECT_LOCATIONS": "Selecione locais",
    "SELECT_TYPE": "Selecionar Tipo",
    "TO": "Para",
    "TYPE": "Tipo",
    "WARNING": "Para usar este tipo de registro, você deve adicionar cultivos aos campos. Você pode fazer isso navegando em Campos -> Seu campo -> Novo cultivo de campo"
  },
  "LOG_DETAIL": {
    "NO": "Não",
    "YES": "Sim"
  },
  "LOG_FIELD_WORK": {
    "DISCING": "Grade dupla ou de disco",
    "MULCH_TILL": "Lavoura coberta",
    "PLOW": "Arado",
    "RIDGE_TILL": "Lavoura de cume",
    "RIPPING": "Arrasto pesado",
    "ZONE_TILL": "Lavoura por zona"
  },
  "LOG_HARVEST": {
    "ADD_CUSTOM_HARVEST_USE": "Adicione um uso personalizado",
    "CROP": "Cultivo",
    "CROP_PLACEHOLDER": "Selecione cultivo",
    "CUSTOM_HARVEST_USE": "Uso personalizado",
    "DISEASE": "Doença",
    "HARVEST": "Colheita",
    "HARVEST_ALLOCATION_SUBTITLE": "Quanto da colheita será destinado para cada propósito?",
    "HARVEST_ALLOCATION_SUBTITLE_TWO": "Quantidade para alocar",
    "HARVEST_QUANTITY": "Quantidade de Colheita",
    "HARVEST_USE": "Uso da colheita",
    "HARVEST_USE_TYPE_SUBTITLE": "Como a colheita sera utilizada/destinada?",
    "OTHER": "Outro",
    "PEST": "Praga",
    "QUANTITY_ERROR": "Quantity must be up to 2 decimal places",
    "TITLE": "Registro de Colheita (passo 1 de 3)",
    "WEED": "Vegetação rasteira"
  },
  "LOG_IRRIGATION": {
    "DRIP": "Gotejo",
    "FLOOD": "Inundar",
    "SPRINKLER": "Aspersor",
    "SUBSURFACE": "Subsuperfície"
  },
  "MANAGEMENT_DETAIL": {
    "ABANDON_PLAN": "Abandonar este plano de cultivo",
    "ADD_A_TASK": "Adicione uma tarefa",
    "DETAILS": "Detalhes",
    "FAILED_CROP": "O cultivo falhou?",
    "TASKS": "Tarefas"
  },
  "MANAGEMENT_PLAN": {
    "ABANDON_MANAGEMENT_PLAN_CONTENT": "Abandonar este plano de cultivo ira abandonar todas as tarefas incompletas associadas a ele e removê-lo do mapa de sua propriedade",
    "ABANDON_MANAGEMENT_PLAN_TITLE": "Abandonar plano de cultivo?",
    "ADD_MANAGEMENT_PLAN": "Adicionar um plano de cultivo",
    "AGE": "Época",
    "AS_COVER_CROP": "Como cultivo de cobertura",
    "BEDS": "Canteiros",
    "BROADCAST": "Semeadura a lanço ou com máquina semeadora",
    "COMPLETE_PLAN": {
      "ABANDON_DATE": "Data de abandono",
      "ABANDON_NOTES": "Notas de abandono",
      "ABANDON_PLAN": "Abandonar plano",
      "ABANDON_REASON": "Razão do abandono",
      "COMPLETE_DATE": "Fecha completada",
      "COMPLETE_PLAN": "Completar plano",
      "DATE_OF_CHANGE": "Data de alteração da situação",
      "NOTES_CHAR_LIMIT": "As observações não podem exceder 10.000 caractéres",
      "FUTURE_DATE_INVALID": "Pode não ser no futuro",
      "RATING": "Avaliar este plano de cultivo",
      "REASON": {
        "CROP_FAILURE": "Quebra de safra",
        "LABOUR_ISSUE": "Problema de trabalho",
        "MACHINERY_ISSUE": "Problema no maquinário",
        "MARKET_PROBLEM": "Problema de mercado",
        "SCHEDULING_ISSUE": "Problema de planejamento",
        "SOMETHING_ELSE": "Outro motivo",
        "WEATHER": "Clima"
      },
      "WHAT_HAPPENED": "O que aconteceu?"
    },
    "COMPLETION_NOTES": "Notas de conclusão",
    "CONTAINER": "Recipiente",
    "CONTAINER_OR_IN_GROUND": "Você está plantando em um recipiente ou no solo?",
    "CONTAINER_TYPE": "Tipo de recipiente",
    "COVER_INFO": "A seleção da cultivo de cobertura criará uma tarefa de trabalho de campo para terminar o cultivo de cobertura no final da temporada. Selecionar para colheita criará uma tarefa de colheita em vez disso.",
    "COVER_OR_HARVEST": "Isso está sendo cultivado como um cultivo de cobertura ou para a colheita?",
    "DAYS_FROM_PLANTING": "Dias desde o plantio até:",
    "DAYS_FROM_SEEDING": "Dias desde a semente até:",
    "DAYS_TO_HARVEST": "Dias para a próxima colheita",
    "DAYS_TO_TERMINATION": "Dias para rescisão",
    "DETAIL_SPOTLIGHT_CONTENTS": "Aqui você pode editar os detalhes do seu cultivo.",
    "DETAIL_SPOTLIGHT_TITLE": "Detalhes",
    "DO_YOU_WANT_TO_ABANDON_CONTENT": "Você deseja abandonar este plano?",
    "DROP_PIN": "Alfinetar",
    "DURATION_TOOLTIP": "Esses são valores sugeridos. Ajuste de acordo com as condições locais.",
    "EDITING_PLAN_WILL_NOT_MODIFY": "Editar este plano não irá modificar as tarefas atribuídas a ele.",
    "ESTIMATED_SEED": "Estimativa de sementes necessárias",
    "ESTIMATED_YIELD": "Colheita anual estimada",
    "FIRST_MP_SPOTLIGHT": {
      "BODY_PART1": "LiteFarm gerou algumas tarefas com base em seu plano. Você pode adicionar mais tarefas ou atribuí-las nesta tela.",
      "BODY_PART2": "Seu plano será ativado assim que você concluir uma tarefa.",
      "TITLE": "Parabéns! Você realizou o seu primeiro plano de cultivo!"
    },
    "FOR_HARVEST": "Para a colheita",
    "GERMINATION": "Germinação",
    "HARVEST": "Colheita",
    "HARVEST_DATE": "Quando será a próxima colheita?",
    "HISTORICAL_CONTAINER_OR_IN_GROUND": "Foi plantado em um recipiente ou no solo?",
    "IN_GROUND": "No solo",
    "INCOMPLETE_TASK_CONTENT": "Este plano têm tarefas que ainda não foram completadas. Você precisará marcar as tarefas como concluídas, a fim de concluir este plano de cultivo. ",
    "INCOMPLETE_TASK_TITLE": "Você tem tarefas incompletas",
    "INDIVIDUAL_CONTAINER": "Individual ou recipiente",
    "IS_TRANSPLANT": "Este cultivo será transplantado?",
    "KNOW_HOW_IS_CROP_PLANTED": "Você sabe como o cultivo foi plantado?",
    "LOCATION_SUBTEXT": "Apenas os locais que podem cultivar são mostrados.",
    "MANAGEMENT_PLAN_FLOW": "criação do plano de cultivo",
    "MANAGEMENT_SPOTLIGHT_1": "Criar novos planos para este cultivo",
    "MANAGEMENT_SPOTLIGHT_2": "Visualizar e modificar os planos para este cultivo",
    "MANAGEMENT_SPOTLIGHT_3": "Criar e atribuir tarefas",
    "MANAGEMENT_SPOTLIGHT_TITLE": "Manejo",
    "NEXT_HARVEST": "Quando será a próxima colheita?",
    "NOTES_CHAR_LIMIT": "As observações não podem exceder 10.000 caractéres",
    "NUMBER_OF_CONTAINER": "Nº dos recipientes",
    "PENDING_TASK": "Tarefas pendentes",
    "PLAN_AND_ID": "Plan {{id}}",
    "PLAN_AND_ID_plural": "",
    "PLAN_NAME": "Nome do plano de cultivo",
    "PLAN_NOTES": "Notas do plano",
    "PLANT_SPACING": "Espaçamento de plantas",
    "PLANTED_ALREADY": "Você vai plantar este cultivo ou ele já está plantado?",
    "PLANTING": "Plantando",
    "PLANTING_DATE": "Qual é a sua data de plantio?",
    "PLANTING_DATE_INFO": "Data de semeadura com base na idade do cultivo: {{seed_date}}",
    "PLANTING_DATE_LABEL": "Data do plantio",
    "PLANTING_DEPTH": "Profundidade de plantio",
    "PLANTING_METHOD": "Qual é o seu método de plantio?",
    "PLANTING_METHOD_TOOLTIP": "Selecionar o método de plantio correto ajudará a LiteFarm a estimar com mais precisão a quantidade de sementes necessária, rendimento e outras percepções úteis.",
    "PLANTING_NOTE": "Notas de plantio",
    "PLANTING_SOIL": "Solo de plantio a ser usado",
    "PLANTS_PER_CONTAINER": "Nº de plantas /recipiente",
    "RATE_THIS_MANAGEMENT_PLAN": "Avalie este plano de cultivo",
    "REMOVE_PIN": "Remover alfinete",
    "ROW_METHOD": {
      "HISTORICAL_SAME_LENGTH": "As linhas eram todas do mesmo comprimento?",
      "LENGTH_OF_ROW": "Comprimento da linha",
      "NUMBER_OF_ROWS": "Nº de linhas",
      "SAME_LENGTH": "As linhas são do mesmo comprimento?",
      "TOTAL_LENGTH": "Comprimento total das linhas"
    },
    "ROWS": "Linhas",
    "SEED_DATE": "Qual é a sua data de semeadura?",
    "SEED_OR_SEEDLING": "Como você vai plantar este cultivo?",
    "SEEDING_DATE": "Data da semeadura",
    "SEEDLING": "Estoque de mudas ou plantio",
    "SEEDLING_AGE": "Qual é a idade da muda ou do estoque de plantio?",
    "SEEDLING_AGE_INFO": "A data aproximada vai ajudar o LiteFarm a estimar as datas de colheita das mudas. Para estacas e outras mudas que não se saiba a idade exata, você pode colocar 0.",
    "SELECT_A_PLANTING_LOCATION": "Selecione um local de plantio",
    "SELECT_A_SEEDING_LOCATION": "Selecione um local de semeadura",
    "SELECT_CURRENT_LOCATION": "Selecione o local atual do cultivo",
    "SELECTED_STARTING_LOCATION": "Sempre selecione este como o local de início para os cultivos que serão transplantados ",
    "SPOTLIGHT_HERE_YOU_CAN": "Aqui você pode:",
    "STARTED": "Vamos começar",
    "STATUS": {
      "ABANDONED": "Abandonado",
      "ACTIVE": "Ativo",
      "COMPLETED": "Completo",
      "PLANNED": "Planejado"
    },
    "SUPPLIER": "Fornecedor",
    "TERMINATION": "Terminação",
    "TERMINATION_DATE": "Quando você encerrará esta colheita?",
    "TOTAL_PLANTS": "Nº de plantas",
    "TRANSPLANT": "Transplantar",
    "TRANSPLANT_DATE": "Qual é a sua data de transplante?",
    "TRANSPLANT_LOCATION": "Para onde você fará o transplante?",
    "TRANSPLANT_SPOTLIGHT": {
      "BODY": {
        "PLANTED": "Plantado",
        "SEEDED": "Semeado",
        "TEXT": "Por favor, indique onde este cultivo ficará inicialmente <1>{{fill}}</1>. Nós vamos perguntar sobre onde você irá transplantar depois."
      },
      "TITLE": {
        "PLANTING": "Plantando",
        "SEEDING": "Semeando",
        "TEXT": "{{fill}} local"
      }
    },
    "VARIETY": "Variedade",
    "WHAT_IS_AGE": "Qual é a idade aproximada do cultivo?",
    "WHAT_WAS_PLANTING_METHOD": "Qual foi o método de plantio?",
    "WHAT_WAS_PLANTING_METHOD_INFO": "Selecionando corretamente o método de plantio vai ajudar o LiteFarm a estimar com mais precisão a quantidade de sementes necessárias, a produção e outros conhecimentos úteis.",
    "WHERE_START_LOCATION": "Onde é o seu local de partida?",
    "WHERE_TRANSPLANT_LOCATION": "Onde você fará o transplante?",
    "WILD_CROP": "Você está colhendo uma planta silvestre?"
  },
  "LOCATION_CREATION": {
    "TITLE": "Nenhuma área encontrada",
    "CROP_PLAN_BODY": "Você precisará de um campo, jardim, estufa ou zona de amortecimento antes de concluir este plano de cultivo. Deseja criar um agora?",
    "TASK_TITLE": "Não há áreas para tarefas",
    "TASK_BODY": "Você precisará de pelo menos uma área antes de poder criar uma tarefa. Deseja criar uma agora?",
    "TASK_BODY_WORKER": "Você precisará de gerenciamento para criar pelo menos uma área antes de criar uma tarefa.",
    "GO_BACK_BUTTON": "Voltar",
    "CREATE_BUTTON": "Criar área"
  },
  "MY_FARM": {
    "CERTIFICATIONS": "Certificações",
    "FARM_INFO": "Informação da fazenda",
    "FARM_MAP": "Mapa da fazenda/sitio",
    "PEOPLE": "Pessoas"
  },
  "NAVIGATION": {
    "SPOTLIGHT": {
      "COORDINATE_ACTIVITIES": "Coordenar as atividades da fazenda",
      "EDIT_FARM_SETTING": "Editar as configurações da sua fazenda",
      "FARM": "Aqui você pode :, • Editar as configurações da sua fazenda, • Mapear sua fazenda, • Orientar seus funcionários",
      "FARM_TITLE": "O perfil de fazenda",
      "INFO": "Suas informações",
      "LOG_OUT": "O botão de logout",
      "MANAGE_EMPLOYEE": "Orientar seus funcionários",
      "MANAGE_TASK": "Administrar suas tarefas",
      "MAP_FARM": "Mapear sua fazenda",
      "SEE_UPDATES": "Ver atualizações importantes",
      "NOTIFICATION": "Aqui você pode:, • Administrar suas tarefas, • Ver o que mais está acontecendo, • Coordenar as atividades da fazenda",
      "NOTIFICATION_TITLE": "Este é o seu centro de notificações",
      "PROFILE": "Aqui você encontrará :, • Suas informações, • Dicas úteis, • O botão de logout",
      "PROFILE_TITLE": "Seu Perfil",
      "SEE_TASK": "Ver o que mais está acontecendo",
      "TASK_TITLE": "Essas são as tarefas da sua propriedade",
      "TIPS": "Dicas úteis",
      "YOU_CAN": "Aqui você pode:",
      "YOU_WILL_FIND": "Aqui você encontrará:"
    }
  },
  "ENTITY_TYPES": {
    "TASK": "tarefa",
    "LOCATION": "localização"
  },
  "NOTIFICATION": {
    "TIMELINE": {
      "HEADING": "Cronograma de notificação",
      "VIEW_NOW": "Veja agora",
      "MORE_RECENT_NOTIFICATION": "Existem notificações mais recentes sobre este/a {{entityType}}."
    },
    "DAILY_TASKS_DUE_TODAY": {
      "BODY": "Você tem tarefas para vencer hoje.",
      "TITLE": "Tarefas para hoje"
    },
    "NONE_TO_DISPLAY": "Não há notificações para exibir.",
    "NOTIFICATION_TEASER": "Em breve!",
    "PAGE_TITLE": "Notificações",
    "TAKE_ME_THERE": "Me leve lá",
    "TASK_ABANDONED": {
      "BODY": "Uma tarefa {{taskType}} atribuída a você foi abandonada por {{abandoner}}.",
      "TITLE": "Tarefa abandonada"
    },
    "TASK_ASSIGNED": {
      "BODY": "A tarefa {{taskType}} atribuída a você por {{assigner}}.",
      "TITLE": "Tarefa atribuída"
    },
    "TASK_COMPLETED_BY_OTHER_USER": {
      "BODY": "Uma tarefa {{taskType}} atribuída a você foi marcada como concluída por {{assigner}}.",
      "TITLE": "Tarefa completa"
    },
    "TASK_REASSIGNED": {
      "BODY": "Uma tarefa {{taskType}} atribuída anteriormente a você foi atribuída a outra pessoa por {{assigner}}.",
      "TITLE": "Tarefa reatribuída"
    },
    "TASK_UNASSIGNED": {
      "BODY": "{{editor}} marcou uma tarefa {{taskType}} como não atribuída.",
      "TITLE": "Tarefa não atribuída"
    },
    "TASK_DELETED": {
      "BODY": "Uma tarefa de {{taskType}} atribuída a você foi excluída por {{abandoner}}.",
      "TITLE": "Tarefa excluída"
    },
    "WEEKLY_UNASSIGNED_TASKS": {
      "BODY": "Você tem tarefas não atribuídas para esta semana.",
      "TITLE": "Tarefas não atribuídas"
    },
    "SENSOR_BULK_UPLOAD_SUCCESS": {
      "BODY": "O carregamento do seu sensor foi concluído com sucesso",
      "TITLE": "Carregamento do sensor concluído"
    },
    "SENSOR_BULK_UPLOAD_FAIL": {
      "BODY": "O carregamento do seu sensor apresenta alguns erros. Clique em “Leve-me até lá” para ver os detalhes",
      "TITLE": "Erros de carregamento do sensor"
    }
  },
  "OUTRO": {
    "ALL_DONE": "Excelente. Pronto para sujar as mãos?",
    "IMPORTANT_THINGS": "E, por fim, vamos mostrar algumas coisas importantes!"
  },
  "PASSWORD_RESET": {
    "BUTTON": "Reenviar link",
    "BUTTON_SENDING": "Enviando...",
    "DESCRIPTION_BOTTOM": "Por favor verifique seu e-mail.",
    "DESCRIPTION_TOP": "Um link foi enviado.",
    "LABEL_EMAIL": "Email",
    "LABEL_NEW_PASSWORD": "Nova Senha",
    "NEW_ACCOUNT_BUTTON": "Atualizar",
    "NEW_ACCOUNT_TITLE": "Defina sua nova senha",
    "TITLE": "Link enviado"
  },
  "PASSWORD_RESET_SUCCESS_MODAL": {
    "BUTTON": "Ótimo!",
    "DESCRIPTION": "Sua senha foi atualizada. Redirecionando você para suas fazendas em 10 segundos ...",
    "TITLE": "Sucesso!"
  },
  "PLAN_GUIDANCE": {
    "ADDITIONAL_GUIDANCE": "Há alguma orientação adicional que você deseja fornecer para a tarefa de semeadura?",
    "BED": "Canteiro",
    "BEDS": "canteiros",
    "NOTES": "Notas de plantio",
    "PLANTING_DEPTH": "Profundidade de plantio",
    "ROW": "Linha",
    "ROWS": "linhas",
    "SPACE_BETWEEN": "Espaço entre {{types}}",
    "SPECIFY": "Especificar {{types}}",
    "SPECIFY_PLACEHOLDER": "Ex. {{types}} 1 - 4",
    "TOOLTIP": "Os 40 primeiros caracteres deste campo serão exibidos em qualquer lugar em que seu plano de cultivo esteja visível. ",
    "WIDTH": "Largura de {{type}}",
    "WORD_LIMIT": "Somente {{limit}} caracteres podem ser exibidos"
  },
  "PREPARING_EXPORT": {
    "MESSAGE": "O LiteFarm está reunindo seus documentos da certificação e você receberá um e-mail quando terminarmos - pode levar alguns minutinhos... Você pode clicar fora desta caixa para continuar usando o LiteFarm sem interromper o processo.",
    "TITLE": "Sua exportação está sendo preparada"
  },
  "PROFILE": {
    "ACCOUNT": {
      "CONVERT_TO_HAVE_ACCOUNT": "Converter este trabalhador para usuário com conta",
      "EDIT_USER": "Editar usuário",
      "EMAIL": "Email",
      "ENGLISH": "Inglês",
      "FIRST_NAME": "Primeiro nome",
      "FRENCH": "Francês",
      "LANGUAGE": "Idioma",
      "LAST_NAME": "Sobrenome",
      "PERSONAL_INFORMATION": "Informações pessoais",
      "PHONE_NUMBER": "Número de telefone",
      "PORTUGUESE": "Português",
      "SPANISH": "Espanhol",
      "USER_ADDRESS": "Endereço do usuário"
    },
    "ACCOUNT_TAB": "Conta",
    "ERROR": {
      "PHONE_NUMBER_LENGTH": "O número de telefone deve ter menos de 20 caracteres",
      "FARM_NAME_LENGTH": "O nome da fazenda não pode exceder 255 caracteres",
      "FIRST_NAME_LENGTH": "O primeiro nome não pode exceder 255 caracteres",
      "LAST_NAME_LENGTH": "O sobrenome não pode exceder 255 caracteres",
      "USER_ADDRESS_LENGTH": "O endereço do usuário não pode exceder 255 caracteres"
    },
    "FARM": {
      "ADDRESS": "Endereço",
      "CURRENCY": "Moeda",
      "FARM_NAME": "Nome do sítio/fazenda",
      "IMPERIAL": "Imperial",
      "METRIC": "Metrico",
      "PHONE_NUMBER": "Número de telefone",
      "UNITS": "Unidades"
    },
    "FARM_TAB": "Sítio/Fazenda",
    "PEOPLE": {
      "DO_YOU_WANT_TO_REMOVE": "Você quer remover este usuário de sua propriedade?",
      "EO": "Agente de Extensão",
      "FARM_MANAGER": "Gerente de sítio/fazenda",
      "FARM_OWNER": "Dono(a) do sítio/fazenda",
      "FARM_WORKER": "Trabalhador",
      "HOURLY": "por hora",
      "INVITE_USER": "Convidar Usuário",
      "PAY": "Salário",
      "RESTORE_ACCESS": "Restaurar o acesso do usuário",
      "REVOKE_ACCESS": "Revogar o acesso do usuário",
      "INVALID_REVOKE_ACCESS": "Não é possível revogar o acesso",
      "LAST_ADMIN_ERROR": "Não podemos revogar o acesso a este usuário porque ele é o último gerente nesta conta. Se você deseja excluir sua fazenda, crie um ticket clicando <1>here</1>.",
      "ROLE": "Papel",
      "ROLE_CHANGE_ALERT": "A mudança de papel terá efeito no próximo login. Os trabalhadores não podem se definir como administradores.",
      "SEARCH": "Pesquisar",
      "THIS_WILL_REMOVE": "Esta ação removerá o usuário de sua propriedade.",
      "USERS_FOUND": "Usuários encontrados"
    },
    "PEOPLE_TAB": "Pessoas",
    "TABLE": {
      "HEADER_EMAIL": "E-mail",
      "HEADER_NAME": "Nome",
      "HEADER_ROLE": "Função",
      "HEADER_STATUS": "Situação"
    }
  },
  "PROFILE_FLOATER": {
    "HELP": "Ajuda",
    "INFO": "Minha informação",
    "LOG_OUT": "Sair",
    "SWITCH": "Mudar de fazenda",
    "TUTORIALS": "Tutoriais"
  },
  "REACT_SELECT": {
    "CLEAR": "Limpar",
    "CLEAR_ALL": "Limpar tudo"
  },
  "REQUEST_CONFIRMATION_MODAL": {
    "BUTTON": "Entendi",
    "DESCRIPTION": "Alguém entrará em contato em 48 horas.",
    "TITLE": "Pedido de ajuda enviado"
  },
  "ROLE_SELECTION": {
    "FARM_EO": "Agente de Extensão/Técnico",
    "FARM_MANAGER": "Gerente do sítio/fazenda",
    "FARM_OWNER": "Dono(a) da Fazenda/Sítio",
    "IS_OWNER_OPERATED": "Este sítio/fazenda é operada pelo dono(a)?",
    "TITLE": "Qual é o seu cargo/função na Fazenda/Sítio?"
  },
  "SALE": {
    "ADD_SALE": {
      "CROP_PLACEHOLDER": "Selecione o cultivo",
      "CROP_REQUIRED": "O cultivo é necessário",
      "CROP_VARIETY": "Variedade de cultivo",
      "CUSTOMER_NAME": "Nome do Cliente",
      "CUSTOMER_NAME_REQUIRED": "Nome do Cliente é necessário",
      "DATE": "Data",
      "TABLE_HEADERS": {
        "CROP_VARIETIES": "Variedades de cultivo",
        "QUANTITY": "Quantidade",
        "TOTAL": "Total"
      },
      "TITLE": "Adicionar nova venda",
      "SALE_VALUE_ERROR": "O valor da venda deve ser um número acima de 0 e abaixo de 999,999,999"
    },
    "DETAIL": {
      "ACTION": "Ação",
      "CROP": "Cultivo",
      "CUSTOMER_NAME": "Nome do Cliente",
      "DELETE_CONFIRMATION": "Tem certeza de que deseja excluir esta venda?",
      "QUANTITY": "Quantidade",
      "TITLE": "Detalhe de venda",
      "VALUE": "Valor"
    },
    "EDIT_SALE": {
      "DATE": "Data",
      "DELETE_CONFIRMATION": "Tem certeza que deseja excluir esta venda?",
      "TITLE": "Editar Venda"
    },
    "ESTIMATED_REVENUE": {
      "CALCULATION": "Cálculo",
      "CALCULATION_DESCRIPTION": "Calculamos a receita estimada usando a data de término das safras estimadas no módulo de campos. Para incluir um cultivo em seu cálculo de receita estimada, certifique-se de capturar a data final do cultivo dentro da data final de seu relatório financeiro.",
      "TITLE": "Receita Estimada"
    },
    "EXPENSE_DETAIL": {
      "ACTION": "Ação",
      "COST": "Custo",
      "DESCRIPTION": "Descrição de Despesa",
      "TEMP_DELETE_CONFIRMATION": "Tem certeza de que deseja excluir todas as despesas desta página?",
      "TITLE": "Detalhe de despesas"
    },
    "FINANCES": {
      "ACTION": "Ação",
      "ACTUAL": "Atual",
      "ACTUAL_REVENUE_ESTIMATED": "Estimada",
      "ACTUAL_REVENUE_LABEL": "Atual",
      "ADD_NEW_EXPENSE": "Adicionar nova despesa",
      "ADD_NEW_SALE": "Adicionar nova venda",
      "BALANCE": "Saldo",
      "BALANCE_EXPLANATION": "Calculamos o balanço financeiro (\"custo de produção\") em tempo real para cada safra em sua fazenda a partir de uma equação simples de despesas menos receita. As despesas de cada safra são calculadas em duas partes: uma parte corresponde às despesas com mão de obra calculadas a partir das horas registradas para atividades da fazenda, a outra parte é das demais despesas registradas para toda a fazenda. Onde as despesas são registradas para toda a fazenda, nós as dividimos igualmente entre os cultivos existentes. Não alocado significa que um turno de trabalho foi registrado em um campo onde ainda não havia nenhum cultivo. O custo com mão de obra deste turno será atribuído a uma safra na medida em que cultivos forem adicionados ao campo onde o trabalho foi realizado, considerando a janela de tempo do relatório financeiro.",
      "BALANCE_FOR_FARM": "Saldo (Fazenda Inteira)",
      "EXPENSES": "Despesas",
      "FINANCE_HELP": "Ajuda Financeira",
      "LABOUR_LABEL": "Trabalho",
      "OTHER_EXPENSES_LABEL": "Outras despesas",
      "REVENUE": "Receita",
      "TITLE": "Finanças",
      "UNALLOCATED_CROP": "Não atribuído",
      "UNALLOCATED_TIP": "O que não está atribuído?"
    },
    "LABOUR": {
      "BY": "Por",
      "CROPS": "Cultivos",
      "EMPLOYEES": "Funcionários",
      "TABLE": {
        "AMOUNT": "Valor",
        "CROP": "Cultivo",
        "DATE": "Data",
        "EMPLOYEE": "Trabalhador(a)",
        "EST_REVENUE": "Receita estimada",
        "LABOUR_COST": "Custo laboral",
        "TASK": "Tarefas",
        "TIME": "Tempo",
        "TYPE": "Tipo"
      },
      "TASKS": "Tarefas",
      "TITLE": "Trabalho"
    },
    "SUMMARY": {
      "AMOUNT": "Valor",
      "CROP": "Cultivo",
      "DATE": "Data",
      "DETAILED_HISTORY": "História Detalhada",
      "SUBTOTAL": "Subtotal",
      "SUMMARY": "Resumo",
      "TITLE": "Vendas",
      "TOTAL": "Total",
      "TYPE": "Tipo",
      "VALUE": "Valor"
    }
  },
  "SHIFT": {
    "ACTION": "Açao",
    "ADD_NEW": "Adicionar Novo Turno",
    "EDIT_SHIFT": {
      "ADD_CUSTOM_TASK": "Adicionar Tarefa Personalizada",
      "ADD_TASK": "Adicionar uma Tarefa",
      "ALL": "Tudo",
      "ALL_CROPS": "Todas os Cultivos",
      "ASSIGN_TIME_TO_TASK": "Atribuir tempo para a tarefa por",
      "CHOOSE_DATE": "Escolha uma data",
      "CHOOSE_WORKERS": "Escolha trabalhador(a)",
      "CROPS": "Cultivos",
      "CROPS_LABEL": "Cultivos",
      "DID_NOT_PROVIDE_ANSWER": "Não forneceu resposta",
      "HAPPY": "Contente",
      "INDIVIDUAL_CROPS": "Cultivos individuais",
      "LOCATIONS": "Locais",
      "LOCATIONS_LABEL": "Locais",
      "MOOD": "Como você se sentiu durante este turno?",
      "NAME_TASK": "Nome da tarefa personalizada",
      "NEUTRAL": "Neutra(o)",
      "RATHER_NOT_SAY": "Prefiro não dizer",
      "SAD": "Descontente",
      "SELECT_ALL": "Selecionar tudo",
      "SELECT_CROPS": "Selecionar Cultivo",
      "SELECT_FIELDS": "Selecionar Campo",
      "VERY_HAPPY": "Muito contente",
      "VERY_SAD": "Muito descontente",
      "WHAT_TASKS_YOU_DID": "Que tarefas você fez hoje?",
      "WORKER": "Trabalhador",
      "WORKER_MOOD": "Como este trabalhador se sentiu durante este turno?"
    },
    "MY_SHIFT": {
      "DELETE_CONFIRMATION": "Tem certeza que deseja deletar este turno?",
      "DURATION": "Duração",
      "LOCATION_CROPS": "Localizações/Cultivos",
      "SUBMITTED_FOR": "Insira para",
      "TASK": "Tarefa",
      "TITLE": "Detalhes do turno"
    },
    "NAME": "Nome",
    "NEW_SHIFT": {
      "STEP_ONE": "Novo turno de trabalho",
      "STEP_TWO": "Novo turno de trabalho"
    },
    "RETIRED": "Retirada",
    "SHIFT_DATE": "Data do turno de trabalho",
    "SHIFT_HISTORY": "Histórico de turnos",
    "TIME_TOTAL": "Total",
    "TITLE": "Turnos"
  },
  "SIGNUP": {
    "CHANGES": "Leia sobre as mudanças",
    "EMAIL_INVALID": "Email é inválido",
    "ENTER_EMAIL": "Digite seu endereço de email",
    "EXPIRED_ERROR": "NÃO EXISTE",
    "EXPIRED_INVITATION_LINK_ERROR": "Convite expirado ou inválido",
    "GOOGLE_BUTTON": "CONTINUE COM O GOOGLE",
    "INVITED_ERROR": "Um convite de fazenda foi enviado para você, por favor verifique sua caixa de entrada e pasta de spam.",
    "LITEFARM_UPDATED": "LiteFarm v3.3 já está disponível!",
    "PASSWORD_ERROR": "Senha incorreta",
    "SIGN_IN": "Conecte-se",
    "SSO_ERROR": "Faça login clicando no botão do Google acima",
    "USED_INVITATION_LINK_ERROR": "Este convite já foi utilizado, por favor, faça o login para acessar essa fazenda",
    "WELCOME_BACK": "Bem-vindo de volta",
    "WRONG_BROWSER": "LiteFarm não é otimizado para este navegador.",
    "WRONG_BROWSER_BOTTOM": "Faça login usando o Chrome."
  },
  "SLIDE_MENU": {
    "CROPS": "Cultivos",
    "DOCUMENTS": "Documentos",
    "FINANCES": "Finanças",
    "INSIGHTS": "Relatórios",
    "MANAGE": "Administrar",
    "TASKS": "Tarefas"
  },
  "STATUS": {
    "ACTIVE": "Ativo",
    "INACTIVE": "Inativo",
    "INVITED": "Convidado"
  },
  "SURVEY_STACK": {
    "PRODUCED": "Produzido em",
    "SURVEY_ADDENDUM": "Adendo de pesquisa",
    "TITLE": "{{certification}} certificação de {{certifier}}"
  },
  "SWITCH_OUTRO": {
    "BUTTON": "Vamos Lá!",
    "DESCRIPTION_BOTTOM": "suas informações foram salvas com sucesso.",
    "DESCRIPTION_TOP": "A porteira foi trancada,",
    "TITLE": "Mudar de sítio/fazenda"
  },
  "TABLE": {
    "LOADING_TEXT": "carregando...",
    "NEXT_TEXT": "Próxima",
    "NO_DATA_TEXT": "Nenhum usuário encontrado",
    "OF_TEXT": "de",
    "PAGE_TEXT": "Página",
    "PREVIOUS_TEXT": "Anterior",
    "ROWS_TEXT": "linhas"
  },
  "TASK": {
    "ABANDON": {
      "ABANDON": "Abandonar",
      "DATE": "Data do abandono",
      "WHICH_DATE": "Qual data?",
      "DATE_ORIGINAL": "A data de vencimento original",
      "DATE_TODAY": "Hoje",
      "DATE_ANOTHER": "Outra data",
      "INFO": "Abandonar esta tarefa mudará seu estado para abandonado e a removerá das listas de 'Tarefas' e 'Não atribuídas' de todos os usuários.",
      "NOTES": "Observações de abandono de tarefa",
      "NOTES_CHAR_LIMIT": "Observações não devem exceder 10.000 caractéres",
      "REASON": {
        "CROP_FAILURE": "Quebra de safra",
        "LABOUR_ISSUE": "Questão trabalhista",
        "MACHINERY_ISSUE": "Problema de maquinário",
        "MARKET_PROBLEM": "Problema na comercialização",
        "OTHER": "Outro",
        "SCHEDULING_ISSUE": "Problema de planejamento",
        "WEATHER": "Clima"
      },
      "REASON_FOR_ABANDONMENT": "Razão de abandono",
      "EXPLANATION": "Explicação",
      "TITLE": "Abandonar tarefa",
      "WHAT_HAPPENED": "O que aconteceu?",
      "WHEN": "Quando a tarefa foi abandonada?"
    },
    "ABANDON_TASK": "Abandonar esta tarefa",
    "ABANDON_TASK_DURATION": "Algum trabalho foi concluído para esta tarefa?",
    "ABANDON_TASK_HELPTEXT": "O trabalho concluído nesta tarefa abandonada será incorporado aos custos de mão de obra. Se nenhum trabalho foi concluído, selecionar isto.",
    "ABANDONMENT_DETAILS": "Detalhes do abandono da tarefa",
    "ADD_CUSTOM_HARVEST_USE": "Crie um uso de colheita personalizado",
    "ADD_HARVEST_USE": "Adicionar outro uso para a colheita",
    "ADD_TASK": "Criar tarefa",
    "ADD_TASK_FLOW": "criação de tarefa",
    "ALL": "Todas",
    "AMOUNT_TO_ALLOCATE": "Quantidade a ser alocada",
    "CARD": {
      "MULTIPLE_CROPS": "Múltiplos cultivos",
      "MULTIPLE_LOCATIONS": "Múltiplos locais"
    },
    "COMPLETE": {
      "DATE": "Data de conclusão",
      "WHEN": "Quando a tarefa foi concluída?"
    },
    "COMPLETE_HARVEST_QUANTITY": "Quanto foi colhido?",
    "COMPLETE_TASK": "Completar tarefa",
    "COMPLETE_TASK_CHANGES": "Você teve que fazer alguma alteração nesta tarefa?",
    "COMPLETE_TASK_DURATION": "Quanto tempo a tarefa demorou para ser concluída?",
    "COMPLETE_TASK_FLOW": "conclusão da tarefa",
    "COMPLETION_DETAILS": "Detalhes de conclusão da tarefa",
    "COMPLETION_NOTES": "Observações de conclusão de tarefa",
    "COMPLETION_NOTES_CHAR_LIMIT": "Observações não devem exceder 10.000 caractéres",
    "CREATE_CUSTOM_HARVEST_USE": "Criar um uso personalizado da colheita",
    "CURRENT": "Atual",
    "DESCRIBE_HARVEST_USE": "Descrever o uso da colheita",
    "DETAILS": "Detalhes",
    "DID_YOU_ENJOY": "Você gostou dessa tarefa?",
    "DUE_DATE": "Data de finalização",
    "DURATION": "Duração",
    "FILTER": {
      "ASCENDING": "mais antiga primeiro",
      "ASSIGNEE": "Responsável",
      "CROP": "Cultivo",
      "DATE_RANGE": "Filtrar por intervalo de datas",
      "DESCENDING": "mais recente primeito",
      "FROM": "De",
      "LOCATION": "Localização",
      "MY_TASK": "Minhas tarefas",
      "SORT_BY": "Ordenar por",
      "STATUS": "Situação",
      "TITLE": "Filtro das Tarefas",
      "TO": "Até",
      "TYPE": "Tipo",
      "UNASSIGNED": "Não atribuída",
      "VIEW": "Visualizar"
    },
    "HARVEST_USE": "Uso da colheita",
    "HARVEST_USE_ALREADY_EXISTS": "Uso de colheita já existe",
    "HOW_WILL_HARVEST_BE_USED": "Como a colheita vai ser utilizada?",
    "IRRIGATION_LOCATION": "Selecione uma área de irrigação",
    "LOCATIONS": "Local (is)",
    "NO_TASKS_TO_DISPLAY": "Não há tarefas para exibir.",
    "NO_WORK_DONE": "Nenhum trabalho foi concluído",
    "PAGE_TITLE": "Tarefas",
    "PREFER_NOT_TO_SAY": "Prefiro não dizer",
    "PROVIDE_RATING": "Fornecer uma classificação",
    "QUANTITY_CANNOT_EXCEED": "A quantidade de colheita usada não pode exceder a quantidade a ser alocada",
    "RATE_THIS_TASK": "Avalie esta tarefa",
    "REMOVE_HARVEST_USE": "Remover",
    "SELECT_DATE": "Selecionar a data da tarefa",
    "SELECT_TASK_LOCATIONS": "Selecionar o(s) local(is) da tarefa",
    "SELECT_WILD_CROP": "Esta tarefa é para um cultivo silvestre",
    "STATUS": {
      "ABANDONED": "Abandonada",
      "COMPLETED": "Completa",
      "FOR_REVIEW": "Em revisão",
      "LATE": "Atrasada",
      "PLANNED": "Planejada"
    },
    "TASK": "tarefa",
    "TASKS_COUNT": "{{count}} tarefa",
    "TASKS_COUNT_one": "{{count}} tarefa",
    "TASKS_COUNT_many": "{{count}} tarefas",
    "TASKS_COUNT_other": "{{count}} tarefas",
    "TASKS_COUNT_plural": "{{count}} tarefas",
    "TODO": "A fazer",
    "TRANSPLANT": "Transplantar",
    "TRANSPLANT_LOCATIONS": "Selecione um local de transplante",
    "UNASSIGNED": "Não atribuída",
    "DELETE": {
      "DELETE_TASK": "Remover tarefa",
      "DELETE_TASK_QUESTION": "Remover tarefa?",
      "DELETE_TASK_MESSAGE": "Esta tarefa será removida de sua fazenda. Se deseja manter um registro dessa tarefa, clique em \"Abandon\". ",
      "CONFIRM_DELETION": "Confirmar exclusão",
      "CANT_DELETE_PLANTING_TASK": "Não é possível deletar tarefas de plantio",
      "CANT_DELETE_ABANDON_INSTEAD": "Você quer abandonar o plano de cultivo?",
      "CANT_DELETE_ABANDON": "Ir ao plano de cultivo",
      "SUCCESS": "Tarefa removida com sucesso",
      "FAILED": "Falha ao remover tarefa"
    }
  },
  "UNIT": {
    "TIME": {
      "DAY": "dias",
      "MONTH": "meses",
      "WEEK": "semanas",
      "YEAR": "anos"
    },
    "VALID_VALUE": "Por favor, entre um valor entre 0-"
  },
  "WEATHER": {
    "HUMIDITY": "Umidade",
    "WIND": "Vento"
  },
  "WELCOME_SCREEN": {
    "BUTTON": "Vamos começar"
  },
  "YEAR_SELECTOR": {
    "TITLE": "Selecione o ano"
  },
  "SENSOR": {
    "SENSOR_NAME": "Nome do sensor",
    "LATITUDE": "Latitude",
    "LONGTITUDE": "Longitude",
    "READING": {
      "TYPES": "Tipos de leitura",
      "SOIL_WATER_CONTENT": "Teor de água no solo",
      "SOIL_WATER_POTENTIAL": "Potencial hídrico no solo",
      "TEMPERATURE": "Temperatura",
      "UNKNOWN": "Desconhecido"
    },
    "DEPTH": "Profundidade",
    "BRAND": "Marca",
    "VALIDATION": {
      "READING_TYPES": "Os tipos de leitura do sensor são obrigatórios"
    },
    "MODAL": {
      "TITLE": "Alterar tipos de leitura?",
      "BODY": "Alterar os tipos de leitura para este sensor modificará quais leituras o LiteFarm pode mostrar. Você quer prosseguir?"
    },
    "BRAND_HELPTEXT": "As marcas com as quais o LiteFarm pode se integrar são mostradas abaixo. Se você não quiser mais usar esta marca de sensor, tente removê-lo.",
    "MODEL": "Modelo",
    "MODEL_HELPTEXT": "Este id é usado para identificar exclusivamente este sensor em outros sistemas integrados e não pode ser alterado. Se não estiver mais sendo usado, tente remover este sensor e adicionar um novo.",
    "EXTERNAL_IDENTIFIER": "Identificador externo",
    "PART_NUMBER": "Número da peça",
    "HARDWARE_VERSION": "Versão do Hardware",
    "NO_DATA_FOUND": "Nenhuma leitura do sensor encontrada",
    "NO_DATA": "(sem dados))",
    "LAST_UPDATED": "Última atualização {{latestReadingUpdate}}",
    "DETAIL": {
      "RETIRE": "Remover",
      "EDIT": "Editar",
      "NAME": "Nome do Sensor",
      "LATITUDE": "Latitude",
      "LONGITUDE": "Longitude",
      "MODEL": "Modelo",
      "PART_NUMBER": "Número da peça",
      "HARDWARE_VERSION": "Versão do Hardware",
      "EXTERNAL_ID_TOOLTIP": "Este id é usado para identificar exclusivamente este sensor em outros sistemas integrados e não pode ser alterado. Se não estiver mais sendo usado, tente remover este sensor e adicionar um novo",
      "EXTERNAL_IDENTIFIER": "Identificador externo",
      "DEPTH": "Profundidade",
      "BRAND": "Marca",
      "BRAND_TOOLTIP": "As marcas com as quais o LiteFarm pode se integrar são mostradas abaixo. Se você não quiser mais usar esta marca de sensor, tente removê-lo.",
      "READING_TYPES": "Tipos de leitura"
    },
    "VIEW_HEADER": {
      "READINGS": "Leituras",
      "TASKS": "Tarefas",
      "DETAILS": "Detalhes"
    },
    "RETIRE": {
      "TITLE": "Remover sensor?",
      "RETIRE": "Remover",
      "CANCEL": "Cancelar",
      "BODY": "Desativar este sensor irá removê-lo e todas as leituras associadas a ele de sua fazenda, bem como fechar todas as conexões com o fornecedor do sensor. Você quer prosseguir?",
      "RETIRE_SUCCESS": "Sensor retirado com sucesso",
      "RETIRE_FAILURE": "Ocorreu um erro ao desativar este sensor"
    },
    "TEMPERATURE_READINGS_OF_SENSOR": {
      "TITLE": "Temperatura do solo",
<<<<<<< HEAD
      "SUBTITLE": "Temperatura ambiente máxima e mínima de hoje: {{high}}{{units}} / {{low}}{{units}}",
=======
      "SUBTITLE": "Temperatura MISSING ambiente máxima e mínima de hoje: {{high}}{{units}} / {{low}}{{units}}",
>>>>>>> 046a2d32
      "Y_AXIS_LABEL": "Temperatura em {{units}}",
      "WEATHER_STATION": "Estação meteorológica: {{weatherStationLocation}}",
      "AMBIENT_TEMPERATURE_FOR": "Temperatura ambiente para"
    },
    "SOIL_WATER_POTENTIAL_READINGS_OF_SENSOR": {
      "TITLE": "Potencial hídrico do solo",
      "Y_AXIS_LABEL": "Potencial hídrico do solo em {{units}}"
    },
    "SOIL_WATER_CONTENT_READINGS_OF_SENSOR": {
      "TITLE": "MISSING",
      "Y_AXIS_LABEL": "MISSING"
    },
    "READINGS_PREVIEW": {
      "TEMPERATURE": "Temperatura atual do solo",
      "SOIL_WATER_POTENTIAL": "Potencial atual de água no solo"
    },
    "SENSOR_READING_CHART_SPOTLIGHT": {
      "TITLE": "As séries podem ser ocultadas",
      "CONTENT": "Sensores individuais podem ser exibidos ou ocultados clicando em seus rótulos aqui."
    }
  },
  "CROP_STATUS_NON_ORGANIC_MISMATCH_MODAL": {
    "TITLE": "Você selecionou uma área não orgânica!",
    "SUBTITLE": "Você indicou que estará plantando um culturo orgânico em uma área não orgânica. Você quer prosseguir?"
  },
  "CROP_STATUS_ORGANIC_MISMATCH_MODAL": {
    "TITLE": "Você selecionou uma área orgânica!",
    "SUBTITLE": "Você indicou que estará plantando um cultivo não orgânico em uma área orgânica. Você quer prosseguir?"
  },
  "WAGE": {
    "ERROR": "Salário/vencimento precisa ser um número decimal válido não-negativo",
    "HOURLY_WAGE": "Salário por hora",
    "HOURLY_WAGE_RANGE_ERROR": "O salário por hora deve ser um número positivo menor que 999.999.999",
    "HOURLY_WAGE_TOOLTIP": "Os salários por hora podem ser definidos selecionando um indivíduo na guia Pessoas em 'minha fazenda'"
  },
  "UNKNOWN_RECORD": {
    "UNKNOWN_RECORD": "Registro desconhecido",
    "CANT_FIND": "Ops! Não conseguimos encontrar isso.",
    "MAYBE_LATER": "Talvez apareça mais tarde."
  }
}<|MERGE_RESOLUTION|>--- conflicted
+++ resolved
@@ -1787,11 +1787,7 @@
     },
     "TEMPERATURE_READINGS_OF_SENSOR": {
       "TITLE": "Temperatura do solo",
-<<<<<<< HEAD
-      "SUBTITLE": "Temperatura ambiente máxima e mínima de hoje: {{high}}{{units}} / {{low}}{{units}}",
-=======
       "SUBTITLE": "Temperatura MISSING ambiente máxima e mínima de hoje: {{high}}{{units}} / {{low}}{{units}}",
->>>>>>> 046a2d32
       "Y_AXIS_LABEL": "Temperatura em {{units}}",
       "WEATHER_STATION": "Estação meteorológica: {{weatherStationLocation}}",
       "AMBIENT_TEMPERATURE_FOR": "Temperatura ambiente para"

{
  "ADD_FARM": {
    "ADDRESS_IS_REQUIRED": "É necessário informar um endereço",
    "DISABLE_GEO_LOCATION": "Os serviços de localização devem estar ativados para encontrar sua localização atual.",
    "ENTER_A_VALID_ADDRESS": "Por favor insira um endereço ou coordenada válidos",
    "ENTER_LOCATION_PLACEHOLDER": "Selecione a localização",
    "FARM_IS_REQUIRED": "Nome do sítio/fazendo é necessário",
    "FARM_LOCATION": "Localização do sítio/fazenda",
    "FARM_LOCATION_INPUT_INFO": "Endereço ou latitude e longitude separados por vírgula (ex.: 49.250945, -123.238492)",
    "FARM_NAME": "Nome do sítio/fazenda",
    "FARM_NAME_ERROR": "Limite de caracteres do nome do farm excedido",
    "INVALID_FARM_LOCATION": "Nenhum país para esta localização",
    "LOCATING": "Localizando...",
    "NO_ADDRESS": "Localização não encontrada. Tente inserir latitue e longitude",
    "TELL_US_ABOUT_YOUR_FARM": "Conte-nos sobre seu sítio/fazenda"
  },
  "ADD_PRODUCT": {
    "PRESS_ENTER": "Digite e pressione enter para adicionar...",
    "PRODUCT_LABEL": "Produto",
    "QUANTITY": "Quantidade",
    "SUPPLIER_LABEL": "Fornecedor"
  },
  "ADD_TASK": {
    "ADD_A_CUSTOM_TASK": "Adicione uma tarefa personalizada",
    "ADD_A_TASK": "Adicione uma tarefa",
    "ADD_CUSTOM_TASK": "Adicionar tarefa personalizada",
    "AFFECT_PLANS": "Esta tarefa influenciará em algum plano",
    "ASSIGN_ALL_TO_PERSON": "Atribuir todas as tarefas neste dia para {{name}}",
    "ASSIGN_DATE": "Atribuir data de vencimento",
    "ASSIGN_TASK": "Atribuir tarefa",
    "ASSIGNEE": "Responsável",
    "CANCEL": "criação de tarefa",
    "CLEANING_VIEW": {
      "ESTIMATED_WATER": "Uso estimado de água",
      "IS_PERMITTED": "O agente de limpeza está na lista de substâncias permitidas?",
      "WHAT_NEEDS_TO_BE": "O que precisa ser limpo?",
      "WILL_CLEANER_BE_USED": "Será usado algum agente de limpeza ou desinfetante?"
    },
    "CLEAR_ALL": "Limpar tudo",
    "CLEAR_ALL_PLANS": "Limpar todos os planos",
    "CUSTOM_TASK": "Tarefa personalizada",
    "CUSTOM_TASK_CHAR_LIMIT": "Nome do tipo de tarefa personalizada não pode exceder 25 caractéres",
    "CUSTOM_TASK_NAME": "Nome da tarefa personalizada",
    "CUSTOM_TASK_TYPE": "Tipo de tarefa personalizada",
    "DO_YOU_NEED_TO_OVERRIDE": "Você precisa substituir o salário dos trabalhadores para esta tarefa?",
    "DO_YOU_WANT_TO_ASSIGN": "Você quer atribuir a tarefa agora?",
    "EDIT_CUSTOM_TASK": "Editar tarefa personalizada",
    "FIELD_WORK_VIEW": {
      "OTHER_TYPE_OF_FIELD_WORK": "Descreva o tipo de trabalho de campo",
      "FIELD_WORK_TASK": "tarefa de trabalho de campo",
      "TYPE": {
        "COVERING_SOIL": "Cobertura de solo",
        "FENCING": "Barreira",
        "OTHER": "Outro",
        "PREPARING_BEDS_OR_ROWS": "Preparação dos canteiros",
        "PRUNING": "Poda",
        "SHADE_CLOTH": "Sombreamento",
        "TERMINATION": "Conclusão",
        "TILLAGE": "Preparo do solo/cultivo",
        "WEEDING": "Capina"
      },
      "TYPE_OF_FIELD_WORK": "Tipo de trabalho de campo"
    },
    "GO_TO_CATALOGUE": "Vá ao catálogo de cultivos",
    "HARVEST_EVERYTHING": "Colher tudo que estiver pronto",
    "HARVESTING_INFO": "Cada plano irá gerar uma tarefa de colheita individual",
    "HOURLY_WAGE": {
      "ASSIGNEE_WAGE_WARNING": "{{name}} atualmente não tem um salário por hora atribuído.",
      "DONT_ASK": "Não, não pergunte novamente para este funcionário",
      "FOR_THIS_TASK": "Sim, somente para esta tarefa",
      "SET_HOURLY_WAGE": "Sim, definir salário por hora",
      "WANT_TO_SET_HOURLY_WAGE": "Você gostaria de definir um salário por hora?"
    },
    "HOW_MUCH_IS_HARVESTED": "Quanto está sendo colhido?",
    "HR": "/hr",
    "MANAGE_CUSTOM_TASKS": "Gerenciar tarefas personalizadas",
    "NEED_MANAGEMENT_PLAN": "Você precisará de um plano de cultivo ativo ou planejado antes de poder agendar uma tarefa de colheita ou tarefa de transplante. Vá para o catálogo de safras para criar um plano agora.",
    "NO_MANAGEMENT_PLAN": "Não há plano de cultivo de safra elegível",
    "PEST_CONTROL_VIEW": {
      "BIOLOGICAL_CONTROL": "Controle biológico",
      "FLAME_WEEDING": "Capina com fogo",
      "FOLIAR_SPRAY": "Aspersão foliar",
      "HAND_WEEDING": "Capina manual",
      "HEAT_TREATMENT": "Poda",
      "IS_PERMITTED": "O agente pesticida está na lista de substâncias permitidas?",
      "OTHER": "Outro",
      "OTHER_PEST": "Outro método",
      "PEST_CONTROL_METHOD": "Método de controle de pragas",
      "SOIL_FUMIGATION": "Fumigação do solo",
      "SYSTEMIC_SPRAY": "Aspersão sistêmica",
      "WHAT_PESTS": "Qual (is) praga (s) você está tentando controlar?"
    },
    "PLANTING_FROM": "Plantando de",
    "PLANTING_METHOD": "Método de plantio",
    "PLANTING_STOCK": "Muda",
    "PLANTING_TASK": "Tarefa de plantio",
    "PLANTING_TASK_MODAL": "Quando se inicia uma nova tarefa de plantio, um novo plano de cultivo é criado. Vá ao catálogo de cultivos para selecionar o cultivo que você gostaria de plantar.",
    "QUANTITY": "Quantidade",
    "RETIRE_CUSTOM_TASK": "Retirar tarefa personalizada?",
    "RETIRE_CUSTOM_TASK_CONTENT": "Tem certeza que você quer deletar essa tarefa?",
    "SEED": "Semente",
    "SELECT_ALL": "Selecionar tudo",
    "SELECT_ALL_PLANS": "Selecionar todos os planos",
    "SELECT_TASK_TYPE": "Selecionar tipo de tarefa",
    "SOIL_AMENDMENT_VIEW": {
      "IS_PERMITTED": "O corretivo de solo está na lista de substâncias permitidas?",
      "MOISTURE_RETENTION": "Retenção de umidade",
      "NUTRIENT_AVAILABILITY": "Disponibilidade de nutriente",
      "OTHER": "Outro",
      "OTHER_PURPOSE": "Descreva o objetivo",
      "PH": "pH",
      "PURPOSE": "Objetivo",
      "STRUCTURE": "Estrutura"
    },
    "TASK": "tarefa",
    "TASK_NOTES_CHAR_LIMIT": "As observações não podem exceder 10.000 caractéres",
    "TELL_US_ABOUT_YOUR_TASK_TYPE_ONE": "Conte-nos sobre o/a",
    "TRANSPLANT_METHOD": "Método de transplante",
    "WAGE_OVERRIDE": "Substituição de salário",
    "WHAT_PLANTING_METHOD": "Qual é o método de transplante?",
    "WILD_CROP": "Cultivos silvestres",
    "IRRIGATION_VIEW": {
      "TELL_US_ABOUT_YOUR_IRRIGATION_TASK": "Conte-nos sobre a sua Tarefa de Irrigação",
      "BRAND_TOOLTIP": "Esta tarefa é para regar a sua localização. Se você deseja instalar a irrigação, crie uma tarefa de trabalho de campo.",
      "TYPE_OF_IRRIGATION": "Tipo de Irrigação",
      "WHAT_TYPE_OF_IRRIGATION": "Qual o tipo de irrigação?",
      "IRRIGATION_TYPE_CHAR_LIMIT": "O tipo de irrigação deve conter menos de 100 caracteres",
      "TYPE": {
        "HAND_WATERING": "Rega manual",
        "CHANNEL": "Canal",
        "DRIP": "Gotejamento",
        "FLOOD": "Inundação",
        "PIVOT": "Pivô",
        "SPRINKLER": "Aspersor",
        "SUB_SURFACE": "Subsuperficial",
        "OTHER": "Outro"
      },
      "SET_AS_DEFAULT_TYPE_FOR_THIS_LOCATION": "Definir como padrão para esta área",
      "HOW_DO_YOU_MEASURE_WATER_USE_FOR_THIS_IRRIGATION_TYPE": "Como você mede o uso de água para este tipo de irrigação?",
      "VOLUME": "Volume",
      "DEPTH": "Profundidade",
      "SET_AS_DEFAULT_MEASUREMENT_FOR_THIS_IRRIGATION_TYPE": "Definir como medição padrão para este tipo de irrigação",
      "ESTIMATED_WATER_USAGE": "Uso estimado de água",
      "NOT_SURE": "Não tem certeza?",
      "CALCULATE_WATER_USAGE": "Calcular uso de água",
      "WATER_USE_CALCULATOR": "Calculadora do uso de água",
      "WATER_USE_CALCULATOR_INFO": {
        "PHRASE1": "Esta calculadora ajuda você a calcular o uso de água com base em",
        "PHRASE2": "Se você preferir calcular com base em",
        "PHRASE3": "volte e selecione"
      },
      "ESTIMATED_FLOW_RATE": "Vazão estimada",
      "DEFAULT_LOCATION_FLOW_RATE": "Definir como vazão padrão para esta área",
      "ESTIMATED_DURATION": "Duração Estimada",
      "ESTIMATED_APPLICATION_DEPTH": "Profundidade de aplicação estimada",
      "DEFAULT_APPLICATION_DEPTH": "Definir como profundidade de aplicação padrão para esta área",
      "PERCENTAGE_LOCATION_TO_BE_IRRIGATED": "% da área a ser irrigada.",
      "TOTAL_WATER_USAGE": "Uso de água total",
      "LOCATION_SIZE": "Tamanho da área",
      "IRRIGATED_AREA": "Área irrigada"
    }
  },
  "BED_PLAN": {
    "LENGTH_OF_BED": "Comprimento dos canteiros ",
    "NUMBER_0F_BEDS": "Nº de canteiros",
    "NUMBER_OF_ROWS": "Nº de linhas",
    "PLANT_SPACING": "Espaçamento",
    "PLANTING_DETAILS": "Por favor, especifique os detalhes do plantio"
  },
  "BROADCAST_PLAN": {
    "AREA_USED": "Área usada",
    "HISTORICAL_PERCENTAGE_LOCATION": "Qual percentual da área foi plantado?",
    "LOCATION_SIZE": "Tamanho da localização",
    "PERCENTAGE_LABEL": "% da localização",
    "PERCENTAGE_LOCATION": "Que porcentagem do local você está plantando?",
    "PLANTING_NOTES": "Observações do plantio",
    "SEEDING_RATE": "Taxa de semeadura"
  },
  "CANCEL_FLOW_MODAL": {
    "BODY": "Qualquer informação que você inseriu será descartada. Você quer prosseguir?",
    "TITLE": "Cancelar sua {{flow}}"
  },
  "CERTIFICATION": {
    "CERTIFICATION_EXPORT": {
      "ADD": "Adicionar uma certificação",
      "CHANGE_CERTIFICATION_PREFERENCE": "alterar as preferências de sua certificação",
      "CHANGE_CERTIFICATION_PREFERENCE_CAPITAL": "Alterar as preferências de sua certificação",
      "NO_CERTIFICATIONS": "No momento, você não está buscando nenhuma certificação",
      "NO_LONGER_WORKING": "Não está mais buscando esta certificação ou trabalhando com esta certificadora? Sem problema!",
      "SUPPORTED_CERTIFICATION_ONE": "Você está buscando",
      "SUPPORTED_CERTIFICATION_TWO": " certificação de:",
      "UNSUPPORTED_CERTIFICATION_MESSAGE_ONE": "No momento, Litefarm não gera documentos para esta certificadora. Entretanto, podemos exportar formulários genéricos que podem servir para a maioria das certificadores. Você pode selecionar Exportar para criar esses formulários ou",
      "UNSUPPORTED_CERTIFICATION_MESSAGE_TWO": "para ver se existem novas certificadoras disponíveis na sua região",
      "UNSUPPORTED_CERTIFICATION_REQUEST_ONE": "Você solicitou",
      "UNSUPPORTED_CERTIFICATION_REQUEST_TWO": "certificação de",
      "UPDATE_SUCCESS": "Preferências de certificação salvas"
    },
    "CERTIFICATION_SELECTION": {
      "REQUEST_CERTIFICATION": "Solicite outro tipo de certificação",
      "SUBTITLE_ONE": "Aqui está uma lista de certificadoras de",
      "SUBTITLE_TWO": "com quem trabalhamos no seu país.",
      "TITLE": "Qual tipo de certificação?",
      "TOOLTIP": "Não vê a sua certificação? O LiteFarm é dedicado a apoiar a agricultura sustentável e certificações são uma grande parte disso. Solicite outro tipo de certificação aqui e faremos nosso melhor para incorporá-la ao aplicativo."
    },
    "CERTIFIER_SELECTION": {
      "INFO": "Isso provavelmente significa que o LiteFarm atualmente não trabalha com o sua certificadora. O LiteFarm, porém, produz formulários genéricos que são úteis na maioria dos casos.",
      "NOT_FOUND": "Não vê o sua certificadora?",
      "REQUEST_CERTIFIER": "Solicite uma certificadora",
      "TITLE": "Quem é sua certificadora?"
    },
    "INPUT_PLACEHOLDER": "Digite para buscar",
    "INTERESTED_IN_CERTIFICATION": {
      "PARAGRAPH": "Você planeja aplicar para uma ou renovar uma certificação nesta temporada?",
      "TITLE": "Interessado(a) em certificações?",
      "WHY_ANSWER": "LiteFarm gera formulários necessários para certificação orgânica e/o agroecológica. Algumas informações serão obrigatórias."
    },
    "REQUEST_CERTIFIER": {
      "LABEL": "Certificadora solicitado",
      "REQUEST": "Qual certificadora gostaria de solicitar?",
      "SORRY_ONE": "Desculpe - atualmente não trabalhamos com nenhuma certificadora",
      "SORRY_THREE": "em seu país. Gostaria de solicitar um?",
      "SORRY_TWO": "Gostaria de solicitar um?",
      "TITLE": "Solicite uma certificadora"
    },
    "SUMMARY": {
      "BAD_NEWS": "LiteFarm atualmente não coleta as informações que você precisa para gerar seus documentos de certificação.",
      "BAD_NEWS_INFO": "No entanto, podemos criar formulários genéricos que são úteis para a maioria das certificadoras. Nós vamos indicar estas informações através do aplicativo com um ícone de folha",
      "CERTIFICATION": "certificação",
      "GOOD_NEWS": "Boas notícias! O LiteFarm pode documentar as informações que você precisa para gerar seus documentos de certificação!",
      "INFORMATION": "Nós indicaremos estas informações no aplicativo com um ícone de folha.",
      "TITLE": "Você está interessado(a) em aplicar para:",
      "YOUR_CERTIFICATION": "Sua certificação"
    }
  },
  "CERTIFICATIONS": {
    "COULD_NOT_CONTACT_CERTIFIER": "Parece que a LiteFarm não conseguiu entrar em contato com sua certificadora. Você ainda pode exportar seus documentos, mas seu certificador pode exigir informações adicionais.",
    "EMAIL": "Email",
    "EMAIL_ERROR": "É necessário um e-mail válido",
    "EXPORT": "Exportar",
    "EXPORT_DOCS": "Exportar documentos da certificação",
    "EXPORT_DOWNLOADING_MESSAGE": "Baixando seus arquivos de certificação orgânica...",
    "EXPORT_FILE_TITLE": "Certificação orgânica",
    "FILES_ARE_READY": "Os arquivos da sua certificação estão prontos para exportar. Nós os enviaremos para você no",
    "FLOW_TITLE": "exportação de documentos de certificação",
    "GOOD_NEWS": "Boas notícias!",
    "HAVE_ALL_INFO": "Parece que o LiteFarm tem toda a informação necessária para processar a documentação da certificação. Está pronto?",
    "NEXT_WE_WILL_CHECK": "Em seguida, vamos verificar se a certificadora exige mais alguma informação para processar o envio da sua certificação.",
    "NOTE_CANNOT_RESUBMIT": "Observação: depois de enviar a pesquisa, você não poderar alterar as respostas. Para alterar após a submissão, é preciso começar uma nova exportação.",
    "ORGANIC_CERTIFICATION_FROM": "Certificação orgânica de",
    "SELECT_REPORTING_PERIOD": "Selecione o período do seu relatório",
    "UH_OH": "Ops!",
    "WHERE_TO_SEND_DOCS": "Para onde você quer que os seus documentos sejam enviados?",
    "WOULD_LIKE_ANSWERS": "A certificadora gostaria que você respondesse algumas perguntas extras antes de nós exportarmos seus documentos."
  },
  "CERTIFICATIONS_MODAL": {
    "MAYBE_LATER": "Talvez mais tarde",
    "STEP_ONE": {
      "DESCRIPTION": "Adicionamos suporte para certificações e certificadoras! Quer ver o que está disponível em sua área?",
      "TITLE": "Novo recurso!"
    },
    "STEP_TWO": {
      "DESCRIPTION": "Tudo bem! Você pode adicionar certificações e certificadoras mais tarde, na opção “minha propriedade”.",
      "TITLE": "Ver certificações"
    }
  },
  "CHOOSE_FARM": {
    "ADD_NEW": "Adicionar novo sítio/fazenda",
    "CHOOSE_TITLE": "Escolha seu sítio/fazenda",
    "INPUT_PLACEHOLDER": "Pesquisa",
    "SWITCH_TITLE": "Mudar para outro sítio/fazenda"
  },
  "COMMON_ERRORS": {
    "UNIT": {
      "NON_NEGATIVE": "Deve ser um número maior que zero",
      "REQUIRED": "Obrigatório",
      "TWO_DECIMALS": "A quantidade deve ter até 2 casas decimais"
    }
  },
  "CONSENT": {
    "DATA_POLICY": "Nossa Política de Dados",
    "LABEL": "Aceito"
  },
  "CREATE_USER": {
    "BIRTH_YEAR": "Ano de nascimento",
    "BIRTH_YEAR_ERROR": "Ano de nascimento precisa ser entre 1900 e",
    "BIRTH_YEAR_TOOLTIP": "Informação sobre a idade é coletada para propósitos de pesquisa acadêmica e apenas será compartilhada sem outras informações pessoais",
    "CREATE_BUTTON": "Criar Conta",
    "EMAIL": "Email",
    "FULL_NAME": "Nome completo",
    "GENDER": "Gênero",
    "GENDER_TOOLTIP": "Informação sobre gênero é coletada para propósitos de pesquisa acadêmica e apenas será compartilhada sem outras informações pessoais",
    "PASSWORD": "Senha",
    "TITLE": "Criar uma nova conta de usuário",
    "LANGUAGE_PREFERENCE": "Preferência de idioma",
    "DEFAULT_LANGUAGE": "Português",
    "DEFAULT_LANGUAGE_VALUE": "pt"
  },
  "CROP": {
    "ADD_COMPLIANCE_FILE": "Link para um arquivo de conformidade",
    "ADD_CROP": "Adicionar um cultivo",
    "ADD_IMAGE": "Adicionar imagem personalizada",
    "VARIETAL_IMAGE": "Personalize a imagem para variedade ou cultivar",
    "VARIETAL_SUBTITLE": "Conte-nos sobre a variedade ou cultivar específica que você pretende cultivar",
    "VARIETAL_IMAGE_INFO": "Se você deseja que esta variedade ou cultivar tenha uma imagem diferente da cultura padrão, você pode personalizar a imagem aqui.",
    "VARIETY_COMMON_NAME": "Nome Comum",
    "DUPLICATE_VARIETY": "Já existe na sua fazenda uma variedade deste cultivo com o mesmo nome",
    "VARIETY_VARIETAL": "Variedade",
    "VARIETY_CULTIVAR": "Cultivar",
    "CULTIVAR_SUBTEXT": "Saiba mais sobre cultivares",
    "VARIETAL_SUBTEXT": "Saiba mais sobre variedades",
    "CULTIVAR_PLACEHOLDER": "Ex. Vermelho Delicioso",
    "VARIETAL_PLACEHOLDER": "Ex. Cabernet sauvignon",
    "ANNUAL": "Anual",
    "ANNUAL_OR_PERENNIAL": "O cultivo é anual ou perene?",
    "EDIT_CROP": "Editar cultivo",
    "EDIT_MODAL": {
      "BODY": "A edição deste cultivo não modificará nenhum plano de cultivo de cultivo existente. Apenas os planos de cultivo criados após suas edições serão afetados. Continuar com a edição?",
      "TITLE": "Editar cultivo?"
    },
    "IS_GENETICALLY_ENGINEERED": "Este cultivo é geneticamente modificado?",
    "IS_ORGANIC": "A semente ou o cultivo tem certificação orgânica?",
    "NEED_DOCUMENT_GENETICALLY_ENGINEERED": "Sua certificadora pode solicitar documentação que comprove sua afirmação de que este cultivo não foi geneticamente modificado.",
    "NEED_DOCUMENT_PERFORM_SEARCH": "Sua certificadora pode solicitar documentação de suporte à sua busca.",
    "NEED_DOCUMENT_TREATED": "Sua certificadora pode solicitar documentação descrevendo quaisquer tratamentos.",
    "NUTRIENTS_IN_EDIBLE_PORTION": "Nutrientes da parte ingerida (por 100g)",
    "PERENNIAL": "Perene",
    "PERFORM_SEARCH": "Você fez uma busca de disponibilidade comercial?",
    "PHYSIOLOGY_AND_ANATOMY": "Fisiologia e Anatomia",
    "TREATED": "As sementes desta cultivo foram tratadas?",
    "UPLOAD_LATER": "Você também pode fazer upload de arquivos posteriormente"
  },
  "CROP_CATALOGUE": {
    "ADD_CROP": "Adicionar um novo cultivo",
    "ADD_CROPS_T0_YOUR_FARM": "Adicionar cultivos à sua fazenda",
    "ADD_TO_YOUR_FARM": "Adicionar à sua fazenda",
    "CAN_NOT_FIND": "Não consegue encontrar o que está procurando?",
    "CANCEL": "criação de cultivo",
    "COVER_CROP": "Isso pode ser cultivado como uma cultivo de cobertura?",
    "CREATE_MANAGEMENT_PLANS": "Criar um plano de cultivo",
    "CROP_CATALOGUE": "Catálogo de cultivo",
    "CROP_GROUP": "Grupo de cultivo",
    "CROP_GROUP_TOOL_TIP": "A seleção de um grupo de cultivo permite que a LiteFarm preencha várias informações sobre este cultivo, como estação de crescimento, valores nutricionais e produtividade estimada. Não se preocupe, você pode alterar os valores abaixo depois de selecionar um grupo de cultivo.",
    "CROP_STATUS": "Situação de cultivo ativo ",
    "DOCUMENT_NECESSARY_INFO_FOR_ORGANIC_PRODUCTION": "Documentar as informações necessárias para a produção orgânica",
    "FILTER": {
      "LOCATION": "Localização",
      "STATUS": "Situação",
      "SUPPLIERS": "Fornecedores",
      "TITLE": "Filtro de catálogo de cultivo"
    },
    "FILTER_TITLE": "Filtro de catálogo de cultivo",
    "GENUS": "Gênero",
    "HERE_YOU_CAN": "Aqui você pode:",
    "LETS_BEGIN": "Vamos começar!",
    "NEW_CROP_NAME": "Nome do cultivo",
    "NO_RESULTS_FOUND": "Nenhum resultado encontrado. Por favor, mude seus filtros.",
    "NOMINATE_CROP": "Indique este cultivo para inclusão no catálogo de cultivos do LiteFarm",
    "NOMINATE_CROP_TOOLTIP": "Nomear este cultivo para inclusão no catálogo do LiteFarm concede à equipe LiteFarm permissão para compartilhar informações sobre este cultivo com um especialista em sua região. Os cultivos aprovadas farão parte do catálogo mostrado a todos os usuários.",
    "ON_YOUR_FARM": "Em sua fazenda",
    "SELECT_A_CROP": "Selecione um cultivo para adicioná-lo à sua fazenda. Use a busca e os filtros para encontrar os cultivos mais rapidamente.",
    "SPECIES": "Espécies",
    "DUPLICATE_CROP": "Já existe um cultivo com o mesmo nome, gênero e espécie em sua fazenda"
  },
  "CROP_DETAIL": {
    "ADD_PLAN": "Adicionar um plano",
    "ANNUAL": "Anual",
    "ANNUAL_PERENNIAL": "O cultivo é anual ou perene?",
    "COMMERCIAL_AVAILABILITY": "Você fez uma busca de disponibilidade comercial?",
    "DETAIL_TAB": "Detalhes",
    "EDIT_CROP_DETAIL": "Editar detalhes de cultivo",
    "GENETICALLY_ENGINEERED": "Este cultivo é geneticamente modificado?",
    "HS_CODE": "Código HS",
    "MANAGEMENT_PLANS": "Planos de cultivo",
    "MANAGEMENT_TAB": "Manejo",
    "ORGANIC": "A semente ou o cultivo tem certificação orgânica?",
    "PERENNIAL": "Perene",
    "TREATED": "As sementes deste cultivo foram tratadas?"
  },
  "CROP_MANAGEMENT": {
    "GERMINATE": "Germinar",
    "HARVEST": "Colher",
    "PLANT": "Plantar",
    "SEED": "Semear",
    "TERMINATE": "Terminar",
    "TRANSPLANT": "Transplantar"
  },
  "CROP_VARIETIES": {
    "ADD_VARIETY": "Adicione uma nova variedade",
    "CROP_VARIETIES": "variedade",
    "NEEDS_PLAN": "Precisa de um plano",
    "RETIRE": {
      "CONFIRMATION": "Retirar este cultivo irá removê-la e todos os planos de cultivo de seu catálogo de cultivos. Você quer prosseguir?",
      "RETIRE_CROP_TITLE": "Retirar cultivo?",
      "UNABLE_TO_RETIRE": "Você só pode retirar cultivos que não tenham um plano de cultivo ativos ou futuros. Você precisará concluir ou abandonar esses planos para retirar este cultivo",
      "UNABLE_TO_RETIRE_TITLE": "Não foi possível retirar o cultivo"
    },
    "SUPPLIER": "Fornecedor"
  },
  "DATE_RANGE": {
    "HELP_BODY": "Selecione as datas para criar um relatório financeiro para sua fazenda para um determinado intervalo de tempo.",
    "HELP_TITLE": "Ajuda",
    "TITLE": "Filtrar relatório por data",
    "INVALID_RANGE_MESSAGE": "A data de término deve ser posterior à data de início para retornar resultados"
  },
  "DATE_RANGE_PICKER": {
    "FROM": "De",
    "TO": "Até",
    "TO_MUST_BE_AFTER_FROM": "A data 'Até' deve ser depois da data 'De'",
    "REVENUE_HELP_TITLE": "Ajuda",
    "REVENUE_HELP_BODY": "Somente os planos que possuem uma tarefa de colheita planejada ou concluída dentro do intervalo de datas indicado serão mostrados."
  },
  "DOCUMENTS": {
    "ADD": {
      "ADD_MORE_PAGES": "Adicionar mais páginas",
      "DOCUMENT_NAME": "Nome do documento",
      "DOES_NOT_EXPIRE": "Este arquivo não expira",
      "TITLE": "Adicionar um documento",
      "TYPE": "Tipo",
      "VALID_UNTIL": "Válido até"
    },
    "ADD_DOCUMENT": "Adicionar um novo documento",
    "ARCHIVE": "Arquivar",
    "ARCHIVE_DOCUMENT": "Arquivar documento?",
    "ARCHIVE_DOCUMENT_TEXT": "Arquivar este documento o moverá para a seção arquivada de seus documentos, mas não o excluirá. Os documentos arquivados não serão exportados para suas certificações. Você quer prosseguir?",
    "ARCHIVED": "Arquivado",
    "CANCEL": "Cancelar",
    "CANCEL_MODAL": "criação de documento",
    "COMPLIANCE_DOCUMENTS_AND_CERTIFICATION": "Documentos de conformidade e sua certificação",
    "DOCUMENTS": "Documentos",
    "EDIT_DOCUMENT": "Editar documento",
    "FILTER": {
      "TITLE": "Filtro de documentos",
      "TYPE": "Tipo",
      "VALID_ON": "Válido em"
    },
    "NOTES_CHAR_LIMIT": "As observações não podem exceder 10.000 caractéres",
    "SPOTLIGHT": {
      "CDC": "Quando chegar a hora de gerar sua exportação de certificação, o LiteFarm exportará automaticamente todos os documentos de conformidade que são válidos na data de exportação que você especificar. Os documentos de conformidade serão arquivados automaticamente quando expirarem.",
      "HERE_YOU_CAN": "Aqui você pode:",
      "YOU_CAN_ONE": "Fazer upload dos documentos que deseja incluir na exportação de certificação",
      "YOU_CAN_THREE": "Arquivar documentos desnecessários",
      "YOU_CAN_TWO": "Categorizar e controlar as datas de validade do seu documento"
    },
    "TYPE": {
      "CLEANING_PRODUCT": "Produto de limpeza",
      "CROP_COMPLIANCE": "Conformidade de cultivo",
      "FERTILIZING_PRODUCT": "Produto fertilizante",
      "INVOICES": "Faturas",
      "OTHER": "Outro",
      "PEST_CONTROL_PRODUCT": "Produto de controle de pragas",
      "RECEIPTS": "Recibos",
      "SOIL_AMENDMENT": "Adubação e correção do solo",
      "SOIL_SAMPLE_RESULTS": "Resultados da amostra de solo",
      "WATER_SAMPLE_RESULTS": "Resultados da amostra de água"
    },
    "UNARCHIVE": "Desarquivar",
    "UNARCHIVE_DOCUMENT": "Documento desarquivado?",
    "UNARCHIVE_DOCUMENT_TEXT": "Desarquivar este documento irá devolvê-lo à sua lista de documentos atualmente válidos. Os documentos válidos serão exportados para suas certificações. Você quer prosseguir?",
    "UNARCHIVED": "Desarquivado",
    "VALID": "Válido"
  },
  "ENTER_PASSWORD": {
    "FORGOT": "Esqueceu sua senha?",
    "HINT": "Dicas",
    "LABEL": "Senha",
    "ONE_NUMBER": "pelo menos um número",
    "ONE_SPECIAL_CHARACTER": "pelo menos um caractere especial (! @ # $ % ^ & *)",
    "ONE_UPPER_CASE": "pelo menos uma letra maiúscula",
    "TOO_SHORT": "pelo menos 8 caracteres"
  },
  "EXPENSE": {
    "ADD_EXPENSE": {
      "ALL_FIELDS_REQUIRED": "Todos os campos são obrigatórios",
      "MIN_ERROR": "Insira um valor maior que ",
      "REQUIRED_ERROR": "Expense is required",
      "TITLE_1": "Despesa Nova (1 de 2)",
      "TITLE_2": "Despesa Nova (2 de 2)"
    },
    "ADD_MORE_ITEMS": "Adicionar mais itens",
    "DETAILED_HISTORY": "História Detalhada",
    "EDIT_EXPENSE": {
      "DATE_PLACEHOLDER": "Escolha uma data",
      "DESELECTING_CATEGORY": "Desmarcar uma categoria removerá as despesas existentes nesta categoria deste registro de despesas.",
      "REMOVE_ALL": "Você removeu todas as despesas, clique em Salvar para enviar.",
      "TITLE_1": "Editar Despesa (1 de 2)",
      "TITLE_2": "Editar Despesa (2 de 2)"
    },
    "ITEM": "Item",
    "NAME": "Nome",
    "NO_EXPENSE": "Nenhuma despesa encontrada",
    "NO_EXPENSE_YEAR": "Você não tem despesas registradas para este ano",
    "OTHER_EXPENSES_TITLE": "Outras despesas",
    "SUMMARY": "Resumo",
    "VALUE": "Valor"
  },
  "EXPIRED_TOKEN": {
    "RESET_PASSWORD": "Este link expirou.",
    "RESET_PASSWORD_LINK": "Enviar novo link de senha/password."
  },
  "FARM_MAP": {
    "TUTORIALS": "Tutoriais de mapas",
    "AREA_DETAILS": {
      "NETWORK": "Problemas de conexão com a rede",
      "PERIMETER": "Perímetro",
      "TOTAL_AREA": "Área total"
    },
    "BARN": {
      "ANIMALS": "Esta área é usada para abrigar animais?",
      "COLD_STORAGE": "Este celeiro tem câmara fria?",
      "EDIT_TITLE": "Editar celeiro",
      "NAME": "Nome do celeiro",
      "TITLE": "Adicionar celeiro",
      "WASH_PACK": "Este celeiro tem uma estação de lavação e embalagem?"
    },
    "BUFFER_ZONE": {
      "EDIT_TITLE": "Editar zona de amortecimento/proteção",
      "NAME": "Zona de amortecimento/proteção",
      "TITLE": "Adicionar zona de amortecimento/proteção",
      "WIDTH": "Largura da zona de amortecimento/proteção"
    },
    "BULK_UPLOAD_SENSORS": {
      "TITLE": "Adicionar sensores ao mapa",
      "UPLOAD_LINK_MESSAGE": "Baixar este modelo",
      "UPLOAD_INSTRUCTION_MESSAGE": "para formatação correta.",
      "UPLOAD_PLACEHOLDER": "Carregar arquivo CSV",
      "UPLOAD_ERROR_MESSAGE": "Ocorreram alguns problemas ao carregar o arquivo. ",
      "INVALID_FILE_TYPE": "O arquivo deve ser no formato csv,",
      "DOWNLOAD_TEMPLATE_LINK_MESSAGE": "Clique aqui para baixar o modelo",
      "UPLOAD_ERROR_LINK": "Clique aqui para visualizá-los.",
      "EMPTY_FILE_UPLOAD_ERROR_MESSAGE": "Nenhum sensor encontrado, verifique o carregamento e tente novamente.",
      "SENSOR_FIELDS": {
        "NAME": "Nome",
        "LATITUDE": "Latitude",
        "LONGITUDE": "Longitude",
        "READING_TYPES": "tipos_de_medição",
        "SENSOR_EXTERNAL_ID": "ID_externo",
        "DEPTH": "Profundidade_cm",
        "BRAND": "Marca",
        "MODEL": "Modelo"
      },
      "VALIDATION": {
        "FILE_ROW_LIMIT_EXCEEDED": "Limite de linha de arquivo excedido. O número máximo de sensores que podem ser carregados de um arquivo é 100.",
        "MISSING_COLUMNS": "Colunas são necessárias/ausentes.",
        "EXTERNAL_ID": "ID externo inválido, deve ter entre 1 e 20 caracteres.",
        "SENSOR_NAME": "Nome do sensor inválido, deve ter entre 1 e 100 caracteres.",
        "SENSOR_LATITUDE": "Valor de latitude inválido, deve estar entre -85 e 85 e menos de 10 casas decimais.",
        "SENSOR_LONGITUDE": " Valor de longitude inválido, deve estar entre -180 e 180. e menos de 10 casas decimais.",
        "SENSOR_READING_TYPES": "Tipo de leitura inválido detectado: {{ reading_types }}. Vvalores válidos incluem: teor_de_água_no_solo, potencial_de_água_do_solo, temperatura.",
        "SENSOR_DEPTH": "Valor de profundidade inválido, deve estar entre 0 e 1000.",
        "SENSOR_BRAND": "Nome de marca inválido, deve ter entre 1 e 100 caracteres.",
        "SENSOR_MODEL": "Nome de modelo inválido, deve ter entre 1 e 100 caracteres.",
        "SENSOR_HARDWARE_VERSION": "Nome de versão de hardware inválido, deve ter entre 1 e 100 caracteres."
      },
      "SENSOR_CLAIM_ERROR": {
        "ALREADY_OCCUPIED": "Sensor \"{{ sensorId }}\" já registrado em outra organização, entre em contato com o suporte do Ensemble em support@esci.io para solucionar problemas.",
        "DOES_NOT_EXIST": "Pt - Sensor \"{{ sensorId }}\" não existe no banco de dados Ensemble. Verifique se você digitou o External_ID corretamente para esta entrada e se o sensor é um sensor Ensemble.",
        "INTERNAL_ERROR": "Sensor \"{{ sensorId }}\" falhou ao carregar com sucesso, entre em contato com o suporte da LiteFarm em support@litefarm.org para solucionar problemas."
      },
      "DOWNLOAD_FILE": {
        "ROW": "[Row: {{ row }}][Column: {{ column }}] {{- errorMessage }} {{ value }}\n",
        "PARTIAL_SUCCESS_TOP_TEXT": "Os seguintes sensores em seu arquivo foram carregados com sucesso ou já existem em sua fazenda:\n\n",
        "PARTIAL_SUCCESS_BOTTOM_TEXT": "Eles agora devem estar visíveis no mapa da fazenda. Esses sensores serão ignorados em uploads futuros\n\n",
        "SOME_ERRORS": "Infelizmente, houve alguns erros com o seu upload:\n\n",
        "DEFAULT": "Algo deu errado. Entre em contato com support@litefarm.org para obter assistência."
      }
    },
    "BULK_UPLOAD_TRANSITION": {
      "TITLE": "Isso está demorando mais do que o esperado.",
      "BODY": "Notificaremos você assim que o upload for concluído e os sensores forem criados. Sinta-se à vontade para sair desta janela"
    },
    "CEREMONIAL_AREA": {
      "EDIT_TITLE": "Editar área cerimonial",
      "NAME": "Nome da área cerimonial",
      "TITLE": "Adicionar área cerimonial"
    },
    "CONFIRM_RETIRE": {
      "BODY": "Remover esta área fará com que ela seja retirada do mapa do sítio/fazenda.",
      "TITLE": "Remover área?"
    },
    "DRAWING_MANAGER": {
      "REDRAW": "Redesenhar",
      "ZERO_AREA_DETECTED": "Campo sem área detectado. Por favor adicione  mais pontos ao desenho atual ou desenhe novamente.",
      "ZERO_LENGTH_DETECTED": "Linha sem comprimento detectado. Por favor, desenhe novamente."
    },
    "EXPORT_MODAL": {
      "BODY": "Como você quer exportar o seu mapa?",
      "DOWNLOAD": "Download",
      "EMAIL_TO_ME": "Enviar email para mim",
      "EMAILING": "Enviando...",
      "TITLE": "Exporte o mapa do seu sítio/fazenda",
      "LOADING": "Carregando..."
    },
    "FARM_SITE_BOUNDARY": {
      "EDIT_TITLE": "Editar limites do sítio/fazenda",
      "NAME": "Nome de limites do sítio/fazenda",
      "TITLE": "Adicionar limites do sítio/fazenda"
    },
    "FENCE": {
      "EDIT_TITLE": "Editar cerca",
      "LENGTH": "Comprimento total",
      "NAME": "Nome da cerca",
      "PRESSURE_TREATED": "Esta cerca é feita com madeira tratada à pressão?",
      "TITLE": "Adicionar cerca"
    },
    "FIELD": {
      "DATE": "Data provável de transição",
      "EDIT_TITLE": "Editar campo/parcela",
      "FIELD_TYPE": "Qual tipo de campo é este?",
      "NAME": "Nome campo/parcela",
      "NON_ORGANIC": "Não orgânico",
      "ORGANIC": "Orgânico",
      "TITLE": "Adicionar campo/parcela",
      "TRANSITIONING": "Em transição"
    },
    "GARDEN": {
      "DATE": "Data provável de transição",
      "EDIT_TITLE": "Editar horta",
      "GARDEN_TYPE": "Qual tipo de horta é esta?",
      "NAME": "Nome da horta",
      "NON_ORGANIC": "Não orgânico",
      "ORGANIC": "Orgânico",
      "TITLE": "Adicionar horta",
      "TRANSITIONING": "Em transição"
    },
    "GATE": {
      "EDIT_TITLE": "Editar portão",
      "NAME": "Nome do portão",
      "TITLE": "Adicionar portão"
    },
    "GREENHOUSE": {
      "CO2_ENRICHMENT": "Há enriquecimento de CO2?",
      "DATE": "Data provável de transição",
      "EDIT_TITLE": "Editar estufa",
      "GREENHOUSE_HEATED": "A estufa é aquecida?",
      "GREENHOUSE_TYPE": "Qual tipo de estufa é esta?",
      "NAME": "Nome da estufa",
      "NON_ORGANIC": "Não orgânico",
      "ORGANIC": "Orgânico",
      "SUPPLEMENTAL_LIGHTING": "Há luz suplementar?",
      "TITLE": "Adicionar estufa",
      "TRANSITIONING": "Em transição"
    },
    "LINE_DETAILS": {
      "BUFFER_TITLE": "Qual é a largura?",
      "BUFFER_ZONE_WIDTH": "Largura da zona de amortecimento",
      "RIPARIAN_BUFFER": "Mata ciliar",
      "WATERCOURSE": "Curso d'água",
      "WATERCOURSE_TITLE": "Quais são as larguras?"
    },
    "LOCATION_CREATION_FLOW": "criação de localização",
    "MAP_FILTER": {
      "ADD_TITLE": "Adicionar ao seu mapa",
      "AREAS": "Áreas",
      "BARN": "Celeiro",
      "BZ": "Zona de amortecimento/proteção",
      "CA": "Área cerimonial",
      "FENCE": "Cerca",
      "FIELD": "Campo/parcela",
      "FSB": "Limites do sítio/fazenda",
      "GARDEN": "Horta",
      "GATE": "Portão",
      "GREENHOUSE": "Estufa",
      "HIDE_ALL": "Esconder todos",
      "LABEL": "Rótulos",
      "LINES": "Linhas",
      "NA": "Área natural",
      "POINTS": "Pontos",
      "RESIDENCE": "Residência",
      "SATELLITE": "Imagem de satélite",
      "SHOW_ALL": "Mostrar todos",
      "SURFACE_WATER": "Água superficial",
      "TITLE": "Filtre o seu mapa",
      "WATERCOURSE": "Curso d'água",
      "WV": "Ponto de bombeamento",
      "SENSOR": "Sensor"
    },
    "NATURAL_AREA": {
      "EDIT_TITLE": "Editar área natural",
      "NAME": "Nome da área natural",
      "TITLE": "Adicionar área natural"
    },
    "NOTES_CHAR_LIMIT": "As observações não podem exceder 10.000 caractéres",
    "RESIDENCE": {
      "EDIT_TITLE": "Editar residência",
      "NAME": "Nome da residência",
      "TITLE": "Adicionar residência"
    },
    "SPOTLIGHT": {
      "ADD": "Adicionar locais ao seu mapa",
      "ADD_TITLE": "Adicionar  ao seu mapa",
      "EXPORT": "Baixar ou compartilhar seu mapa",
      "EXPORT_TITLE": "Exportar o seu mapa",
      "FILTER": "Mudar quais locais você vê no seu mapa",
      "FILTER_TITLE": "Filtrar o seu mapa",
      "HERE_YOU_CAN": "Aqui você pode:"
    },
    "SURFACE_WATER": {
      "EDIT_TITLE": "Editar água superficial",
      "IRRIGATION": "Esta área é usada para irrigação?",
      "NAME": "Nome da água superficial",
      "TITLE": "Adicionar água superficial"
    },
    "TAB": {
      "CROPS": "Cultivo",
      "DETAILS": "Detalhes",
      "TASKS": "Tarefas",
      "READINGS": "Leituras"
    },
    "TITLE": "Mapa do sítio/fazenda",
    "TUTORIAL": {
      "ADJUST_AREA": {
        "TEXT": "Clique e arraste pontos para ajustar a área",
        "TITLE": "Ajustar área"
      },
      "ADJUST_LINE": {
        "TEXT": "Clique e arraste pontos para ajustar a linha",
        "TITLE": "Ajustar linha"
      },
      "AREA": {
        "STEP_ONE": "Clique em qualquer lugar para começar a desenhar",
        "STEP_THREE": "Clique e arraste pontos para ajustar a área",
        "STEP_TWO": "Clique no ponto inicial para fechar a área",
        "TITLE": "Desenhe uma área"
      },
      "LINE": {
        "STEP_FOUR": "(Para alguns tipos de linha) adicione uma largura",
        "STEP_ONE": "Clique em qualquer lugar para começar a desenhar",
        "STEP_THREE": "Opcionalmente, ajuste sua linha",
        "STEP_TWO": "Duplo-clique para finalizar sua linha",
        "TITLE": "Desenhe uma linha"
      }
    },
    "UNABLE_TO_RETIRE": {
      "BODY": "Você só pode retirar locais que não tenham cultivos, tarefas ativas ou planejadas.",
      "TITLE": "Não é possível retirar"
    },
    "WATER_VALVE": {
      "EDIT_TITLE": "Editar ponto de bombeamento",
      "GROUNDWATER": "Água subterrânea",
      "MAX_FLOW_RATE": "Taxa máxima de fluxo",
      "MUNICIPAL_WATER": "Água municipal",
      "NAME": "Nome do ponto de bombeamento",
      "RAIN_WATER": "Água de chuva",
      "SURFACE_WATER": "Água superficial",
      "TITLE": "Adicionar ponto de bombeamento",
      "WATER_VALVE_TYPE": "Qual é a fonte?"
    },
    "WATERCOURSE": {
      "BUFFER": "Mata ciliar",
      "EDIT_TITLE": "Editar curso d'água",
      "IRRIGATION": "Esta área é usada para irrigação?",
      "LENGTH": "Comprimento total",
      "NAME": "Nome do curso d'água",
      "TITLE": "Adicionar curso d'água",
      "WIDTH": "Largura do curso d'água"
    }
  },
  "FIELDS": {
    "EDIT_FIELD": {
      "VARIETY": "Variedade",
      "SUPPLIER": "Fornecedor"
    }
  },
  "FILE_SIZE_MODAL": {
    "BODY": "Os arquivos não podem exceder 10 MB.",
    "TITLE": "Tamanho de arquivo muito grande"
  },
  "FILTER": {
    "CLEAR_ALL_FILTERS": "Remover todos os filtros"
  },
  "FINANCES": {
    "ACTUAL_REVENUE": {
      "ADD_REVENUE": "Adicionar Receita",
      "TITLE": "Receita atual"
    },
    "DATE": "Data",
    "ESTIMATED_REVENUE": {
      "ESTIMATED_ANNUAL_REVENUE": "Rendimento anual estimada",
      "ESTIMATED_ANNUAL_YIELD": "Colheita anual estimada",
      "ESTIMATED_PRICE_PER_UNIT": "Preço por unidade estimado",
      "TITLE": "Receita Estimada",
      "ESTIMATED_CROP_REVENUE": "Rendimento estimada do cultivo"
    },
    "REVENUE": "Receita",
    "VIEW_WITHIN_DATE_RANGE": "Veja a receita neste intervalo de datas",
    "WHOLE_FARM_REVENUE": "Receita de toda a propriedade"
  },
  "FORM_VALIDATION": {
    "OVER_255_CHARS": "O texto não pode exceder 255 caracteres"
  },
  "HELP": {
    "ATTACHMENT_LABEL": "Carregar captura de tela ou arquivo",
    "EMAIL": "Email",
    "MESSAGE_LABEL": "Mensagem",
    "OPTIONS": {
      "OTHER": "Outro",
      "REPORT_BUG": "Reportar um erro",
      "REQUEST_FEATURE": "Solicite um novo recurso de funcionalidade",
      "REQUEST_INFO": "Pedir informação"
    },
    "PREFERRED_CONTACT": "Método de contato preferido",
    "REQUIRED_LABEL": "Campo Obrigatório",
    "TITLE": "Solicite Ajuda",
    "TYPE_SUPPORT_LABEL": "Tipo de suporte",
    "TYPE_SUPPORT_PLACEHOLDER": "Escolha o tipo de suporte",
    "WHATSAPP": "WhatsApp",
    "WHATSAPP_NUMBER_LABEL": "Número do WhatsApp"
  },
  "HOME": {
    "GREETING": "Bom dia, "
  },
  "INSIGHTS": {
    "BIODIVERSITY": {
      "AMPHIBIANS": "Anfíbios",
      "BIRDS": "Aves",
      "CROP_VARIETIES": "Variedades de cultivos",
      "ERROR": {
        "BODY": "A LiteFarm gera insights de biodiversidade com base em várias fontes e não conseguiu fazê-lo no momento. Tente novamente após {{minutos}} minutos, por favor.",
        "PREVIEW": "Indisponível",
        "TITLE": "Tinha um problema"
      },
      "HEADER": "Número de espécies",
      "INFO": "A biodiversidade é ótima para as pessoas e para o planeta. Contabilizamos a riqueza de espécies a partir de todos os registros conhecidos sobre a biodiversidade ao redor de sua fazenda. Você pode aumentar a contagem de espécies em sua fazenda utilizando o https://www.inaturalist.org/app.",
      "INSECTS": "Insetos",
      "LOADING": {
        "BODY": "Estamos gerando as informações mais recentes sobre biodiversidade para sua fazenda. Isso pode levar até 60 segundos.",
        "PREVIEW": "Carregando...",
        "TITLE": "Gerando os mais recentes insights sobre biodiversidade..."
      },
      "MAMMALS": "Mamíferos",
      "PLANTS": "Plantas",
      "SPECIES_COUNT": "{{count}} espécie",
      "SPECIES_COUNT_one": "{{count}} espécie",
      "SPECIES_COUNT_many": "{{count}} espécies",
      "SPECIES_COUNT_other": "{{count}} espécies",
      "SPECIES_COUNT_plural": "{{count}} espécies",
      "TITLE": "Biodiversidade"
    },
    "CURRENT": "Atual",
    "CLICK_TO_CALCULATE": "Clique para calcular",
    "INFO": "Os relatórios fornecem informações adicionais sobre o que está acontecendo em sua fazenda. Quanto mais dados você fornecer no aplicativo, mais relatórios serão gerados. Veja os relatórios individuais para mais informações.",
    "LABOUR_HAPPINESS": {
      "HEADER": "Tarefas",
      "INFO": "Estimamos o impacto de diferentes tarefas na satisfação laboral usando as pontuações de satisfação e as horas de trabalho gastas em cada tarefa nos registros de turnos.",
      "TITLE": "Satisfação laboral"
    },
    "NITROGEN_BALANCE": {
      "ABANDON": "Abandonar programação",
      "CHOOSE_A_FREQUENCY": "Escolha uma frequência",
      "CHOOSE_FREQUENCY": "Escolha uma frequência...",
      "COUNT_MONTHS": "{{count}} mês",
      "COUNT_MONTHS_one": "{{count}} mês",
      "COUNT_MONTHS_many": "{{count}} meses",
      "COUNT_MONTHS_other": "{{count}} meses",
      "COUNT_MONTHS_plural": "{{count}} meses",
      "CYCLE_INDICATOR": "Your Nitrogen Balance is on a {{frequency}} months cycle and data will show on: {{refreshDate}}",
      "FIRST_TIME": "Parece que esta é sua primeira vez executando isso! Por favor, selecione uma frequência para calcular o seu balanço de nitrogênio.",
      "GO_BACK": "Volte",
      "HEADER": "cada {{frequency}} mês: {{refreshDate}}",
      "INFO_1": "O balanço de nitrogênio informa se você aplicou muito ou pouco fertilizante. Esta informação depende dos seus registros de colheita, registros de fertilização e dos créditos de nitrogênio das leguminosas. Você pode receber o balanço no intervalo de tempo desejado.",
      "INFO_2": "Clique no botão excluir para redefinir sua programação.",
      "SELECT_FREQUENCY": "selecione uma  frequência",
      "TITLE": "Balanço de Nitrogênio"
    },
    "PEOPLE_FED": {
      "CALORIES": "Calorias",
      "FAT": "Gordura",
      "HEADER": "Número de refeições",
      "INFO": "Nós estimamos o número de refeições potencialmente fornecidas por sua fazenda com base nos dados de vendas e na composição nutricional dos cultivos. Assumimos que as necessidades nutricionais diárias são divididas igualmente em três refeições por dia",
      "MEAL_COUNT": "{{count}} refeição",
      "MEAL_COUNT_one": "{{count}} refeição",
      "MEAL_COUNT_many": "{{count}} refeições",
      "MEAL_COUNT_other": "{{count}} refeições",
      "MEAL_COUNT_plural": "{{count}} refeições",
      "MEALS": "refeições",
      "PROTEIN": "Proteínas",
      "TITLE": "Pessoas Alimentadas",
      "VITAMIN_A": "Vitamina A",
      "VITAMIN_C": "Vitamina C"
    },
    "PRICES": {
      "INFO": "Mostramos a trajetória comparativa entre seus preços de venda em relação aos preços de venda dos mesmos produtos encontrados a uma determinada distância de você, utilizando dados coletados na rede LiteFarm.",
      "NEARBY_FARMS": "O preço de mercado é baseado em {{count}} fazendas na sua região",
      "NEARBY_FARMS_one": "O preço de mercado é baseado em {{count}} fazenda na sua região",
      "NEARBY_FARMS_many": "O preço de mercado é baseado em {{count}} fazendas na sua região",
      "NEARBY_FARMS_other": "O preço de mercado é baseado em {{count}} fazendas na sua região",
      "NEARBY_FARMS_plural": "O preço de mercado é baseado em {{count}} fazendas na sua região",
      "NETWORK_PRICE": "Preço de mercado",
      "NO_ADDRESS": "Atualmente você não tem um endereço na LiteFarm. Atualize-o em seu perfil para obter informações de preços nas proximidades!",
      "OWN_PRICE": "Preço próprio",
      "PERCENT_OF_MARKET": "{{percentage}}% do mercado",
      "SALES_FROM_DISTANCE_AWAY": "Preço a partir de {{distance}} {{unit}} de distância",
      "TITLE": "Preços",
      "Y_TITLE": "Preço ({{currency}}/{{mass}})"
    },
    "SOIL_OM": {
      "ALTERNATE_TITLE": "Teor de Matéria Orgânica no Solo",
      "HEADER": "Matéria Orgânica do Solo",
      "INFO": "A matéria orgânica do solo é necessária para manter um ambiente de solo saudável para seus cultivos. Preenchemos esses dados a partir de seus registros de análise de solo mais recentes. Se você não possui nenhum dado, nós prevemos o potencial de matéria orgânica do solo por sua localização global.",
      "TITLE": "Matéria Orgânica do Solo"
    },
    "TITLE": "Insights",
    "UNAVAILABLE": "Unavailable",
    "WATER_BALANCE": {
      "FIRST_TIME": "Parece que esta é sua primeira vez executando isso! Para obter mais informações sobre o balanço hídrico, clique no botão de informações",
      "INFO_1": "O balanço hídrico informa se seus cultivos têm pouca ou muita água. Ele se baseia em dados meteorológicos e é atualizado pelos dados de irrigação e textura do solo de seus registros de análise de solo.",
      "INFO_2": "Este recurso não foi amplamente testado em fazendas com baixa densidade de estação meteorológica ao redor, portanto, use com cuidado. Agradecemos os comentários sobre o desempenho dele em sua fazenda.",
      "NO_SCHEDULE_RUN": "Seu balanço hídrico programado ainda não foi executado. Verifique novamente em dois dias e certifique-se de ter pelo menos uma análise de solo que registre a textura do solo para um campo para ver os dados do balanço hídrico para os cultivos naquele campo. Se o problema persistir, entre em contato com a LiteFarm.",
      "REGISTER_FARM": "Registre Fazenda",
      "TITLE": "Balanço hídrico"
    }
  },
  "INTRODUCE_MAP": {
    "BODY": "O mapa da fazenda tem novos recursos. Ele agora se encontra no menu Minha Fazenda.",
    "TITLE": "Atualizamos mapas de fazenda!"
  },
  "INVITATION": {
    "BIRTH_YEAR": "Ano de Nascimento",
    "BIRTH_YEAR_ERROR": "Ano de nascimento precisa ser entre 1900 e",
    "BIRTH_YEAR_TOOLTIP": "As informações de idade são coletadas apenas para fins de pesquisa e só serão utilizadas com as informações de identificação pessoal removidas",
    "CREATE_ACCOUNT": "Crie sua conta",
    "CREATE_NEW_ACCOUNT": "Criar nova conta",
    "EMAIL": "Email",
    "FULL_NAME": "Nome completo",
    "GENDER": "Gênero",
    "GENDER_TOOLTIP": "As informações de gênero são coletadas apenas para fins de pesquisa e só serão utilizadas com as informações de identificação pessoal removidas",
    "PASSWORD": "Senha",
    "YOUR_INFORMATION": "Sua informação"
  },
  "INVITE_SIGN_UP": {
    "ERROR0": "Você precisará de um usuário",
    "ERROR1": "Aceitar este convite de fazenda.",
    "HOW_TO_CREATE": "Como você deseja criar sua nova conta?",
    "LITEFARM_ACCOUNT": "Crie uma conta LiteFarm",
    "SIGN_IN_WITH": "Entrar com",
    "TITLE": "Crie sua conta"
  },
  "INVITE_USER": {
    "BIRTH_YEAR": "Ano de nascimento",
    "BIRTH_YEAR_ERROR": "Ano de nascimento precisa ser entre 1900 e",
    "BIRTH_YEAR_TOOLTIP": "As informações de idade são coletadas apenas para fins de pesquisa e só serão utilizadas com as informações de identificação pessoal removidas",
    "CHOOSE_ROLE": "Escolha sua função",
    "DEFAULT_LANGUAGE": "Português",
    "DEFAULT_LANGUAGE_VALUE": "pt",
    "EMAIL": "Email",
    "EMAIL_INFO": "Usuários sem um e-mail não conseguirão entrar no aplicativo",
    "FULL_NAME": "Nome completo",
    "GENDER": "Gênero",
    "GENDER_TOOLTIP": "As informações de gênero são coletadas apenas para fins de pesquisa e só serão utilizadas com as informações de identificação pessoal removidas",
    "INVALID_EMAIL_ERROR": "Por favor insira um email válido",
    "ALREADY_EXISTING_EMAIL_ERROR": "Um usuário com esse e-mail já tem acesso a esta fazenda",
    "INVITE": "Convidar",
    "LANGUAGE_OF_INVITE": "Idioma do convite",
    "PHONE": "Número de telefone",
    "PHONE_ERROR": "Por favor entre um número de telefone válido",
    "ROLE": "Função",
    "TITLE": "Convide um usuário",
    "WAGE": "Salário/vencimento por hora trabalhada",
    "WAGE_ERROR": "Salário/vencimento precisa ser um número decimal válido não-negativo",
    "WAGE_RANGE_ERROR": "O salário deve ser um número positivo menor que 999.999.999"
  },
  "JOIN_FARM_SUCCESS": {
    "IMPORTANT_THINGS": "Deixe-nos mostrar algumas coisas importantes!",
    "SUCCESSFULLY_JOINED": "Você entrou com sucesso"
  },
  "LOCATION_CROPS": {
    "ACTIVE_CROPS": "Cultivos ativos",
    "ADD_NEW": "Adicionar cultivo",
    "INPUT_PLACEHOLDER": "Digite para buscar",
    "PAST_CROPS": "Cultivos passados",
    "PLANNED_CROPS": "Cultivos planejados"
  },
  "LOG_COMMON": {
    "ADD_A_LOG": "Adicione um registro",
    "ALL_CROPS": "Todos os cultivos",
    "ALL_LOCATIONS": "Todos os locais",
    "CROP": "Cultivos",
    "DELETE_CONFIRMATION": "Tem certeza que deseja deletar este registro?",
    "EDIT_A_LOG": "Editar um registro",
    "FROM": "De",
    "LOCATION": "Local",
    "LOCATIONS": "Locais",
    "NOTES": "Notas",
    "QUANTITY": "Quantidade",
    "SELECT_CROP": "selecione cultivo",
    "SELECT_LOCATION": "Selecione local",
    "SELECT_LOCATIONS": "Selecione locais",
    "SELECT_TYPE": "Selecionar Tipo",
    "TO": "Para",
    "TYPE": "Tipo",
    "WARNING": "Para usar este tipo de registro, você deve adicionar cultivos aos campos. Você pode fazer isso navegando em Campos -> Seu campo -> Novo cultivo de campo"
  },
  "LOG_DETAIL": {
    "NO": "Não",
    "YES": "Sim"
  },
  "LOG_FIELD_WORK": {
    "DISCING": "Grade dupla ou de disco",
    "MULCH_TILL": "Lavoura coberta",
    "PLOW": "Arado",
    "RIDGE_TILL": "Lavoura de cume",
    "RIPPING": "Arrasto pesado",
    "ZONE_TILL": "Lavoura por zona"
  },
  "LOG_HARVEST": {
    "ADD_CUSTOM_HARVEST_USE": "Adicione um uso personalizado",
    "CROP": "Cultivo",
    "CROP_PLACEHOLDER": "Selecione cultivo",
    "CUSTOM_HARVEST_USE": "Uso personalizado",
    "DISEASE": "Doença",
    "HARVEST": "Colheita",
    "HARVEST_ALLOCATION_SUBTITLE": "Quanto da colheita será destinado para cada propósito?",
    "HARVEST_ALLOCATION_SUBTITLE_TWO": "Quantidade para alocar",
    "HARVEST_QUANTITY": "Quantidade de Colheita",
    "HARVEST_USE": "Uso da colheita",
    "HARVEST_USE_TYPE_SUBTITLE": "Como a colheita sera utilizada/destinada?",
    "OTHER": "Outro",
    "PEST": "Praga",
    "QUANTITY_ERROR": "Quantity must be up to 2 decimal places",
    "TITLE": "Registro de Colheita (passo 1 de 3)",
    "WEED": "Vegetação rasteira"
  },
  "LOG_IRRIGATION": {
    "DRIP": "Gotejo",
    "FLOOD": "Inundar",
    "SPRINKLER": "Aspersor",
    "SUBSURFACE": "Subsuperfície"
  },
  "MANAGEMENT_DETAIL": {
    "ABANDON_PLAN": "Abandonar este plano de cultivo",
    "ADD_A_TASK": "Adicione uma tarefa",
    "DETAILS": "Detalhes",
    "FAILED_CROP": "O cultivo falhou?",
    "TASKS": "Tarefas"
  },
  "MANAGEMENT_PLAN": {
    "ABANDON_MANAGEMENT_PLAN_CONTENT": "Abandonar este plano de cultivo ira abandonar todas as tarefas incompletas associadas a ele e removê-lo do mapa de sua propriedade",
    "ABANDON_MANAGEMENT_PLAN_TITLE": "Abandonar plano de cultivo?",
    "ADD_MANAGEMENT_PLAN": "Adicionar um plano de cultivo",
    "AGE": "Época",
    "AS_COVER_CROP": "Como cultivo de cobertura",
    "BEDS": "Canteiros",
    "BROADCAST": "Semeadura a lanço ou com máquina semeadora",
    "COMPLETE_PLAN": {
      "ABANDON_DATE": "Data de abandono",
      "ABANDON_NOTES": "Notas de abandono",
      "ABANDON_PLAN": "Abandonar plano",
      "ABANDON_REASON": "Razão do abandono",
      "COMPLETE_DATE": "Fecha completada",
      "COMPLETE_PLAN": "Completar plano",
      "DATE_OF_CHANGE": "Data de alteração da situação",
      "NOTES_CHAR_LIMIT": "As observações não podem exceder 10.000 caractéres",
      "FUTURE_DATE_INVALID": "Pode não ser no futuro",
      "RATING": "Avaliar este plano de cultivo",
      "REASON": {
        "CROP_FAILURE": "Quebra de safra",
        "LABOUR_ISSUE": "Problema de trabalho",
        "MACHINERY_ISSUE": "Problema no maquinário",
        "MARKET_PROBLEM": "Problema de mercado",
        "SCHEDULING_ISSUE": "Problema de planejamento",
        "SOMETHING_ELSE": "Outro motivo",
        "WEATHER": "Clima"
      },
      "WHAT_HAPPENED": "O que aconteceu?"
    },
    "COMPLETION_NOTES": "Notas de conclusão",
    "CONTAINER": "Recipiente",
    "CONTAINER_OR_IN_GROUND": "Você está plantando em um recipiente ou no solo?",
    "CONTAINER_TYPE": "Tipo de recipiente",
    "COVER_INFO": "A seleção da cultivo de cobertura criará uma tarefa de trabalho de campo para terminar o cultivo de cobertura no final da temporada. Selecionar para colheita criará uma tarefa de colheita em vez disso.",
    "COVER_OR_HARVEST": "Isso está sendo cultivado como um cultivo de cobertura ou para a colheita?",
    "DAYS_FROM_PLANTING": "Dias desde o plantio até:",
    "DAYS_FROM_SEEDING": "Dias desde a semente até:",
    "DAYS_TO_HARVEST": "Dias para a próxima colheita",
    "DAYS_TO_TERMINATION": "Dias para rescisão",
    "DETAIL_SPOTLIGHT_CONTENTS": "Aqui você pode editar os detalhes do seu cultivo.",
    "DETAIL_SPOTLIGHT_TITLE": "Detalhes",
    "DO_YOU_WANT_TO_ABANDON_CONTENT": "Você deseja abandonar este plano?",
    "DROP_PIN": "Alfinetar",
    "DURATION_TOOLTIP": "Esses são valores sugeridos. Ajuste de acordo com as condições locais.",
    "EDITING_PLAN_WILL_NOT_MODIFY": "Editar este plano não irá modificar as tarefas atribuídas a ele.",
    "ESTIMATED_SEED": "Estimativa de sementes necessárias",
    "ESTIMATED_YIELD": "Colheita anual estimada",
    "FIRST_MP_SPOTLIGHT": {
      "BODY_PART1": "LiteFarm gerou algumas tarefas com base em seu plano. Você pode adicionar mais tarefas ou atribuí-las nesta tela.",
      "BODY_PART2": "Seu plano será ativado assim que você concluir uma tarefa.",
      "TITLE": "Parabéns! Você realizou o seu primeiro plano de cultivo!"
    },
    "FOR_HARVEST": "Para a colheita",
    "GERMINATION": "Germinação",
    "HARVEST": "Colheita",
    "HARVEST_DATE": "Quando será a próxima colheita?",
    "HISTORICAL_CONTAINER_OR_IN_GROUND": "Foi plantado em um recipiente ou no solo?",
    "IN_GROUND": "No solo",
    "INCOMPLETE_TASK_CONTENT": "Este plano têm tarefas que ainda não foram completadas. Você precisará marcar as tarefas como concluídas, a fim de concluir este plano de cultivo. ",
    "INCOMPLETE_TASK_TITLE": "Você tem tarefas incompletas",
    "INDIVIDUAL_CONTAINER": "Individual ou recipiente",
    "IS_TRANSPLANT": "Este cultivo será transplantado?",
    "KNOW_HOW_IS_CROP_PLANTED": "Você sabe como o cultivo foi plantado?",
    "LOCATION_SUBTEXT": "Apenas os locais que podem cultivar são mostrados.",
    "MANAGEMENT_PLAN_FLOW": "criação do plano de cultivo",
    "MANAGEMENT_SPOTLIGHT_1": "Criar novos planos para este cultivo",
    "MANAGEMENT_SPOTLIGHT_2": "Visualizar e modificar os planos para este cultivo",
    "MANAGEMENT_SPOTLIGHT_3": "Criar e atribuir tarefas",
    "MANAGEMENT_SPOTLIGHT_TITLE": "Manejo",
    "NEXT_HARVEST": "Quando será a próxima colheita?",
    "NOTES_CHAR_LIMIT": "As observações não podem exceder 10.000 caractéres",
    "NUMBER_OF_CONTAINER": "Nº dos recipientes",
    "PENDING_TASK": "Tarefas pendentes",
    "PLAN_AND_ID": "Plan {{id}}",
    "PLAN_AND_ID_plural": "",
    "PLAN_NAME": "Nome do plano de cultivo",
    "PLAN_NOTES": "Notas do plano",
    "PLANT_SPACING": "Espaçamento de plantas",
    "PLANTED_ALREADY": "Você vai plantar este cultivo ou ele já está plantado?",
    "PLANTING": "Plantando",
    "PLANTING_DATE": "Qual é a sua data de plantio?",
    "PLANTING_DATE_INFO": "Data de semeadura com base na idade do cultivo: {{seed_date}}",
    "PLANTING_DATE_LABEL": "Data do plantio",
    "PLANTING_DEPTH": "Profundidade de plantio",
    "PLANTING_METHOD": "Qual é o seu método de plantio?",
    "PLANTING_METHOD_TOOLTIP": "Selecionar o método de plantio correto ajudará a LiteFarm a estimar com mais precisão a quantidade de sementes necessária, rendimento e outras percepções úteis.",
    "PLANTING_NOTE": "Notas de plantio",
    "PLANTING_SOIL": "Solo de plantio a ser usado",
    "PLANTS_PER_CONTAINER": "Nº de plantas /recipiente",
    "RATE_THIS_MANAGEMENT_PLAN": "Avalie este plano de cultivo",
    "REMOVE_PIN": "Remover alfinete",
    "ROW_METHOD": {
      "HISTORICAL_SAME_LENGTH": "As linhas eram todas do mesmo comprimento?",
      "LENGTH_OF_ROW": "Comprimento da linha",
      "NUMBER_OF_ROWS": "Nº de linhas",
      "SAME_LENGTH": "As linhas são do mesmo comprimento?",
      "TOTAL_LENGTH": "Comprimento total das linhas"
    },
    "ROWS": "Linhas",
    "SEED_DATE": "Qual é a sua data de semeadura?",
    "SEED_OR_SEEDLING": "Como você vai plantar este cultivo?",
    "SEEDING_DATE": "Data da semeadura",
    "SEEDLING": "Estoque de mudas ou plantio",
    "SEEDLING_AGE": "Qual é a idade da muda ou do estoque de plantio?",
    "SEEDLING_AGE_INFO": "A data aproximada vai ajudar o LiteFarm a estimar as datas de colheita das mudas. Para estacas e outras mudas que não se saiba a idade exata, você pode colocar 0.",
    "SELECT_A_PLANTING_LOCATION": "Selecione um local de plantio",
    "SELECT_A_SEEDING_LOCATION": "Selecione um local de semeadura",
    "SELECT_CURRENT_LOCATION": "Selecione o local atual do cultivo",
    "SELECTED_STARTING_LOCATION": "Sempre selecione este como o local de início para os cultivos que serão transplantados ",
    "SPOTLIGHT_HERE_YOU_CAN": "Aqui você pode:",
    "STARTED": "Vamos começar",
    "STATUS": {
      "ABANDONED": "Abandonado",
      "ACTIVE": "Ativo",
      "COMPLETED": "Completo",
      "PLANNED": "Planejado"
    },
    "SUPPLIER": "Fornecedor",
    "TERMINATION": "Terminação",
    "TERMINATION_DATE": "Quando você encerrará esta colheita?",
    "TOTAL_PLANTS": "Nº de plantas",
    "TRANSPLANT": "Transplantar",
    "TRANSPLANT_DATE": "Qual é a sua data de transplante?",
    "TRANSPLANT_LOCATION": "Para onde você fará o transplante?",
    "TRANSPLANT_SPOTLIGHT": {
      "BODY": {
        "PLANTED": "Plantado",
        "SEEDED": "Semeado",
        "TEXT": "Por favor, indique onde este cultivo ficará inicialmente <1>{{fill}}</1>. Nós vamos perguntar sobre onde você irá transplantar depois."
      },
      "TITLE": {
        "PLANTING": "Plantando",
        "SEEDING": "Semeando",
        "TEXT": "{{fill}} local"
      }
    },
    "VARIETY": "Variedade",
    "WHAT_IS_AGE": "Qual é a idade aproximada do cultivo?",
    "WHAT_WAS_PLANTING_METHOD": "Qual foi o método de plantio?",
    "WHAT_WAS_PLANTING_METHOD_INFO": "Selecionando corretamente o método de plantio vai ajudar o LiteFarm a estimar com mais precisão a quantidade de sementes necessárias, a produção e outros conhecimentos úteis.",
    "WHERE_START_LOCATION": "Onde é o seu local de partida?",
    "WHERE_TRANSPLANT_LOCATION": "Onde você fará o transplante?",
    "WILD_CROP": "Você está colhendo uma planta silvestre?"
  },
  "LOCATION_CREATION": {
    "TITLE": "Nenhuma área encontrada",
    "CROP_PLAN_BODY": "Você precisará de um campo, jardim, estufa ou zona de amortecimento antes de concluir este plano de cultivo. Deseja criar um agora?",
    "TASK_TITLE": "Não há áreas para tarefas",
    "TASK_BODY": "Você precisará de pelo menos uma área antes de poder criar uma tarefa. Deseja criar uma agora?",
    "TASK_BODY_WORKER": "Você precisará de gerenciamento para criar pelo menos uma área antes de criar uma tarefa.",
    "GO_BACK_BUTTON": "Voltar",
    "CREATE_BUTTON": "Criar área"
  },
  "MY_FARM": {
    "CERTIFICATIONS": "Certificações",
    "FARM_INFO": "Informação da fazenda",
    "FARM_MAP": "Mapa da fazenda/sitio",
    "PEOPLE": "Pessoas"
  },
  "NAVIGATION": {
    "SPOTLIGHT": {
      "COORDINATE_ACTIVITIES": "Coordenar as atividades da fazenda",
      "EDIT_FARM_SETTING": "Editar as configurações da sua fazenda",
      "FARM": "Aqui você pode :, • Editar as configurações da sua fazenda, • Mapear sua fazenda, • Orientar seus funcionários",
      "FARM_TITLE": "O perfil de fazenda",
      "INFO": "Suas informações",
      "LOG_OUT": "O botão de logout",
      "MANAGE_EMPLOYEE": "Orientar seus funcionários",
      "MANAGE_TASK": "Administrar suas tarefas",
      "MAP_FARM": "Mapear sua fazenda",
      "SEE_UPDATES": "Ver atualizações importantes",
      "NOTIFICATION": "Aqui você pode:, • Administrar suas tarefas, • Ver o que mais está acontecendo, • Coordenar as atividades da fazenda",
      "NOTIFICATION_TITLE": "Este é o seu centro de notificações",
      "PROFILE": "Aqui você encontrará :, • Suas informações, • Dicas úteis, • O botão de logout",
      "PROFILE_TITLE": "Seu Perfil",
      "SEE_TASK": "Ver o que mais está acontecendo",
      "TASK_TITLE": "Essas são as tarefas da sua propriedade",
      "TIPS": "Dicas úteis",
      "YOU_CAN": "Aqui você pode:",
      "YOU_WILL_FIND": "Aqui você encontrará:"
    }
  },
  "ENTITY_TYPES": {
    "TASK": "tarefa",
    "LOCATION": "localização"
  },
  "NOTIFICATION": {
    "TIMELINE": {
      "HEADING": "Cronograma de notificação",
      "VIEW_NOW": "Veja agora",
      "MORE_RECENT_NOTIFICATION": "Existem notificações mais recentes sobre este/a {{entityType}}."
    },
    "DAILY_TASKS_DUE_TODAY": {
      "BODY": "Você tem tarefas para vencer hoje.",
      "TITLE": "Tarefas para hoje"
    },
    "NONE_TO_DISPLAY": "Não há notificações para exibir.",
    "NOTIFICATION_TEASER": "Em breve!",
    "PAGE_TITLE": "Notificações",
    "TAKE_ME_THERE": "Me leve lá",
    "TASK_ABANDONED": {
      "BODY": "Uma tarefa {{taskType}} atribuída a você foi abandonada por {{abandoner}}.",
      "TITLE": "Tarefa abandonada"
    },
    "TASK_ASSIGNED": {
      "BODY": "A tarefa {{taskType}} atribuída a você por {{assigner}}.",
      "TITLE": "Tarefa atribuída"
    },
    "TASK_COMPLETED_BY_OTHER_USER": {
      "BODY": "Uma tarefa {{taskType}} atribuída a você foi marcada como concluída por {{assigner}}.",
      "TITLE": "Tarefa completa"
    },
    "TASK_REASSIGNED": {
      "BODY": "Uma tarefa {{taskType}} atribuída anteriormente a você foi atribuída a outra pessoa por {{assigner}}.",
      "TITLE": "Tarefa reatribuída"
    },
    "TASK_UNASSIGNED": {
      "BODY": "{{editor}} marcou uma tarefa {{taskType}} como não atribuída.",
      "TITLE": "Tarefa não atribuída"
    },
    "TASK_DELETED": {
      "BODY": "Uma tarefa de {{taskType}} atribuída a você foi excluída por {{abandoner}}.",
      "TITLE": "Tarefa excluída"
    },
    "WEEKLY_UNASSIGNED_TASKS": {
      "BODY": "Você tem tarefas não atribuídas para esta semana.",
      "TITLE": "Tarefas não atribuídas"
    },
    "SENSOR_BULK_UPLOAD_SUCCESS": {
      "BODY": "O carregamento do seu sensor foi concluído com sucesso",
      "TITLE": "Carregamento do sensor concluído"
    },
    "SENSOR_BULK_UPLOAD_FAIL": {
      "BODY": "O carregamento do seu sensor apresenta alguns erros. Clique em “Leve-me até lá” para ver os detalhes",
      "TITLE": "Erros de carregamento do sensor"
    }
  },
  "OUTRO": {
    "ALL_DONE": "Excelente. Pronto para sujar as mãos?",
    "IMPORTANT_THINGS": "E, por fim, vamos mostrar algumas coisas importantes!"
  },
  "PASSWORD_RESET": {
    "BUTTON": "Reenviar link",
    "BUTTON_SENDING": "Enviando...",
    "DESCRIPTION_BOTTOM": "Por favor verifique seu e-mail.",
    "DESCRIPTION_TOP": "Um link foi enviado.",
    "LABEL_EMAIL": "Email",
    "LABEL_NEW_PASSWORD": "Nova Senha",
    "NEW_ACCOUNT_BUTTON": "Atualizar",
    "NEW_ACCOUNT_TITLE": "Defina sua nova senha",
    "TITLE": "Link enviado"
  },
  "PASSWORD_RESET_SUCCESS_MODAL": {
    "BUTTON": "Ótimo!",
    "DESCRIPTION": "Sua senha foi atualizada. Redirecionando você para suas fazendas em 10 segundos ...",
    "TITLE": "Sucesso!"
  },
  "PLAN_GUIDANCE": {
    "ADDITIONAL_GUIDANCE": "Há alguma orientação adicional que você deseja fornecer para a tarefa de semeadura?",
    "BED": "Canteiro",
    "BEDS": "canteiros",
    "NOTES": "Notas de plantio",
    "PLANTING_DEPTH": "Profundidade de plantio",
    "ROW": "Linha",
    "ROWS": "linhas",
    "SPACE_BETWEEN": "Espaço entre {{types}}",
    "SPECIFY": "Especificar {{types}}",
    "SPECIFY_PLACEHOLDER": "Ex. {{types}} 1 - 4",
    "TOOLTIP": "Os 40 primeiros caracteres deste campo serão exibidos em qualquer lugar em que seu plano de cultivo esteja visível. ",
    "WIDTH": "Largura de {{type}}",
    "WORD_LIMIT": "Somente {{limit}} caracteres podem ser exibidos"
  },
  "PREPARING_EXPORT": {
    "MESSAGE": "O LiteFarm está reunindo seus documentos da certificação e você receberá um e-mail quando terminarmos - pode levar alguns minutinhos... Você pode clicar fora desta caixa para continuar usando o LiteFarm sem interromper o processo.",
    "TITLE": "Sua exportação está sendo preparada"
  },
  "PROFILE": {
    "ACCOUNT": {
      "CONVERT_TO_HAVE_ACCOUNT": "Converter este trabalhador para usuário com conta",
      "EDIT_USER": "Editar usuário",
      "EMAIL": "Email",
      "ENGLISH": "Inglês",
      "FIRST_NAME": "Primeiro nome",
      "FRENCH": "Francês",
      "LANGUAGE": "Idioma",
      "LAST_NAME": "Sobrenome",
      "PERSONAL_INFORMATION": "Informações pessoais",
      "PHONE_NUMBER": "Número de telefone",
      "PORTUGUESE": "Português",
      "SPANISH": "Espanhol",
      "USER_ADDRESS": "Endereço do usuário"
    },
    "ACCOUNT_TAB": "Conta",
    "ERROR": {
      "PHONE_NUMBER_LENGTH": "O número de telefone deve ter menos de 20 caracteres",
      "FARM_NAME_LENGTH": "O nome da fazenda não pode exceder 255 caracteres",
      "FIRST_NAME_LENGTH": "O primeiro nome não pode exceder 255 caracteres",
      "LAST_NAME_LENGTH": "O sobrenome não pode exceder 255 caracteres",
      "USER_ADDRESS_LENGTH": "O endereço do usuário não pode exceder 255 caracteres"
    },
    "FARM": {
      "ADDRESS": "Endereço",
      "CURRENCY": "Moeda",
      "FARM_NAME": "Nome do sítio/fazenda",
      "IMPERIAL": "Imperial",
      "METRIC": "Metrico",
      "PHONE_NUMBER": "Número de telefone",
      "UNITS": "Unidades"
    },
    "FARM_TAB": "Sítio/Fazenda",
    "PEOPLE": {
      "DO_YOU_WANT_TO_REMOVE": "Você quer remover este usuário de sua propriedade?",
      "EO": "Agente de Extensão",
      "FARM_MANAGER": "Gerente de sítio/fazenda",
      "FARM_OWNER": "Dono(a) do sítio/fazenda",
      "FARM_WORKER": "Trabalhador",
      "HOURLY": "por hora",
      "INVITE_USER": "Convidar Usuário",
      "PAY": "Salário",
      "RESTORE_ACCESS": "Restaurar o acesso do usuário",
      "REVOKE_ACCESS": "Revogar o acesso do usuário",
      "INVALID_REVOKE_ACCESS": "Não é possível revogar o acesso",
      "LAST_ADMIN_ERROR": "Não podemos revogar o acesso a este usuário porque ele é o último gerente nesta conta. Se você deseja excluir sua fazenda, crie um ticket clicando <1>here</1>.",
      "ROLE": "Papel",
      "ROLE_CHANGE_ALERT": "A mudança de papel terá efeito no próximo login. Os trabalhadores não podem se definir como administradores.",
      "SEARCH": "Pesquisar",
      "THIS_WILL_REMOVE": "Esta ação removerá o usuário de sua propriedade.",
      "USERS_FOUND": "Usuários encontrados"
    },
    "PEOPLE_TAB": "Pessoas",
    "TABLE": {
      "HEADER_EMAIL": "E-mail",
      "HEADER_NAME": "Nome",
      "HEADER_ROLE": "Função",
      "HEADER_STATUS": "Situação"
    }
  },
  "PROFILE_FLOATER": {
    "HELP": "Ajuda",
    "INFO": "Minha informação",
    "LOG_OUT": "Sair",
    "SWITCH": "Mudar de fazenda",
    "TUTORIALS": "Tutoriais"
  },
  "REACT_SELECT": {
    "CLEAR": "Limpar",
    "CLEAR_ALL": "Limpar tudo"
  },
  "REQUEST_CONFIRMATION_MODAL": {
    "BUTTON": "Entendi",
    "DESCRIPTION": "Alguém entrará em contato em 48 horas.",
    "TITLE": "Pedido de ajuda enviado"
  },
  "ROLE_SELECTION": {
    "FARM_EO": "Agente de Extensão/Técnico",
    "FARM_MANAGER": "Gerente do sítio/fazenda",
    "FARM_OWNER": "Dono(a) da Fazenda/Sítio",
    "IS_OWNER_OPERATED": "Este sítio/fazenda é operada pelo dono(a)?",
    "TITLE": "Qual é o seu cargo/função na Fazenda/Sítio?"
  },
  "SALE": {
    "ADD_SALE": {
      "CROP_PLACEHOLDER": "Selecione o cultivo",
      "CROP_REQUIRED": "O cultivo é necessário",
      "CROP_VARIETY": "Variedade de cultivo",
      "CUSTOMER_NAME": "Nome do Cliente",
      "CUSTOMER_NAME_REQUIRED": "Nome do Cliente é necessário",
      "DATE": "Data",
      "TABLE_HEADERS": {
        "CROP_VARIETIES": "Variedades de cultivo",
        "QUANTITY": "Quantidade",
        "TOTAL": "Total"
      },
      "TITLE": "Adicionar nova venda",
      "SALE_VALUE_ERROR": "O valor da venda deve ser um número acima de 0 e abaixo de 999,999,999"
    },
    "DETAIL": {
      "ACTION": "Ação",
      "CROP": "Cultivo",
      "CUSTOMER_NAME": "Nome do Cliente",
      "DELETE_CONFIRMATION": "Tem certeza de que deseja excluir esta venda?",
      "QUANTITY": "Quantidade",
      "TITLE": "Detalhe de venda",
      "VALUE": "Valor"
    },
    "EDIT_SALE": {
      "DATE": "Data",
      "DELETE_CONFIRMATION": "Tem certeza que deseja excluir esta venda?",
      "TITLE": "Editar Venda"
    },
    "ESTIMATED_REVENUE": {
      "CALCULATION": "Cálculo",
      "CALCULATION_DESCRIPTION": "Calculamos a receita estimada usando a data de término das safras estimadas no módulo de campos. Para incluir um cultivo em seu cálculo de receita estimada, certifique-se de capturar a data final do cultivo dentro da data final de seu relatório financeiro.",
      "TITLE": "Receita Estimada"
    },
    "EXPENSE_DETAIL": {
      "ACTION": "Ação",
      "COST": "Custo",
      "DESCRIPTION": "Descrição de Despesa",
      "TEMP_DELETE_CONFIRMATION": "Tem certeza de que deseja excluir todas as despesas desta página?",
      "TITLE": "Detalhe de despesas"
    },
    "FINANCES": {
      "ACTION": "Ação",
      "ACTUAL": "Atual",
      "ACTUAL_REVENUE_ESTIMATED": "Estimada",
      "ACTUAL_REVENUE_LABEL": "Atual",
      "ADD_NEW_EXPENSE": "Adicionar nova despesa",
      "ADD_NEW_SALE": "Adicionar nova venda",
      "BALANCE": "Saldo",
      "BALANCE_EXPLANATION": "Calculamos o balanço financeiro (\"custo de produção\") em tempo real para cada safra em sua fazenda a partir de uma equação simples de despesas menos receita. As despesas de cada safra são calculadas em duas partes: uma parte corresponde às despesas com mão de obra calculadas a partir das horas registradas para atividades da fazenda, a outra parte é das demais despesas registradas para toda a fazenda. Onde as despesas são registradas para toda a fazenda, nós as dividimos igualmente entre os cultivos existentes. Não alocado significa que um turno de trabalho foi registrado em um campo onde ainda não havia nenhum cultivo. O custo com mão de obra deste turno será atribuído a uma safra na medida em que cultivos forem adicionados ao campo onde o trabalho foi realizado, considerando a janela de tempo do relatório financeiro.",
      "BALANCE_FOR_FARM": "Saldo (Fazenda Inteira)",
      "EXPENSES": "Despesas",
      "FINANCE_HELP": "Ajuda Financeira",
      "LABOUR_LABEL": "Trabalho",
      "OTHER_EXPENSES_LABEL": "Outras despesas",
      "REVENUE": "Receita",
      "TITLE": "Finanças",
      "UNALLOCATED_CROP": "Não atribuído",
      "UNALLOCATED_TIP": "O que não está atribuído?"
    },
    "LABOUR": {
      "BY": "Por",
      "CROPS": "Cultivos",
      "EMPLOYEES": "Funcionários",
      "TABLE": {
        "AMOUNT": "Valor",
        "CROP": "Cultivo",
        "DATE": "Data",
        "EMPLOYEE": "Trabalhador(a)",
        "EST_REVENUE": "Receita estimada",
        "LABOUR_COST": "Custo laboral",
        "TASK": "Tarefas",
        "TIME": "Tempo",
        "TYPE": "Tipo"
      },
      "TASKS": "Tarefas",
      "TITLE": "Trabalho"
    },
    "SUMMARY": {
      "AMOUNT": "Valor",
      "CROP": "Cultivo",
      "DATE": "Data",
      "DETAILED_HISTORY": "História Detalhada",
      "SUBTOTAL": "Subtotal",
      "SUMMARY": "Resumo",
      "TITLE": "Vendas",
      "TOTAL": "Total",
      "TYPE": "Tipo",
      "VALUE": "Valor"
    }
  },
  "SHIFT": {
    "ACTION": "Açao",
    "ADD_NEW": "Adicionar Novo Turno",
    "EDIT_SHIFT": {
      "ADD_CUSTOM_TASK": "Adicionar Tarefa Personalizada",
      "ADD_TASK": "Adicionar uma Tarefa",
      "ALL": "Tudo",
      "ALL_CROPS": "Todas os Cultivos",
      "ASSIGN_TIME_TO_TASK": "Atribuir tempo para a tarefa por",
      "CHOOSE_DATE": "Escolha uma data",
      "CHOOSE_WORKERS": "Escolha trabalhador(a)",
      "CROPS": "Cultivos",
      "CROPS_LABEL": "Cultivos",
      "DID_NOT_PROVIDE_ANSWER": "Não forneceu resposta",
      "HAPPY": "Contente",
      "INDIVIDUAL_CROPS": "Cultivos individuais",
      "LOCATIONS": "Locais",
      "LOCATIONS_LABEL": "Locais",
      "MOOD": "Como você se sentiu durante este turno?",
      "NAME_TASK": "Nome da tarefa personalizada",
      "NEUTRAL": "Neutra(o)",
      "RATHER_NOT_SAY": "Prefiro não dizer",
      "SAD": "Descontente",
      "SELECT_ALL": "Selecionar tudo",
      "SELECT_CROPS": "Selecionar Cultivo",
      "SELECT_FIELDS": "Selecionar Campo",
      "VERY_HAPPY": "Muito contente",
      "VERY_SAD": "Muito descontente",
      "WHAT_TASKS_YOU_DID": "Que tarefas você fez hoje?",
      "WORKER": "Trabalhador",
      "WORKER_MOOD": "Como este trabalhador se sentiu durante este turno?"
    },
    "MY_SHIFT": {
      "DELETE_CONFIRMATION": "Tem certeza que deseja deletar este turno?",
      "DURATION": "Duração",
      "LOCATION_CROPS": "Localizações/Cultivos",
      "SUBMITTED_FOR": "Insira para",
      "TASK": "Tarefa",
      "TITLE": "Detalhes do turno"
    },
    "NAME": "Nome",
    "NEW_SHIFT": {
      "STEP_ONE": "Novo turno de trabalho",
      "STEP_TWO": "Novo turno de trabalho"
    },
    "RETIRED": "Retirada",
    "SHIFT_DATE": "Data do turno de trabalho",
    "SHIFT_HISTORY": "Histórico de turnos",
    "TIME_TOTAL": "Total",
    "TITLE": "Turnos"
  },
  "SIGNUP": {
    "CHANGES": "Leia sobre as mudanças",
    "EMAIL_INVALID": "Email é inválido",
    "ENTER_EMAIL": "Digite seu endereço de email",
    "EXPIRED_ERROR": "NÃO EXISTE",
    "EXPIRED_INVITATION_LINK_ERROR": "Convite expirado ou inválido",
    "GOOGLE_BUTTON": "CONTINUE COM O GOOGLE",
    "INVITED_ERROR": "Um convite de fazenda foi enviado para você, por favor verifique sua caixa de entrada e pasta de spam.",
    "LITEFARM_UPDATED": "LiteFarm v3.3 já está disponível!",
    "PASSWORD_ERROR": "Senha incorreta",
    "SIGN_IN": "Conecte-se",
    "SSO_ERROR": "Faça login clicando no botão do Google acima",
    "USED_INVITATION_LINK_ERROR": "Este convite já foi utilizado, por favor, faça o login para acessar essa fazenda",
    "WELCOME_BACK": "Bem-vindo de volta",
    "WRONG_BROWSER": "LiteFarm não é otimizado para este navegador.",
    "WRONG_BROWSER_BOTTOM": "Faça login usando o Chrome."
  },
  "SLIDE_MENU": {
    "CROPS": "Cultivos",
    "DOCUMENTS": "Documentos",
    "FINANCES": "Finanças",
    "INSIGHTS": "Relatórios",
    "MANAGE": "Administrar",
    "TASKS": "Tarefas"
  },
  "STATUS": {
    "ACTIVE": "Ativo",
    "INACTIVE": "Inativo",
    "INVITED": "Convidado"
  },
  "SURVEY_STACK": {
    "PRODUCED": "Produzido em",
    "SURVEY_ADDENDUM": "Adendo de pesquisa",
    "TITLE": "{{certification}} certificação de {{certifier}}"
  },
  "SWITCH_OUTRO": {
    "BUTTON": "Vamos Lá!",
    "DESCRIPTION_BOTTOM": "suas informações foram salvas com sucesso.",
    "DESCRIPTION_TOP": "A porteira foi trancada,",
    "TITLE": "Mudar de sítio/fazenda"
  },
  "TABLE": {
    "LOADING_TEXT": "carregando...",
    "NEXT_TEXT": "Próxima",
    "NO_DATA_TEXT": "Nenhum usuário encontrado",
    "OF_TEXT": "de",
    "PAGE_TEXT": "Página",
    "PREVIOUS_TEXT": "Anterior",
    "ROWS_TEXT": "linhas"
  },
  "TASK": {
    "ABANDON": {
      "ABANDON": "Abandonar",
      "DATE": "Data do abandono",
      "WHICH_DATE": "Qual data?",
      "DATE_ORIGINAL": "A data de vencimento original",
      "DATE_TODAY": "Hoje",
      "DATE_ANOTHER": "Outra data",
      "INFO": "Abandonar esta tarefa mudará seu estado para abandonado e a removerá das listas de 'Tarefas' e 'Não atribuídas' de todos os usuários.",
      "NOTES": "Observações de abandono de tarefa",
      "NOTES_CHAR_LIMIT": "Observações não devem exceder 10.000 caractéres",
      "REASON": {
        "CROP_FAILURE": "Quebra de safra",
        "LABOUR_ISSUE": "Questão trabalhista",
        "MACHINERY_ISSUE": "Problema de maquinário",
        "MARKET_PROBLEM": "Problema na comercialização",
        "OTHER": "Outro",
        "SCHEDULING_ISSUE": "Problema de planejamento",
        "WEATHER": "Clima"
      },
      "REASON_FOR_ABANDONMENT": "Razão de abandono",
      "EXPLANATION": "Explicação",
      "TITLE": "Abandonar tarefa",
      "WHAT_HAPPENED": "O que aconteceu?",
      "WHEN": "Quando a tarefa foi abandonada?"
    },
    "ABANDON_TASK": "Abandonar esta tarefa",
    "ABANDON_TASK_DURATION": "Algum trabalho foi concluído para esta tarefa?",
    "ABANDON_TASK_HELPTEXT": "O trabalho concluído nesta tarefa abandonada será incorporado aos custos de mão de obra. Se nenhum trabalho foi concluído, selecionar isto.",
    "ABANDONMENT_DETAILS": "Detalhes do abandono da tarefa",
    "ADD_CUSTOM_HARVEST_USE": "Crie um uso de colheita personalizado",
    "ADD_HARVEST_USE": "Adicionar outro uso para a colheita",
    "ADD_TASK": "Criar tarefa",
    "ADD_TASK_FLOW": "criação de tarefa",
    "ALL": "Todas",
    "AMOUNT_TO_ALLOCATE": "Quantidade a ser alocada",
    "CARD": {
      "MULTIPLE_CROPS": "Múltiplos cultivos",
      "MULTIPLE_LOCATIONS": "Múltiplos locais"
    },
    "COMPLETE": {
      "DATE": "Data de conclusão",
      "WHEN": "Quando a tarefa foi concluída?"
    },
    "COMPLETE_HARVEST_QUANTITY": "Quanto foi colhido?",
    "COMPLETE_TASK": "Completar tarefa",
    "COMPLETE_TASK_CHANGES": "Você teve que fazer alguma alteração nesta tarefa?",
    "COMPLETE_TASK_DURATION": "Quanto tempo a tarefa demorou para ser concluída?",
    "COMPLETE_TASK_FLOW": "conclusão da tarefa",
    "COMPLETION_DETAILS": "Detalhes de conclusão da tarefa",
    "COMPLETION_NOTES": "Observações de conclusão de tarefa",
    "COMPLETION_NOTES_CHAR_LIMIT": "Observações não devem exceder 10.000 caractéres",
    "CREATE_CUSTOM_HARVEST_USE": "Criar um uso personalizado da colheita",
    "CURRENT": "Atual",
    "DESCRIBE_HARVEST_USE": "Descrever o uso da colheita",
    "DETAILS": "Detalhes",
    "DID_YOU_ENJOY": "Você gostou dessa tarefa?",
    "DUE_DATE": "Data de finalização",
    "DURATION": "Duração",
    "FILTER": {
      "ASCENDING": "mais antiga primeiro",
      "ASSIGNEE": "Responsável",
      "CROP": "Cultivo",
      "DATE_RANGE": "Filtrar por intervalo de datas",
      "DESCENDING": "mais recente primeito",
      "FROM": "De",
      "LOCATION": "Localização",
      "MY_TASK": "Minhas tarefas",
      "SORT_BY": "Ordenar por",
      "STATUS": "Situação",
      "TITLE": "Filtro das Tarefas",
      "TO": "Até",
      "TYPE": "Tipo",
      "UNASSIGNED": "Não atribuída",
      "VIEW": "Visualizar"
    },
    "HARVEST_USE": "Uso da colheita",
    "HARVEST_USE_ALREADY_EXISTS": "Uso de colheita já existe",
    "HOW_WILL_HARVEST_BE_USED": "Como a colheita vai ser utilizada?",
    "IRRIGATION_LOCATION": "Selecione uma área de irrigação",
    "LOCATIONS": "Local (is)",
    "NO_TASKS_TO_DISPLAY": "Não há tarefas para exibir.",
    "NO_WORK_DONE": "Nenhum trabalho foi concluído",
    "PAGE_TITLE": "Tarefas",
    "PREFER_NOT_TO_SAY": "Prefiro não dizer",
    "PROVIDE_RATING": "Fornecer uma classificação",
    "QUANTITY_CANNOT_EXCEED": "A quantidade de colheita usada não pode exceder a quantidade a ser alocada",
    "RATE_THIS_TASK": "Avalie esta tarefa",
    "REMOVE_HARVEST_USE": "Remover",
    "SELECT_DATE": "Selecionar a data da tarefa",
    "SELECT_TASK_LOCATIONS": "Selecionar o(s) local(is) da tarefa",
    "SELECT_WILD_CROP": "Esta tarefa é para um cultivo silvestre",
    "STATUS": {
      "ABANDONED": "Abandonada",
      "COMPLETED": "Completa",
      "FOR_REVIEW": "Em revisão",
      "LATE": "Atrasada",
      "PLANNED": "Planejada"
    },
    "TASK": "tarefa",
    "TASKS_COUNT": "{{count}} tarefa",
    "TASKS_COUNT_one": "{{count}} tarefa",
    "TASKS_COUNT_many": "{{count}} tarefas",
    "TASKS_COUNT_other": "{{count}} tarefas",
    "TASKS_COUNT_plural": "{{count}} tarefas",
    "TODO": "A fazer",
    "TRANSPLANT": "Transplantar",
    "TRANSPLANT_LOCATIONS": "Selecione um local de transplante",
    "UNASSIGNED": "Não atribuída",
    "DELETE": {
      "DELETE_TASK": "Remover tarefa",
      "DELETE_TASK_QUESTION": "Remover tarefa?",
      "DELETE_TASK_MESSAGE": "Esta tarefa será removida de sua fazenda. Se deseja manter um registro dessa tarefa, clique em \"Abandon\". ",
      "CONFIRM_DELETION": "Confirmar exclusão",
      "CANT_DELETE_PLANTING_TASK": "Não é possível deletar tarefas de plantio",
      "CANT_DELETE_ABANDON_INSTEAD": "Você quer abandonar o plano de cultivo?",
      "CANT_DELETE_ABANDON": "Ir ao plano de cultivo",
      "SUCCESS": "Tarefa removida com sucesso",
      "FAILED": "Falha ao remover tarefa"
    }
  },
  "UNIT": {
    "TIME": {
      "DAY": "dias",
      "MONTH": "meses",
      "WEEK": "semanas",
      "YEAR": "anos"
    },
    "VALID_VALUE": "Por favor, entre um valor entre 0-"
  },
  "WEATHER": {
    "HUMIDITY": "Umidade",
    "WIND": "Vento"
  },
  "WELCOME_SCREEN": {
    "BUTTON": "Vamos começar"
  },
  "YEAR_SELECTOR": {
    "TITLE": "Selecione o ano"
  },
  "SENSOR": {
    "SENSOR_NAME": "Nome do sensor",
    "LATITUDE": "Latitude",
    "LONGTITUDE": "Longitude",
    "READING": {
      "TYPES": "Tipos de leitura",
      "SOIL_WATER_CONTENT": "Teor de água no solo",
      "SOIL_WATER_POTENTIAL": "Potencial hídrico no solo",
      "TEMPERATURE": "Temperatura",
      "UNKNOWN": "Desconhecido"
    },
    "DEPTH": "Profundidade",
    "BRAND": "Marca",
    "VALIDATION": {
      "READING_TYPES": "Os tipos de leitura do sensor são obrigatórios"
    },
    "MODAL": {
      "TITLE": "Alterar tipos de leitura?",
      "BODY": "Alterar os tipos de leitura para este sensor modificará quais leituras o LiteFarm pode mostrar. Você quer prosseguir?"
    },
    "BRAND_HELPTEXT": "As marcas com as quais o LiteFarm pode se integrar são mostradas abaixo. Se você não quiser mais usar esta marca de sensor, tente removê-lo.",
    "MODEL": "Modelo",
    "MODEL_HELPTEXT": "Este id é usado para identificar exclusivamente este sensor em outros sistemas integrados e não pode ser alterado. Se não estiver mais sendo usado, tente remover este sensor e adicionar um novo.",
    "EXTERNAL_IDENTIFIER": "Identificador externo",
    "PART_NUMBER": "Número da peça",
    "HARDWARE_VERSION": "Versão do Hardware",
    "NO_DATA_FOUND": "Nenhuma leitura do sensor encontrada",
    "NO_DATA": "(sem dados))",
    "LAST_UPDATED": "Última atualização {{latestReadingUpdate}}",
    "DETAIL": {
      "RETIRE": "Remover",
      "EDIT": "Editar",
      "NAME": "Nome do Sensor",
      "LATITUDE": "Latitude",
      "LONGITUDE": "Longitude",
      "MODEL": "Modelo",
      "PART_NUMBER": "Número da peça",
      "HARDWARE_VERSION": "Versão do Hardware",
      "EXTERNAL_ID_TOOLTIP": "Este id é usado para identificar exclusivamente este sensor em outros sistemas integrados e não pode ser alterado. Se não estiver mais sendo usado, tente remover este sensor e adicionar um novo",
      "EXTERNAL_IDENTIFIER": "Identificador externo",
      "DEPTH": "Profundidade",
      "BRAND": "Marca",
      "BRAND_TOOLTIP": "As marcas com as quais o LiteFarm pode se integrar são mostradas abaixo. Se você não quiser mais usar esta marca de sensor, tente removê-lo.",
      "READING_TYPES": "Tipos de leitura"
    },
    "VIEW_HEADER": {
      "READINGS": "Leituras",
      "TASKS": "Tarefas",
      "DETAILS": "Detalhes"
    },
    "RETIRE": {
      "TITLE": "Remover sensor?",
      "RETIRE": "Remover",
      "CANCEL": "Cancelar",
      "BODY": "Desativar este sensor irá removê-lo e todas as leituras associadas a ele de sua fazenda, bem como fechar todas as conexões com o fornecedor do sensor. Você quer prosseguir?",
      "RETIRE_SUCCESS": "Sensor retirado com sucesso",
      "RETIRE_FAILURE": "Ocorreu um erro ao desativar este sensor"
    },
    "TEMPERATURE_READINGS_OF_SENSOR": {
      "TITLE": "Temperatura do solo",
<<<<<<< HEAD
      "SUBTITLE": "Temperatura ambiente máxima e mínima de hoje: {{high}}{{units}} / {{low}}{{units}}",
      "Y_AXIS_LABEL": "Temperatura em {{units}}",
=======
      "SUBTITLE": "Temperatura MISSING ambiente máxima e mínima de hoje: {{high}}{{tempUnit}} / {{low}}{{tempUnit}}",
      "Y_AXIS_LABEL": "Temperatura em {{tempUnit}}",
>>>>>>> 12393239
      "WEATHER_STATION": "Estação meteorológica: {{weatherStationLocation}}",
      "AMBIENT_TEMPERATURE_FOR": "Temperatura ambiente para"
    },
    "SOIL_WATER_POTENTIAL_READINGS_OF_SENSOR": {
      "TITLE": "Potencial hídrico do solo",
      "Y_AXIS_LABEL": "Potencial hídrico do solo em {{units}}"
    },
    "SOIL_WATER_CONTENT_READINGS_OF_SENSOR": {
      "TITLE": "MISSING",
      "Y_AXIS_LABEL": "MISSING"
    },
    "READINGS_PREVIEW": {
      "TEMPERATURE": "Temperatura atual do solo",
      "SOIL_WATER_POTENTIAL": "Potencial atual de água no solo"
    },
    "SENSOR_READING_CHART_SPOTLIGHT": {
      "TITLE": "As séries podem ser ocultadas",
      "CONTENT": "Sensores individuais podem ser exibidos ou ocultados clicando em seus rótulos aqui."
    }
  },
  "CROP_STATUS_NON_ORGANIC_MISMATCH_MODAL": {
    "TITLE": "Você selecionou uma área não orgânica!",
    "SUBTITLE": "Você indicou que estará plantando um culturo orgânico em uma área não orgânica. Você quer prosseguir?"
  },
  "CROP_STATUS_ORGANIC_MISMATCH_MODAL": {
    "TITLE": "Você selecionou uma área orgânica!",
    "SUBTITLE": "Você indicou que estará plantando um cultivo não orgânico em uma área orgânica. Você quer prosseguir?"
  },
  "WAGE": {
    "ERROR": "Salário/vencimento precisa ser um número decimal válido não-negativo",
    "HOURLY_WAGE": "Salário por hora",
    "HOURLY_WAGE_RANGE_ERROR": "O salário por hora deve ser um número positivo menor que 999.999.999",
    "HOURLY_WAGE_TOOLTIP": "Os salários por hora podem ser definidos selecionando um indivíduo na guia Pessoas em 'minha fazenda'"
  },
  "UNKNOWN_RECORD": {
    "UNKNOWN_RECORD": "Registro desconhecido",
    "CANT_FIND": "Ops! Não conseguimos encontrar isso.",
    "MAYBE_LATER": "Talvez apareça mais tarde."
  }
}<|MERGE_RESOLUTION|>--- conflicted
+++ resolved
@@ -1787,13 +1787,8 @@
     },
     "TEMPERATURE_READINGS_OF_SENSOR": {
       "TITLE": "Temperatura do solo",
-<<<<<<< HEAD
-      "SUBTITLE": "Temperatura ambiente máxima e mínima de hoje: {{high}}{{units}} / {{low}}{{units}}",
+      "SUBTITLE": "Temperatura MISSING ambiente máxima e mínima de hoje: {{high}}{{units}} / {{low}}{{units}}",
       "Y_AXIS_LABEL": "Temperatura em {{units}}",
-=======
-      "SUBTITLE": "Temperatura MISSING ambiente máxima e mínima de hoje: {{high}}{{tempUnit}} / {{low}}{{tempUnit}}",
-      "Y_AXIS_LABEL": "Temperatura em {{tempUnit}}",
->>>>>>> 12393239
       "WEATHER_STATION": "Estação meteorológica: {{weatherStationLocation}}",
       "AMBIENT_TEMPERATURE_FOR": "Temperatura ambiente para"
     },

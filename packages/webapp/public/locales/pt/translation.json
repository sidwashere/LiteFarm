{
  "ADD_FARM": {
    "ADDRESS_IS_REQUIRED": "É necessário informar um endereço",
    "ENTER_A_VALID_ADDRESS": "Por favor insira um endereço ou coordenada válidos",
    "ENTER_LOCATION_PLACEHOLDER": "Selecione a localização",
    "FARM_IS_REQUIRED": "Nome do sítio/fazendo é necessário",
    "FARM_LOCATION": "Localização do sítio/fazenda",
    "FARM_LOCATION_INPUT_INFO": "Endereço ou latitude e longitude separados por vírgula (ex.: 49.250945, -123.238492)",
    "FARM_NAME": "Nome do sítio/fazenda",
    "INVALID_FARM_LOCATION": "Localização do sítio/fazenda inválida",
    "LOCATING": "Localizando...",
    "NO_ADDRESS": "Localização não encontrada. Tente inserir latitue e longitude",
    "TELL_US_ABOUT_YOUR_FARM": "Conte-nos sobre seu sítio/fazenda"
  },
  "BED_PLAN_GUIDANCE": {
    "BED_WIDTH": "MISSING",
    "NOTES": "MISSING",
    "PLANTING_DEPTH": "MISSING",
    "SPACE_BETWEEN": "MISSING",
    "SPECIFY_BEDS": "MISSING",
    "TOOLTIP": "MISSING"
  },
  "BED_PLAN": {
    "ADDITIONAL_GUIDANCE": "MISSING",
    "LENGTH_OF_BED": "MISSING",
    "NUMBER_0F_BEDS": "MISSING",
    "NUMBER_OF_ROWS": "MISSING",
    "PLANT_SPACING": "MISSING",
    "PLANTING_DETAILS": "MISSING"
  },
  "BROADCAST_PLAN": {
    "AREA_USED": "Área usada",
    "LOCATION_SIZE": "Tamanho da localização",
    "PERCENTAGE_LABEL": "% da localização",
    "PERCENTAGE_LOCATION": "Que porcentagem do local você está plantando?",
    "PLANTING_NOTES": "Notas de semear",
    "SEEDING_RATE": "Taxa de semeadura"
  },
  "CANCEL_FLOW_MODAL": {
    "BODY": "Qualquer informação que você inseriu será descartada. Você quer prosseguir?",
    "TITLE": "MISSING"
  },
  "CERTIFICATION": {
    "CERTIFICATION_EXPORT": {
      "ADD": "MISSING",
      "CHANGE_CERTIFICATION_PREFERENCE": "MISSING",
      "CHANGE_CERTIFICATION_PREFERENCE_CAPITAL": "MISSING",
      "NO_CERTIFICATIONS": "MISSING",
      "NO_LONGER_WORKING": "MISSING",
      "SUPPORTED_CERTIFICATION_ONE": "MISSING",
      "SUPPORTED_CERTIFICATION_TWO": "MISSING",
      "UNSUPPORTED_CERTIFICATION_MESSAGE_ONE": "MISSING",
      "UNSUPPORTED_CERTIFICATION_MESSAGE_TWO": "MISSING",
      "UNSUPPORTED_CERTIFICATION_REQUEST_ONE": "MISSING",
      "UNSUPPORTED_CERTIFICATION_REQUEST_TWO": "MISSING",
      "UPDATE_SUCCESS": "MISSING"
    },
    "CERTIFICATION_SELECTION": {
      "REQUEST_CERTIFICATION": "Solicite outro tipo de certificação",
      "SUBTITLE_ONE": "Aqui está uma lista de certificadores de",
      "SUBTITLE_TWO": "com quem trabalhamos no seu país.",
      "TITLE": "Qual tipo de certificação?",
      "TOOLTIP": "Não vê a sua certificação? O LiteFarm é dedicado a apoiar a agricultura sustentável e certificações são uma grande parte disso. Solicite outro tipo de certificação aqui e faremos nosso melhor para incorporá-la ao aplicativo."
    },
    "CERTIFIER_SELECTION": {
      "INFO": "Isso provavelmente significa que o LiteFarm atualmente não trabalha com o seu certificador. O LiteFarm, porém, produz formulários genéricos que são úteis na maioria dos casos.",
      "NOT_FOUND": "Não vê o seu certificador?",
      "REQUEST_CERTIFIER": "Solicite um certificador",
      "TITLE": "Quem é seu certificador?"
    },
    "INPUT_PLACEHOLDER": "Digite para buscar",
    "INTERESTED_IN_CERTIFICATION": {
      "PARAGRAPH": "Você planeja aplicar para uma ou renovar uma certificação nesta temporada?",
      "TITLE": "Interessado(a) em certificações?",
      "WHY": "Porque estamos perguntando isto?",
      "WHY_ANSWER": "LiteFarm gera formulários necessários para certificação orgânica e/o agroecológica. Algumas informações serão obrigatórias."
    },
    "REQUEST_CERTIFIER": {
      "LABEL": "Certificador solicitado",
      "REQUEST": "Qual certificador gostaria de solicitar?",
      "SORRY_ONE": "Desculpe - atualmente não trabalhamos com nenhum certificador",
      "SORRY_THREE": "em seu país. Gostaria de solicitar um?",
      "SORRY_TWO": "Gostaria de solicitar um?",
      "TITLE": "Solicite um certificador"
    },
    "SUMMARY": {
      "BAD_NEWS": "LiteFarm atualmente não coleta as informações que você precisa para gerar seus documentos de certificação.",
      "BAD_NEWS_INFO": "No entanto, podemos criar formulários genéricos que são úteis para a maioria dos certificadores. Nós vamos indicar estas informações através do aplicativo com um ícone de folha",
      "CERTIFICATION": "certificação",
      "GOOD_NEWS": "Boas notícias! O LiteFarm pode documentar as informações que você precisa para gerar seus documentos de certificação!",
      "INFORMATION": "Nós indicaremos estas informações no aplicativo com um ícone de folha.",
      "TITLE": "Você está interessado(a) em aplicar para:",
      "YOUR_CERTIFICATION": "MISSING"
    },
    "WARNING": "Está funcionalidade ainda está sendo desenvolvida no aplicativo e pode não estar pronta nesta período. Porém, clicando 'Sim' irá ativá-la quando estiver pronta."
  },
  "CERTIFICATIONS": {
    "COULD_NOT_CONTACT_CERTIFIER": "It looks like LiteFarm wasn’t able to contact your certifier. You can still export your documents but your certifier may require additional information.",
    "EMAIL": "Email",
    "EMAIL_ERROR": "MISSING",
    "EXPORT": "Export",
    "EXPORT_DOCS": "Export certification docs",
    "FLOW_TITLE": "MISSING",
    "FROM": "From",
    "GOOD_NEWS": "Good news!",
    "HAVE_ALL_INFO": "It looks like LiteFarm has all the information we need to process your certification documents. Ready to go?",
    "NEXT_WE_WILL_CHECK": "Next we'll check if your certifier requires any additional information to process your certification submission.",
    "ORGANIC_CERTIFICATION_FROM": "Organic certification from",
    "SELECT_REPORTING_PERIOD": "Select your reporting period",
    "TO": "To",
    "TO_MUST_BE_AFTER_FROM": "'To' date must come after the 'From' date",
    "UH_OH": "Uh oh!",
    "WHERE_TO_SEND_DOCS": "Where do you want your documents sent?",
    "WOULD_LIKE_ANSWERS": "Your certifier would like you to answer a few additional questions before we can export your documents."
  },
  "CHOOSE_FARM": {
    "ADD_NEW": "Adicionar novo sítio/fazenda",
    "CHOOSE_TITLE": "Escolha seu sítio/fazenda",
    "INPUT_PLACEHOLDER": "Pesquisa",
    "SWITCH_TITLE": "Mudar para outro sítio/fazenda"
  },
  "COMMON_ERRORS": {
    "UNIT": {
      "NON_NEGATIVE": "Deve ser um número maior que zero",
      "REQUIRED": "Obrigatório",
      "TWO_DECIMALS": "A quantidade deve ter até 2 casas decimais"
    }
  },
  "CONSENT": {
    "DATA_POLICY": "Nossa Política de Dados",
    "LABEL": "Aceito"
  },
  "CREATE_USER": {
    "BIRTH_YEAR": "Ano de nascimento",
    "BIRTH_YEAR_ERROR": "Ano de nascimento precisa ser entre 1900 e",
    "BIRTH_YEAR_TOOLTIP": "Informação sobre a idade é coletada para propósitos de pesquisa acadêmica e apenas será compartilhada sem outras informações pessoais",
    "CREATE_BUTTON": "Criar Conta",
    "EMAIL": "Email",
    "FULL_NAME": "Nome completo",
    "GENDER": "Gênero",
    "GENDER_TOOLTIP": "Informação sobre gênero é coletada para propósitos de pesquisa acadêmica e apenas será compartilhada sem outras informações pessoais",
    "PASSWORD": "Senha",
    "TITLE": "Criar uma nova conta de usuário"
  },
  "CROP_CATALOGUE": {
    "ADD_CROP": "Adicionar um novo corte cultivo",
    "ADD_CROPS_T0_YOUR_FARM": "Adicionar cultivos à sua fazenda",
    "ADD_TO_YOUR_FARM": "Adicionar à sua fazenda",
    "CAN_NOT_FIND": "Não consegue encontrar o que está procurando?",
    "COVER_CROP": "Isso pode ser cultivado como uma cultivo de cobertura?",
    "CREATE_MANAGEMENT_PLANS": "Crie planos de manejo",
    "CROP_CATALOGUE": "Catálogo de cultivo",
    "CROP_GROUP": "Grupo de cultivo",
    "CROP_GROUP_TOOL_TIP": "A seleção de um grupo de cultivo permite que a LiteFarm preencha várias informações sobre este cultivo, como estação de crescimento, valores nutricionais e produtividade estimada. Não se preocupe, você pode alterar os valores abaixo depois de selecionar um grupo de cultivo.",
    "CROP_STATUS": "Status de cultivo ativo ",
    "DOCUMENT_NECESSARY_INFO_FOR_ORGANIC_PRODUCTION": "Documente as informações necessárias para a produção orgânica",
    "FILTER": {
      "LOCATION": "Localização",
      "STATUS": "Status",
      "SUPPLIERS": "Fornecedores",
      "TITLE": "Título"
    },
    "HERE_YOU_CAN": "Aqui você pode:",
    "LETS_BEGIN": "Vamos começar!",
    "NO_RESULTS_FOUND": "Nenhum resultado encontrado. Por favor, mude seus filtros.",
    "ON_YOUR_FARM": "Em sua fazenda",
    "SELECT_A_CROP": "Selecione um cultivo para adicioná-la à sua fazenda. Use a busca e os filtros para encontrar as colheitas mais rapidamente.",
    "FILTER_TITLE": "Filtro de catálogo de cultivo"
  },
  "CROP_DETAIL": {
    "ADD_PLAN": "Adicionar um plano",
    "ANNUAL": "Anual",
    "ANNUAL_PERENNIAL": "O cultivo é anual ou perene?",
    "COMMERCIAL_AVAILABILITY": "Você fez uma busca de disponibilidade comercial?",
    "COMPLIANCE_DOC": "Documentos de conformidade",
    "DETAIL_TAB": "Detalhes",
    "EDIT_CROP_DETAIL": "Editar detalhes de cultivo",
    "GENETICALLY_ENGINEERED": "Este cultivo é geneticamente modificada?",
    "MANAGEMENT_PLANS": "Planos de Manejo",
    "MANAGEMENT_TAB": "Manejo",
    "ORGANIC": "O cultivo é certificada como orgânica?",
    "PERENNIAL": "Perene",
    "TREATED": "As sementes desta cultivo foram tratadas?"
  },
  "CROP_MANAGEMENT": {
    "GERMINATE": "Germinar",
    "HARVEST": "Colher",
    "SEED": "Semear",
    "TERMINATE": "Terminar",
    "TRANSPLANT": "Transplantar"
  },
  "CROP_VARIETIES": {
    "ADD_VARIETY": "Adicione uma nova variedade",
    "CROP_VARIETIES": "variedade",
    "NEEDS_PLAN": "Precisa de um plano",
    "RETIRE": {
      "CONFIRMATION": "Retirar este cultivo irá removê-la e todos os seus planos de manejo de seu catálogo de cultivos. Você quer prosseguir?",
      "RETIRE_CROP_TITLE": "Retirar colheita?",
      "UNABLE_TO_RETIRE": "Você só pode retirar cultivos que não tenham planos de manejo ativos ou futuros. Você precisará concluir ou abandonar esses planos para retirar esta safra",
      "UNABLE_TO_RETIRE_TITLE": "Incapaz de se retirar"
    }
  },
  "CROP": {
    "ADD_COMPLIANCE_FILE": "Link para um arquivo de conformidade",
    "ADD_CROP": "Adicionar um cultivo",
    "ADD_IMAGE": "Adicionar imagem personalizada",
    "ANNUAL": "Anual",
    "ANNUAL_OR_PERENNIAL": "O cultivo é anual ou perene?",
    "EDIT_CROP": "Editar cultivo",
    "EDIT_MODAL": {
      "BODY": "A edição deste cultivo não modificará nenhum plano de manejo de cultivo existente. Apenas os planos de gerenciamento criados após suas edições serão afetados. Continuar com a edição?",
      "TITLE": "Editar cultivo?"
    },
    "IS_GENETICALLY_ENGINEERED": "Este cultivo é geneticamente modificada?",
    "IS_ORGANIC": "O cultivo é certificada como orgânica?",
    "NEED_DOCUMENT_GENETICALLY_ENGINEERED": "Seu certificador pode solicitar documentação que comprove sua afirmação de que este cultivo não foi geneticamente modificada.",
    "NEED_DOCUMENT_PERFORM_SEARCH": "Seu certificador pode solicitar documentação de suporte à sua busca.",
    "NEED_DOCUMENT_TREATED": "Seu certificador pode solicitar documentação descrevendo quaisquer tratamentos.",
    "PERENNIAL": "Perene",
    "PERFORM_SEARCH": "Você fez uma busca de disponibilidade comercial?",
    "TREATED": "As sementes desta cultivo foram tratadas?",
    "UPLOAD_LATER": "Você também pode fazer upload de arquivos posteriormente"
  },
  "DATE_RANGE": {
    "HELP_BODY": "Selecione as datas para criar um relatório financeiro para sua fazenda para um determinado intervalo de tempo.",
    "HELP_TITLE": "Ajuda",
    "TITLE": "Filtrar relatório por data"
  },
  "DOCUMENTS": {
    "ADD_DOCUMENT": "Adicionar um novo documento",
    "ADD": {
      "ADD_MORE_PAGES": "Adicionar mais páginas",
      "DOCUMENT_NAME": "Nome do documento",
      "DOES_NOT_EXPIRE": "Este arquivo não expira",
      "TITLE": "Adicionar um documento",
      "TYPE": "Tipo",
      "VALID_UNTIL": "Válido até"
    },
    "ARCHIVE": "Arquivar",
    "ARCHIVE_DOCUMENT": "Arquivar documento?",
    "ARCHIVE_DOCUMENT_TEXT": "Arquivar este documento o moverá para a seção arquivada de seus documentos, mas não o excluirá. Os documentos arquivados não serão exportados para suas certificações. Você quer prosseguir?",
    "ARCHIVED": "Arquivado",
    "CANCEL": "Cancelar",
    "COMPLIANCE_DOCUMENTS_AND_CERTIFICATION": "Documentos de conformidade e sua certificação",
    "DOCUMENTS": "Documentos",
    "EDIT_DOCUMENT": "Editar documento",
    "FILTER": {
      "TITLE": "Filtro de documentos",
      "TYPE": "Tipo",
      "VALID_ON": "Válido em"
    },
    "SPOTLIGHT": {
      "CDC": "Quando chegar a hora de gerar sua exportação de certificação, a LiteFarm exportará automaticamente todos os documentos de conformidade que são válidos na data de exportação que você especificar. Os documentos de conformidade serão arquivados automaticamente quando expirarem.",
      "HERE_YOU_CAN": "Aqui você pode:",
      "YOU_CAN_ONE": "Faça upload dos documentos que deseja incluir na exportação de certificação",
      "YOU_CAN_THREE": "Arquivar documentos desnecessários",
      "YOU_CAN_TWO": "Categorizar e controlar as datas de validade do seu documento"
    },
    "TYPE": {
      "CLEANING_PRODUCT": "Produto de limpeza",
      "CROP_COMPLIANCE": "Conformidade de cultivo",
      "FERTILIZING_PRODUCT": "Produto fertilizante",
      "OTHER": "Outro",
      "PEST_CONTROL_PRODUCT": "Produto de controle de pragas",
      "SOIL_AMENDMENT": "Emenda do solo"
    },
    "VALID": "Válido"
  },
  "ENTER_PASSWORD": {
    "FORGOT": "Esqueceu sua senha?",
    "HINT": "Dicas",
    "LABEL": "Senha",
    "ONE_NUMBER": "pelo menos um número",
    "ONE_SPECIAL_CHARACTER": "pelo menos um caractere especial",
    "ONE_UPPER_CASE": "pelo menos uma letra maiúscula",
    "TOO_SHORT": "pelo menos 8 caracteres"
  },
  "EXPENSE": {
    "ADD_EXPENSE": {
      "MIN_ERROR": "Insira um valor maior que ",
      "REQUIRED_ERROR": "Expense is required",
      "TITLE_1": "Despesa Nova (1 de 2)",
      "TITLE_2": "Despesa Nova (2 de 2)"
    },
    "ADD_MORE_ITEMS": "Adicionar mais itens",
    "DETAILED_HISTORY": "História Detalhada",
    "EDIT_EXPENSE": {
      "DATE_PLACEHOLDER": "Escolha uma data",
      "DESELECTING_CATEGORY": "Desmarcar uma categoria removerá as despesas existentes nesta categoria deste registro de despesas.",
      "REMOVE_ALL": "Você removeu todas as despesas, clique em Salvar para enviar.",
      "TITLE_1": "Editar Despesa (1 de 2)",
      "TITLE_2": "Editar Despesa (2 de 2)"
    },
    "ITEM": "Item",
    "NAME": "Nome",
    "NO_EXPENSE": "Nenhuma despesa encontrada",
    "NO_EXPENSE_YEAR": "Você não tem despesas registradas para este ano",
    "OTHER_EXPENSES_TITLE": "Outras despesas",
    "SUMMARY": "Resumo",
    "VALUE": "Valor"
  },
  "EXPIRED_TOKEN": {
    "RESET_PASSWORD_LINK": "Enviar novo link de senha/password"
  },
  "FARM_MAP": {
    "AREA_DETAILS": {
      "NETWORK": "Problemas de conexão com a rede",
      "PERIMETER": "Perímetro",
      "TOTAL_AREA": "Área total"
    },
    "BARN": {
      "COLD_STORAGE": "Este galpão tem câmara fria?",
      "EDIT_TITLE": "Editar galpão",
      "NAME": "Galpão",
      "TITLE": "Adicionar galpão",
      "WASH_PACK": "Este galpão tem uma estação de lavação e embalagem?"
    },
    "BUFFER_ZONE": {
      "EDIT_TITLE": "Editar zona de amortecimento/proteção",
      "NAME": "Zona de amortecimento/proteção",
      "TITLE": "Adicionar zona de amortecimento/proteção",
      "WIDTH": "Largura da zona de amortecimento/proteção"
    },
    "CEREMONIAL_AREA": {
      "EDIT_TITLE": "Editar área cerimonial",
      "NAME": "Área cerimonial",
      "TITLE": "Adicionar área cerimonial"
    },
    "CONFIRM_RETIRE": {
      "BODY": "Remover este local fará com que seja retirado do mapa do sítio/fazenda.",
      "TITLE": "Remover local?"
    },
    "DRAWING_MANAGER": {
      "REDRAW": "Redesenhar",
      "ZERO_AREA_DETECTED": "Campo sem área detectado. Por favor adicione  mais pontos ao desenho atual ou desenhe novamente."
    },
    "EXPORT_MODAL": {
      "BODY": "Como você quer exportar o seu mapa?",
      "DOWNLOAD": "Download",
      "EMAIL_TO_ME": "Enviar email para mim",
      "EMAILING": "Enviando...",
      "TITLE": "Exporte o mapa do seu sítio/fazenda"
    },
    "FARM_SITE_BOUNDARY": {
      "EDIT_TITLE": "Editar limites do sítio/fazenda",
      "NAME": "Nome da area desenhada",
      "TITLE": "Adicionar limites do sítio/fazenda"
    },
    "FENCE": {
      "EDIT_TITLE": "Editar cerca",
      "LENGTH": "Comprimento total",
      "NAME": "Nome da cerca",
      "PRESSURE_TREATED": "Esta cerca é feita com madeira tratada à pressão?",
      "TITLE": "Adicionar cerca"
    },
    "FIELD": {
      "DATE": "Data provável de transição",
      "EDIT_TITLE": "Editar campo/parcela",
      "FIELD_TYPE": "Qual tipo de campo é este?",
      "NAME": "Nome campo/parcela",
      "NON_ORGANIC": "Não orgânico",
      "ORGANIC": "Orgânico",
      "TITLE": "Adicionar campo/parcela",
      "TRANSITIONING": "Em transição"
    },
    "GARDEN": {
      "DATE": "Data provável de transição",
      "EDIT_TITLE": "Editar horta",
      "GARDEN_TYPE": "Qual tipo de horta é esta?",
      "NAME": "Nome da horta",
      "NON_ORGANIC": "Não orgânico",
      "ORGANIC": "Orgânico",
      "TITLE": "Adicionar horta",
      "TRANSITIONING": "Em transição"
    },
    "GATE": {
      "EDIT_TITLE": "Editar portão",
      "NAME": "Nome do portão",
      "TITLE": "Adicionar portão"
    },
    "GREENHOUSE": {
      "CO2_ENRICHMENT": "Há enriquecimento de CO2?",
      "DATE": "Data provável de transição",
      "EDIT_TITLE": "Editar estufa",
      "GREENHOUSE_HEATED": "A estufa é aquecida?",
      "GREENHOUSE_TYPE": "Qual tipo de estufa é esta?",
      "NAME": "Greenhouse",
      "NON_ORGANIC": "Não orgânico",
      "ORGANIC": "Orgânico",
      "SUPPLEMENTAL_LIGHTING": "Há luz suplementar?",
      "TITLE": "Adicionar estufa",
      "TRANSITIONING": "Em transição"
    },
    "LINE_DETAILS": {
      "BUFFER_TITLE": "Qual é a largura?",
      "BUFFER_ZONE_WIDTH": "Largura da zona de amortecimento",
      "RIPARIAN_BUFFER": "Mata ciliar",
      "WATERCOURSE": "Curso d'água",
      "WATERCOURSE_TITLE": "Quais são as larguras?"
    },
    "MAP_FILTER": {
      "ADD_TITLE": "Adicionar to your map",
      "AREAS": "Áreas",
      "BARN": "Galpão",
      "BZ": "Zona de amortecimento/proteção",
      "CA": "Área cerimonial",
      "FENCE": "Cerca",
      "FIELD": "Campo/parcela",
      "FSB": "Limites do sítio/fazenda",
      "GARDEN": "Horta",
      "GATE": "Portão",
      "GREENHOUSE": "Estufa",
      "HIDE_ALL": "Esconder todos",
      "LABEL": "Rótulos",
      "LINES": "Linhas",
      "NA": "Área natural",
      "POINTS": "Pontos",
      "RESIDENCE": "Residência",
      "SATELLITE": "Imagem de satélite",
      "SHOW_ALL": "Mostrar todos",
      "SURFACE_WATER": "Água superficial",
      "TITLE": "Filtre o seu mapa",
      "WATERCOURSE": "Curso d'água",
      "WV": "Ponto de bombeamento"
    },
    "NATURAL_AREA": {
      "EDIT_TITLE": "Editarar área natural",
      "NAME": "nome da área natural",
      "TITLE": "Adicionar área natural"
    },
    "RESIDENCE": {
      "EDIT_TITLE": "Editar residência",
      "NAME": "nome da residência",
      "TITLE": "Adicionar residência"
    },
    "SPOTLIGHT": {
      "ADD": "Adicionar locais ao seu mapa",
      "ADD_TITLE": "Adicionar  ao seu mapa",
      "EXPORT": "Baixe ou compartilhe seu mapa",
      "EXPORT_TITLE": "Exportar o seu mapa",
      "FILTER": "Mudar quais locais você vê no seu mapa",
      "FILTER_TITLE": "Filtrar o seu mapa",
      "HERE_YOU_CAN": "Aqui você pode:"
    },
    "SURFACE_WATER": {
      "EDIT_TITLE": "Editar água superficial",
      "IRRIGATION": "Esta área é usada para irrigação?",
      "NAME": "nome da água superficial",
      "TITLE": "Adicionar água superficial"
    },
    "TAB": {
      "CROPS": "Cultivo",
      "DETAILS": "Detalhes"
    },
    "TITLE": "Mapa do sítio/fazenda",
    "TUTORIAL": {
      "ADJUST_AREA": {
        "TEXT": "Clique-e-arraste pontos para ajustar a área",
        "TITLE": "Ajustar área"
      },
      "ADJUST_LINE": {
        "TEXT": "Clique-e-arraste pontos para ajustar a linha",
        "TITLE": "Ajustar linha"
      },
      "AREA": {
        "STEP_ONE": "Clique em qualquer lugar para começar a desenhar",
        "STEP_THREE": "Clique-e-arraste pontos para ajustar a área",
        "STEP_TWO": "Clique no ponto inicial para fechar a área",
        "TITLE": "Desenha uma área"
      },
      "LINE": {
        "STEP_FOUR": "(Para alguns tipos de linha) adicione uma largura",
        "STEP_ONE": "Clique em qualquer lugar para começar a desenhar",
        "STEP_THREE": "Opcionalmente, ajuste sua linha",
        "STEP_TWO": "Duplo-clique para finalizar sua linha",
        "TITLE": "Desenhe uma linha"
      }
    },
    "UNABLE_TO_RETIRE": {
      "BODY": "You can only retire locations that have no active or planned crops, logs, or shifts.",
      "TITLE": "Unable to retire"
    },
    "WATER_VALVE": {
      "EDIT_TITLE": "Editar ponto de bombeamento",
      "GROUNDWATER": "Água subterrânea",
      "MAX_FLOW_RATE": "Taxa máxima de fluxo",
      "MUNICIPAL_WATER": "Água municipal",
      "NAME": "Nome da ponto de bombeamento",
      "RAIN_WATER": "Água de chuva",
      "SURFACE_WATER": "Água superficial",
      "TITLE": "Adicionar ponto de bombeamento",
      "WATER_VALVE_TYPE": "Qual é a fonte?"
    },
    "WATERCOURSE": {
      "BUFFER": "Mata ciliar",
      "EDIT_TITLE": "Editar curso d'água",
      "IRRIGATION": "Esta área é usada para irrigação?",
      "LENGTH": "Comprimento total",
      "NAME": "Nome do curso d'água",
      "TITLE": "Adicionar curso d'água",
      "WIDTH": "Largura do curso d'água"
    }
  },
  "FIELDS": {
    "EDIT_FIELD": {
      "VARIETY": "Variedade"
    }
  },
  "FILE_SIZE_MODAL": {
    "BODY": "Os arquivos não podem exceder 25 MB ou 5 páginas.",
    "TITLE": "Tamanho de arquivo muito grande"
  },
  "FILTER": {
    "CLEAR_ALL_FILTERS": "Remover todos os filtros"
  },
  "HELP": {
    "ATTACHMENT_LABEL": "Carregar captura de tela ou arquivo",
    "EMAIL": "Email",
    "MESSAGE_LABEL": "Mensagem",
    "OPTIONS": {
      "OTHER": "Outro",
      "REPORT_BUG": "Reportar um erro",
      "REQUEST_FEATURE": "Solicite um novo recurso de funcionalidade",
      "REQUEST_INFO": "Pedir informação"
    },
    "PREFERRED_CONTACT": "Método de contato preferido",
    "REQUIRED_LABEL": "Campo Obrigatório",
    "TITLE": "Solicite Ajuda",
    "TYPE_SUPPORT_LABEL": "Tipo de suporte",
    "TYPE_SUPPORT_PLACEHOLDER": "Escolha o tipo de suporte",
    "WHATSAPP": "WhatsApp",
    "WHATSAPP_NUMBER_LABEL": "Número do WhatsApp"
  },
  "HOME": {
    "GREETING": "Bom dia, "
  },
  "INSIGHTS": {
    "BIODIVERSITY": {
      "AMPHIBIANS": "Anfíbios",
      "BIRDS": "Aves",
      "CROPS": "Cultivos",
      "HEADER": "Número de espécies",
      "INFO": "A biodiversidade é ótima para as pessoas e para o planeta. Contabilizamos a riqueza de espécies a partir de todos os registros conhecidos sobre a biodiversidade ao redor de sua fazenda. Você pode aumentar a contagem de espécies em sua fazenda utilizando o https://www.inaturalist.org/app.",
      "INSECTS": "Insetos",
      "PLANTS": "Plantas",
      "SPECIES_COUNT": "{{count}} espécies",
      "SPECIES_COUNT_plural": "{{count}} espécies",
      "TITLE": "Biodiversidade"
    },
    "CURRENT": "Atual",
    "INFO": "Os relatórios fornecem informações adicionais sobre o que está acontecendo em sua fazenda. Quanto mais dados você fornecer no aplicativo, mais relatórios serão gerados. Veja os relatórios individuais para mais informações.",
    "LABOUR_HAPPINESS": {
      "HEADER": "Tarefas",
      "INFO": "Estimamos o impacto de diferentes tarefas na satisfação laboral usando as pontuações de satisfação e as horas de trabalho gastas em cada tarefa nos registros de turnos.",
      "TITLE": "Satisfação laboral"
    },
    "NITROGEN_BALANCE": {
      "ABANDON": "Abandonar programação",
      "CHOOSE_A_FREQUENCY": "Escolha uma frequência",
      "CHOOSE_FREQUENCY": "Escolha uma frequência...",
      "COUNT_MONTHS": "{{count}} mês",
      "COUNT_MONTHS_plural": "{{count}} meses",
      "CYCLE_INDICATOR": "Your Nitrogen Balance is on a {{frequency}} months cycle and data will show on: {{refreshDate}}",
      "FIRST_TIME": "Parece que esta é sua primeira vez executando isso! Por favor, selecione uma frequência para calcular o seu balanço de nitrogênio.",
      "GO_BACK": "Volte",
      "HEADER": "cada {{frequency}} mês: {{refreshDate}}",
      "INFO_1": "O balanço de nitrogênio informa se você aplicou muito ou pouco fertilizante. Esta informação depende dos seus registros de colheita, registros de fertilização e dos créditos de nitrogênio das leguminosas. Você pode receber o balanço no intervalo de tempo desejado.",
      "INFO_2": "Clique no botão excluir para redefinir sua programação.",
      "SELECT_FREQUENCY": "selecione uma  frequência",
      "TITLE": "Balanço de Nitrogênio"
    },
    "PEOPLE_FED": {
      "CALORIES": "Calorias",
      "FAT": "Gordura",
      "HEADER": "Número de refeições",
      "INFO": "Nós estimamos o número de refeições potencialmente fornecidas por sua fazenda com base nos dados de vendas e na composição nutricional dos cultivos. Assumimos que as necessidades nutricionais diárias são divididas igualmente em três refeições por dia",
      "MEAL_COUNT": "{{count}} refeições",
      "MEAL_COUNT_plural": "{{count}} refeições",
      "MEALS": "refeições",
      "PROTEIN": "Proteínas",
      "TITLE": "Pessoas Alimentadas",
      "VITAMIN_A": "Vitamina A",
      "VITAMIN_C": "Vitamina C"
    },
    "PRICES": {
      "INFO": "Mostramos a trajetória comparativa entre seus preços de venda em relação aos preços de venda dos mesmos produtos encontrados a uma determinada distância de você, utilizando dados coletados na rede LiteFarm.",
      "NEARBY_FARMS": "Vindo de {{count}} fazenda para dados de vendas",
      "NEARBY_FARMS_plural": "Vindo de {{count}} fazendas para dados de vendas",
      "NETWORK_PRICE": "Preço de rede",
      "NO_ADDRESS": "You currently do not have an address in LiteFarm. Please update it in your Profile to get nearby prices information!",
      "OWN_PRICE": "Preço próprio",
      "PERCENT_OF_MARKET": "{{percentage}}% do mercado",
      "SALES_FROM_DISTANCE_AWAY": "Preço a partir de {{distance}} {{unit}} de distância",
      "TITLE": "Preços",
      "Y_TITLE": "Preço ({{currency}}/{{mass}})"
    },
    "SOIL_OM": {
      "ALTERNATE_TITLE": "Teor de Matéria Orgânica no Solo",
      "HEADER": "Matéria Orgânica do Solo",
      "INFO": "A matéria orgânica do solo é necessária para manter um ambiente de solo saudável para seus cultivos. Preenchemos esses dados a partir de seus registros de análise de solo mais recentes. Se você não possui nenhum dado, nós prevemos o potencial de matéria orgânica do solo por sua localização global.",
      "TITLE": "Matéria Orgânica do Solo"
    },
    "TITLE": "Insights",
    "UNAVAILABLE": "Unavailable",
    "WATER_BALANCE": {
      "FIRST_TIME": "Parece que esta é sua primeira vez executando isso! Para obter mais informações sobre o balanço hídrico, clique no botão de informações",
      "INFO_1": "O balanço hídrico informa se seus cultivos têm pouca ou muita água. Ele se baseia em dados meteorológicos e é atualizado pelos dados de irrigação e textura do solo de seus registros de análise de solo.",
      "INFO_2": "Este recurso não foi amplamente testado em fazendas com baixa densidade de estação meteorológica ao redor, portanto, use com cuidado. Agradecemos os comentários sobre o desempenho dele em sua fazenda.",
      "NO_SCHEDULE_RUN": "Your scheduled water balance hasn't run yet, please check back in two days and ensure you have at least one soil analysis that records soil texture for a field to see water balance data for crops in that field. If the problem persists please contact LiteFarm.",
      "REGISTER_FARM": "Registre Fazenda",
      "TITLE": "Balanço hídrico"
    }
  },
  "INTRODUCE_MAP": {
    "BODY": "O mapa da fazenda tem novos recursos. Ele agora se encontra no menu Minha Fazenda.",
    "TITLE": "Atualizamos mapas de fazenda!"
  },
  "INVITATION": {
    "BIRTH_YEAR": "Ano de Nascimento",
    "BIRTH_YEAR_ERROR": "Ano de nascimento precisa ser entre 1900 e",
    "BIRTH_YEAR_TOOLTIP": "As informações de idade são coletadas apenas para fins de pesquisa e só serão utilizadas com as informações de identificação pessoal removidas",
    "CREATE_ACCOUNT": "Crie sua conta",
    "CREATE_NEW_ACCOUNT": "Criar nova conta",
    "EMAIL": "Email",
    "FULL_NAME": "Nome completo",
    "GENDER": "Gênero",
    "GENDER_TOOLTIP": "As informações de gênero são coletadas apenas para fins de pesquisa e só serão utilizadas com as informações de identificação pessoal removidas",
    "PASSWORD": "Senha",
    "YOUR_INFORMATION": "Sua informação"
  },
  "INVITE_SIGN_UP": {
    "ERROR0": "Você precisará de um usuário",
    "ERROR1": "Aceitar este convite de fazenda.",
    "HOW_TO_CREATE": "Como você deseja criar sua nova conta?",
    "LITEFARM_ACCOUNT": "Crie uma conta LiteFarm",
    "SIGN_IN_WITH": "Entrar com",
    "TITLE": "Crie sua conta"
  },
  "INVITE_USER": {
    "BIRTH_YEAR": "Ano de nascimento",
    "BIRTH_YEAR_ERROR": "Ano de nascimento precisa ser entre 1900 e",
    "BIRTH_YEAR_TOOLTIP": "As informações de idade são coletadas apenas para fins de pesquisa e só serão utilizadas com as informações de identificação pessoal removidas",
    "CHOOSE_ROLE": "Escolha sua função",
    "EMAIL": "Email",
    "EMAIL_INFO": "Usuário sem um email não conseguirão entrar no aplicativo",
    "FULL_NAME": "Nome completo",
    "GENDER": "Gênero",
    "GENDER_TOOLTIP": "As informações de gênero são coletadas apenas para fins de pesquisa e só serão utilizadas com as informações de identificação pessoal removidas",
    "INVALID_EMAIL_ERROR": "Por favor insira um email válido",
    "INVITE": "Convidar",
    "PHONE": "Número de telefone",
    "PHONE_ERROR": "Por favor entre um número de telefone válido",
    "ROLE": "Função",
    "TITLE": "Convide um usuário",
    "WAGE": "Salário/vencimento por hora trabalhada",
    "WAGE_ERROR": "Salário/vencimento precisa ser um número decimal válido não-negativo"
  },
  "JOIN_FARM_SUCCESS": {
    "IMPORTANT_THINGS": "Deixe-nos mostrar algumas coisas importantes!",
    "SUCCESSFULLY_JOINED": "Você entrou com sucesso"
  },
  "LOCATION_CROPS": {
    "ACTIVE_CROPS": "Cultivos ativos",
    "ADD_NEW": "Adicionar cultivo",
    "INPUT_PLACEHOLDER": "Digite para buscar",
    "PAST_CROPS": "Cultivos passados",
    "PLANNED_CROPS": "Cultivos planejados"
  },
  "LOG_COMMON": {
    "ACTION": "Ação",
    "ACTIVITY": "Atividade",
    "ADD_A_LOG": "Adicione um registro",
    "ADD_CUSTOM_PRODUCT": "Adicionar um produto personalizado ",
    "ADD_NEW_LOG": "Adicionar novo registro",
    "ALL": "Todos",
    "ALL_CROPS": "Todos os cultivos",
    "ALL_LOCATIONS": "Todos os locais",
    "AMMONIA": "Amônia",
    "CHEMICAL_COMPOSITION": "Composição química",
    "CHOOSE_DATE": "Escolha uma data",
    "CROP": "Cultivos",
    "DATE": "Data",
    "DEFAULT_PRODUCT": "Produto padrão",
    "DELETE_CONFIRMATION": "Tem certeza que deseja deletar este registro?",
    "EDIT_A_LOG": "Editar um registro",
    "ERROR_MISSING_CROP_FIELDS": "Erro: falta cultivos ou campos",
    "FARM_LOG": "Registro",
    "FERTILIZING": "Adubaçao",
    "FIELD_CROPS": "Cultivos de Campo",
    "FIELD_WORK": "Trabalho de Campo",
    "FIELDS": "Campos",
    "FROM": "De",
    "HARVEST": "Colheitas",
    "HIDE": "Ocultar",
    "IRRIGATION": "Irrigação",
    "LOCATION": "Local",
    "LOCATIONS": "Locais",
    "LOG_ALL_CROPS": "Todos os cultivos",
    "LOG_HELP": "Ajuda com o registro",
    "LOG_HELP_EXPLANATION": "Use os filtros abaixo para pesquisar seu histórico de registro. Útil para manter registros de insumos e outras atividades agrícolas para sua equipe e certificadores.",
    "LOG_HISTORY": "Histórico de registro",
    "NITRATE": "Nitrato",
    "NOTES": "Notas",
    "OTHER": "Outro",
    "PEST": "Controle de pragas",
    "PHOSPHATE": "Fosfato",
    "POTASSIUM": "Potássio",
    "PRODUCT": "Produto",
    "PRODUCT_CHEMICAL_COMPOSITION": "Composição Química do Produto",
    "PRODUCT_NAME": "Nome do Produto",
    "PRODUCT_TEMPLATE_PLACEHOLDER": "selecione o modelo do produto",
    "QUANTITY": "Quantidade",
    "SCOUTING": "Observação de pragas e doenças",
    "SEARCH_BY_ACTIVITY": "Pesquisar registro por atividade",
    "SEEDING": "Semeadura",
    "SELECT_CROP": "selecione cultivo",
    "SELECT_LOCATION": "Selecione local",
    "SELECT_LOCATIONS": "Selecione locais",
    "SELECT_PRODUCT": "Selecione o produto",
    "SELECT_TASK": "Selecione tarefa",
    "SELECT_TYPE": "Selecionar Tipo",
    "SHOW": "Mostrar",
    "SOIL_DATA": "Dados do Solo",
    "TO": "Para",
    "TYPE": "Tipo",
    "WARNING": "Para usar este tipo de registro, você deve adicionar cultivos aos campos. Você pode fazer isso navegando em Campos -> Seu campo -> Novo cultivo de campo",
    "WATER": "Água",
    "ALL_FIELDS": "Todos os campos"
  },
  "LOG_DETAIL": {
    "ACTION_NEEDED": "Ação necessária",
    "ACTIVITY_KIND": "Tipo de atividade",
    "FLOW_RATE": "Taxa de fluxo",
    "HOURS": "Horas",
    "NO": "Não",
    "NOTE": "Nota",
    "SUBMITTED_FOR": "Enviado para",
    "TITLE": "Detalhe do registro",
    "TYPE": "Tipo",
    "YES": "Sim"
  },
  "LOG_FERTILIZING": {
    "ADD_FERTILIZER": "Adicione um Fertilizante/adubo",
    "FERTILIZER_TYPE": "Fertilizer Type",
    "FERTILIZING_QUANTITY": "Quantidade de Fertilizante/Adubo",
    "SELECT_TEMPLATE": "Selecione produto padrão",
    "TITLE": "Registro de Adubação"
  },
  "LOG_FIELD_WORK": {
    "DISCING": "Grade dupla ou de disco",
    "MULCH_TILL": "Lavoura coberta",
    "PLOW": "Arado",
    "RIDGE_TILL": "Lavoura de cume",
    "RIPPING": "Arrasto pesado",
    "TITLE": "Registro de trabalho de campo",
    "ZONE_TILL": "Lavoura por zona"
  },
  "LOG_HARVEST": {
    "ADD_A_HARVEST_USE": "Adicione um uso para a colheita",
    "ADD_CUSTOM_HARVEST_USE": "Adicione um uso personalizado",
    "CROP": "Cultivo",
    "CROP_PLACEHOLDER": "Selecione cultivo",
    "CUSTOM_HARVEST_USE": "Uso personalizado",
    "DISEASE": "Doença",
    "HARVEST": "Colheita",
    "HARVEST_ALLOCATION_SUBTITLE": "Quanto da colheita será destinado para cada propósito?",
    "HARVEST_QUANTITY": "Quantidade de Colheita",
    "HARVEST_USE": "Uso da colheita",
    "HARVEST_USE_TYPE_SUBTITLE": "Como a colheita sera utilizada/destinada?",
    "OTHER": "Outro",
    "PEST": "Praga",
    "QUANTITY": "Quantidade",
    "QUANTITY_ERROR": "Quantity must be up to 2 decimal places",
    "TITLE": "Registro de Colheita (passo 1 de 3)",
    "WEED": "Vegetação rasteira",
    "HARVEST_ALLOCATION_SUBTITLE_TWO": "Quantidade para alocar"
  },
  "LOG_IRRIGATION": {
    "DRIP": "Gotejo",
    "FLOOD": "Inundar",
    "FLOW_RATE": "Taxa de Fluxo",
    "SPRINKLER": "Aspersor",
    "SUBSURFACE": "Subsuperfície",
    "TITLE": "Registro de irrigação",
    "TOTAL_TIME": "Tempo Total"
  },
  "LOG_OTHER": {
    "TITLE": "Outro Registro"
  },
  "LOG_PESTICIDE": {
    "ACTIVE_INGREDIENTS": "Ingredientes ativos",
    "ADD_CUSTOM_PESTICIDE": "Adicione um pesticida personalizado",
    "ADD_DISEASE": "Adicionar uma Doença",
    "ADD_PESTICIDE": "Adicione um Pesticida",
    "ADD_TARGET": "Adicionar um Alvo",
    "BIOLOGICAL_CONTROL": "Controle biológico",
    "BURNING": "Queimar",
    "CHOOSE_GROUP_PLACEHOLDER": "Escolha o Grupo",
    "CHOOSE_TARGET_PLACEHOLDER": "Escolha um Alvo",
    "CHOOSE_TYPE_PLACEHOLDER": "Escolha um Tipo",
    "COMMON_NAME": "Nome Comum",
    "CONCENTRATION": "Concentração",
    "DAYS": "Dias",
    "DISEASE_GROUP": "Grupo de Doenças",
    "DISEASE_TARGET": "Alvo de doença",
    "ENTRY_INTERVAL": "Intervalo de entrada",
    "FOLIAR_SPRAY": "Spray foliar",
    "HAND_PICK": "Escolha a dedo",
    "HARVEST_INTERVAL": "Intervalo de cultivo",
    "HEAT_TREATMENT": "Tratamento térmico",
    "MISSING_DATA": "Erro: Dados ausentes",
    "PESTICIDE_CONTROL_TYPE": "Tipo de Controle de Pesticidas",
    "PESTICIDE_DETAILS": "Detalhes da pesticida",
    "PESTICIDE_INFO_LABEL": "Etiqueta de informação da pesticida",
    "PESTICIDE_LABEL": "Pesticida",
    "PESTICIDE_NAME_LABEL": "Nome do Pesticida",
    "PESTICIDE_QUANTITY": "Quantidade de Pesticida",
    "SCIENTIFIC_NAME": "Nome científico (se conhecido)",
    "SOIL_FUMIGATION": "Fumigação do solo",
    "SYSTEMIC_SPRAY": "Spray sistêmico",
    "TARGET": "Alvo",
    "TARGET_DISEASE": "Doença Alvejada",
    "TARGET_GROUP": "Grupo alvo",
    "TITLE": "Registro de controle de pragas",
    "TYPE": "Tipo"
  },
  "LOG_SCOUTING": {
    "ACTION_NEEDED": "Ação necessária",
    "TITLE": "Registro de Observação de Pragas e Doenças"
  },
  "LOG_SEEDING": {
    "RATE": "Taxa",
    "SEED_SPACING": "Espaçamento entre sementes/mudas",
    "SEEDING_DEPTH": "Profundidade do plantio/semeadura",
    "SPACE_DEPTH": "Profundidade de semeadura",
    "SPACE_LENGTH": "Distância de semeadura (Comprimento)",
    "SPACE_WIDTH": "Distância de semeadura (Largura)",
    "TITLE": "Registro de semeadura"
  },
  "LOG_SOIL": {
    "BULK_DENSITY": "Densidade aparente",
    "DEPTH": "Profundidade",
    "INORGANIC_CARBON": "Carbono Inorgânico",
    "MORE_INFO": "Mais informações",
    "OM": "Matéria orgânica",
    "ORGANIC_CARBON": "Carbono organico",
    "SELECT_DEPTH": "Selecione Profundidade",
    "SELECT_TEXTURE": "Selecione a textura",
    "SOIL_TEXTURE": "Textura do solo",
    "TEXTURE": "Textura",
    "TITLE": "Registro de dados do solo",
    "TOTAL_CARBON": "Carbono Total"
  },
  "MANAGEMENT_PLAN": {
    "ADD_MANAGEMENT_PLAN": "Adicionar um plano de manejo",
    "AGE": "MISSING",
    "AS_COVER_CROP": "Como cultivo de cobertura",
    "BEDS": "Canteiros",
    "BROADCAST": "Semeadura a lanço ou com máquina semeadora",
    "CONTAINER": "Recipiente",
    "CONTAINER_OR_IN_GROUND": "Você está plantando em um recipiente ou no solo?",
    "CONTAINER_TYPE": "Tipo de recipiente",
    "COVER_INFO": "A seleção da cultura de cobertura criará uma tarefa de trabalho de campo para terminar o cultivo de cobertura no final da temporada. Selecionar para colheita criará uma tarefa de colheita em vez disso.",
    "COVER_OR_HARVEST": "Isso está sendo cultivado como um cultivo de cobertura ou para a colheita?",
    "DAYS_FROM_SEEDING": "Dias desde a semente até:",
    "DETAIL_SPOTLIGHT_TITLE": "Detalhes",
    "DETAILS_SPOTLIGHT_1": "Edite os detalhes do seu cultivo",
    "DETAILS_SPOTLIGHT_2": "Faça upload ou vincule documentos de conformidade",
    "DURATION_TOOLTIP": "Esses são valores sugeridos. Ajuste de acordo com as condições locais.",
    "ESTIMATED_SEED": "Semente estimada necessária",
    "ESTIMATED_YIELD": "Rendimento estimado",
    "FOR_HARVEST": "Para a colheita",
    "GERMINATION": "Germinação",
    "HARVEST": "Colheita",
    "IN_GROUND": "No solo",
    "INDIVIDUAL_CONTAINER": "Individual ou recipiente",
    "IS_TRANSPLANT": "Este cultivo será transplantada?",
    "LOCATION_SUBTEXT": "Apenas os locais que podem cultivar são mostrados.",
    "MANAGEMENT_PLAN_FLOW": "MISSING",
    "MANAGEMENT_SPOTLIGHT_1": "Crie novos planos para esta cultura",
    "MANAGEMENT_SPOTLIGHT_2": "Visualize e modifique os planos para este cultivo",
    "MANAGEMENT_SPOTLIGHT_3": "Criar e atribuir tarefas",
    "MANAGEMENT_SPOTLIGHT_TITLE": "Manejo",
    "NEXT_HARVEST": "MISSING",
    "NUMBER_OF_CONTAINER": "# dos recipientes",
    "PLAN_AND_ID": "Plan {{id}}",
    "PLAN_NAME": "Nome do plano de manejo",
    "PLAN_NOTES": "Notas de plan",
    "PLANT_SPACING": "Espaçamento de plantas",
    "PLANTED_ALREADY": "MISSING",
    "PLANTING": "MISSING",
    "PLANTING_DATE": "Qual é a sua data de plantio?",
    "PLANTING_DEPTH": "Profundidade de plantio",
    "PLANTING_METHOD": "Qual é o seu método de plantio?",
    "PLANTING_METHOD_TOOLTIP": "Selecionar o método de plantio correto ajudará a LiteFarm a estimar com mais precisão a quantidade de sementes necessária, rendimento e outras percepções úteis.",
    "PLANTING_NOTE": "Notas de plantio",
    "PLANTING_SOIL": "Solo de plantio a ser usado",
    "PLANTS_PER_CONTAINER": "# de plantas /recipiente",
    "ROW_METHOD": {
      "LENGTH_OF_ROW": "MISSING",
      "NUMBER_OF_ROWS": "MISSING",
      "SAME_LENGTH": "MISSING",
      "TOTAL_LENGTH": "MISSING"
    },
    "ROWS": "Linhas",
    "SEED_OR_SEEDLING": "MISSING",
    "SEEDLING": "MISSING",
    "SEEDLING_AGE": "MISSING",
    "SEEDLING_AGE_INFO": "MISSING",
    "SELECT_PLANTING_LOCATION": "Onde fica o seu local de plantio?",
    "SELECT_STARTING_LOCATION": "Onde é o seu local de partida?",
    "SPOTLIGHT_HERE_YOU_CAN": "Aqui você pode:",
    "STARTED": "Vamos começar",
    "TERMINATION": "Terminação",
    "TOTAL_PLANTS": "# de plantas",
    "TRANSPLANT": "Transplantar",
    "TRANSPLANT_LOCATION": "Para onde você fará o transplante?",
    "TRANSPLANT_SPOTLIGHT": {
      "BODY": {
        "PLANTED": "MISSING",
        "SEEDED": "MISSING",
        "TEXT": "MISSING"
      },
      "TITLE": {
        "PLANTING": "MISSING",
        "SEEDING": "MISSING",
        "TEXT": "MISSING"
      }
    },
    "WHAT_IS_AGE": "MISSING",
    "WILD_CROP": "MISSING",
<<<<<<< HEAD
    "PLAN_AND_ID_plural": "MISSING",
    "NEXT_HARVEST": "MISSING",
    "KNOW_HOW_IS_CROP_PLANTED": "MISSING", 
    "WHAT_WAS_PLANTING_METHOD": "MISSING",
    "WHAT_WAS_PLANTING_METHOD_INFO": "MISSING"
=======
    "PLAN_AND_ID_plural": "MISSING"
>>>>>>> f4f98364
  },
  "MY_FARM": {
    "CERTIFICATIONS": "MISSING",
    "FARM_INFO": "Informação da fazenda",
    "FARM_MAP": "Mapa de fazenda/sitio",
    "PEOPLE": "Pessoas"
  },
  "NAVIGATION": {
    "SPOTLIGHT": {
      "FARM": "Aqui você pode :, • Editar as configurações da sua fazenda, • Mapear sua fazenda, • Orientar seus funcionários",
      "FARM_TITLE": "O perfil de fazenda",
      "NOTIFICATION": "Aqui você pode:, • Administrar suas tarefas, • Ver atualizações importantes, • Coordenar as atividades da fazenda",
      "NOTIFICATION_TITLE": "Central de Notificações",
      "PROFILE": "Aqui você encontrará :, • Suas informações, • Dicas úteis, • O botão de logout",
      "PROFILE_TITLE": "Seu Perfil"
    }
  },
  "NOTIFICATION": {
    "NOTIFICATION_TEASER": "Em breve!"
  },
  "OUTRO": {
    "ALL_DONE": "Excelente. Pronto para sujar as mãos?",
    "IMPORTANT_THINGS": "E, por fim, vamos mostrar algumas coisas importantes!"
  },
  "PASSWORD_RESET_SUCCESS_MODAL": {
    "BUTTON": "Ótimo!",
    "DESCRIPTION": "Sua senha foi atualizada. Redirecionando você para suas fazendas em 10 segundos ...",
    "TITLE": "Sucesso!"
  },
  "PASSWORD_RESET": {
    "BUTTON": "Reenviar link",
    "BUTTON_SENDING": "Enviando...",
    "DESCRIPTION_BOTTOM": "Por favor verifique seu e-mail.",
    "DESCRIPTION_TOP": "Um link foi enviado.",
    "NEW_ACCOUNT_BUTTON": "Atualizar",
    "NEW_ACCOUNT_TITLE": "Defina sua nova senha",
    "TITLE": "Link enviado"
  },
  "PREPARING_EXPORT": {
    "MESSAGE": "MISSING",
    "TITLE": "MISSING"
  },
  "PROFILE_FLOATER": {
    "HELP": "Ajuda",
    "INFO": "Minha informação",
    "LOG_OUT": "Sair",
    "SWITCH": "Mudar de fazenda"
  },
  "PROFILE": {
    "ACCOUNT_TAB": "Conta",
    "ACCOUNT": {
      "CONVERT_TO_HAVE_ACCOUNT": "Converter este trabalhador para usuário com conta",
      "EMAIL": "Email",
      "ENGLISH": "Inglês",
      "FIRST_NAME": "Primeiro nome",
      "FRENCH": "Francês",
      "LANGUAGE": "Idioma",
      "LAST_NAME": "Sobrenome",
      "PERSONAL_INFORMATION": "Informações pessoais",
      "PHONE_NUMBER": "Número de telefone",
      "PORTUGUESE": "Português",
      "SPANISH": "Espanhol",
      "USER_ADDRESS": "Endereço do usuário"
    },
    "FARM_TAB": "Sítio/Fazenda",
    "FARM": {
      "ADDRESS": "Endereço",
      "CURRENCY": "Moeda",
      "FARM_NAME": "Nome do sítio/fazenda",
      "IMPERIAL": "Imperial",
      "METRIC": "Metrico",
      "PHONE_NUMBER": "Número de telefone",
      "UNITS": "Unidades"
    },
    "PEOPLE_TAB": "Pessoas",
    "PEOPLE": {
      "EO": "Agente de Extensão",
      "FARM_MANAGER": "Gerente de sítio/fazenda",
      "FARM_OWNER": "Dono do sítio/fazenda",
      "FARM_WORKER": "Trabalhador",
      "HOURLY": "por hora",
      "INVITE_USER": "Convidar Usuário",
      "PAY": "Salário",
      "RESTORE_ACCESS": "Restaurar o acesso do usuário",
      "REVOKE_ACCESS": "Revogar o acesso do usuário",
      "ROLE": "Papel",
      "ROLE_CHANGE_ALERT": "A mudança de papel terá efeito no próximo login. Os trabalhadores não podem se definir como administradores.",
      "SEARCH": "Pesquisar",
      "USERS_FOUND": "Usuários encontrados"
    },
    "TABLE": {
      "HEADER_EMAIL": "Emai",
      "HEADER_NAME": "Nome",
      "HEADER_ROLE": "Função no estabelecimento",
      "HEADER_STATUS": "Status"
    }
  },
  "REACT_SELECT": {
    "CLEAR_ALL": "Clear all"
  },
  "REQUEST_CONFIRMATION_MODAL": {
    "BUTTON": "Entendi",
    "DESCRIPTION": "Alguém entrará em contato em 48 horas.",
    "TITLE": "Pedido de ajuda enviado"
  },
  "ROLE_SELECTION": {
    "FARM_EO": "Agente de Extensão/Técnico",
    "FARM_MANAGER": "Gerente de sítio/Fazenda",
    "FARM_OWNER": "Dono(a) da Fazenda/Sítio",
    "IS_OWNER_OPERATED": "Este sítio/fazenda é operada pelo dono(a)?",
    "TITLE": "Qual é o seu cargo/função na Fazenda/Sítio?"
  },
  "SALE": {
    "ADD_SALE": {
      "CROP": "Cultivo",
      "CROP_PLACEHOLDER": "Selecione cultivo",
      "CROP_REQUIRED": "Cultivo é necessário",
      "CUSTOMER_NAME": "Nome do Cliente",
      "CUSTOMER_NAME_REQUIRED": "Nome do Cliente é necessário",
      "DATE": "Data",
      "TABLE_HEADERS": {
        "CROPS": "Cultivos",
        "QUANTITY": "Quantidade",
        "TOTAL": "Total"
      },
      "TITLE": "Adicionar nova venda"
    },
    "DETAIL": {
      "ACTION": "Ação",
      "CROP": "Cultivo",
      "CUSTOMER_NAME": "Nome do Cliente",
      "DELETE_CONFIRMATION": "Tem certeza de que deseja excluir esta venda?",
      "QUANTITY": "Quantidade",
      "TITLE": "Detalhe de venda",
      "VALUE": "Valor"
    },
    "EDIT_SALE": {
      "DATE": "Data",
      "DELETE_CONFIRMATION": "Tem certeza que deseja excluir esta venda?",
      "TITLE": "Editar Venda"
    },
    "ESTIMATED_REVENUE": {
      "CALCULATION": "Cálculo",
      "CALCULATION_DESCRIPTION": "Calculamos a receita estimada usando a data de término das safras estimadas no módulo de campos. Para incluir um cultivo em seu cálculo de receita estimada, certifique-se de capturar a data final do cultivo dentro da data final de seu relatório financeiro.",
      "TITLE": "Receita Estimada"
    },
    "EXPENSE_DETAIL": {
      "ACTION": "Ação",
      "COST": "Custo",
      "DESCRIPTION": "Descrição de Despesa",
      "TEMP_DELETE_CONFIRMATION": "Tem certeza de que deseja excluir todas as despesas desta página?",
      "TITLE": "Detalhe de despesas"
    },
    "FINANCES": {
      "ACTION": "Ação",
      "ACTUAL": "Atual",
      "ACTUAL_REVENUE_ESTIMATED": "Estimada",
      "ACTUAL_REVENUE_LABEL": "Atual",
      "ADD_NEW_EXPENSE": "Adicionar nova despesa",
      "ADD_NEW_SALE": "Adicionar nova venda",
      "BALANCE": "Saldo",
      "BALANCE_BY_CROP": "Saldo (Por Cultivo)",
      "BALANCE_EXPLANATION": "Calculamos o balanço financeiro (\"custo de produção\") em tempo real para cada safra em sua fazenda a partir de uma equação simples de despesas menos receita. As despesas de cada safra são calculadas em duas partes: uma parte corresponde às despesas com mão de obra calculadas a partir das horas registradas para atividades da fazenda, a outra parte é das demais despesas registradas para toda a fazenda. Onde as despesas são registradas para toda a fazenda, nós as dividimos igualmente entre as safras existentes. Não alocado significa que um turno de trabalho foi registrado em um campo onde ainda não havia nenhum cultivo. O custo com mão de obra deste turno será atribuído a uma safra na medida em que cultivos forem adicionados ao campo onde o trabalho foi realizado, considerando a janela de tempo do relatório financeiro.",
      "BALANCE_FOR_FARM": "Saldo (Fazenda Inteira)",
      "ENSURE_ONE_CROP_WARNING": "Certifique-se de que pelo menos 1 safra e uma venda ou turno associado foram alocados para ver esta informação.",
      "EXPENSES": "Despesas",
      "FINANCE_HELP": "Ajuda Financeira",
      "HAS_UNALLOCATED_LINE1": "*Não alocado significa que o trabalho foi feito em um campo vazio para o intervalo de datas selecionado.",
      "HAS_UNALLOCATED_LINE10_1": "Se a alface for adicionada ao Campo1, mas nenhum turno relacionado à alface ou ao Campo1 for inserido, ou inserido depois de 1º de abril, o milho será alocado com uma quantidade total de ",
      "HAS_UNALLOCATED_LINE10_2": "Do Campo1.",
      "HAS_UNALLOCATED_LINE2": "Se uma ou mais safras forem adicionadas a um campo vazio posteriormente e houver um turno relacionada às safras, o trabalho realizado nesse campo vazio será distribuído uniformemente para cada safra.",
      "HAS_UNALLOCATED_LINE3_1": "Para intervalo de datas",
      "HAS_UNALLOCATED_LINE3_2": "1 de janeiro",
      "HAS_UNALLOCATED_LINE3_3": "1 de abril",
      "HAS_UNALLOCATED_LINE4": "E dois campos vazios",
      "HAS_UNALLOCATED_LINE5_1": "Suponha que os turnos tenham sido enviados para ambos os campos (custo =",
      "HAS_UNALLOCATED_LINE5_2": "0 para cada campo)",
      "HAS_UNALLOCATED_LINE6_1": "então o valor não alocado seria",
      "HAS_UNALLOCATED_LINE6_2": "Turnos do Campo1 + Turnos do Campo2 = -",
      "HAS_UNALLOCATED_LINE7_1": "Mais tarde, milho e alface foram plantados em",
      "HAS_UNALLOCATED_LINE7_2": "e turnos relacionados foram inseridos dentro do intervalo de datas, então o valor Não Alocado seria",
      "HAS_UNALLOCATED_LINE8": "Turnos do Campo2 = -",
      "HAS_UNALLOCATED_LINE9": "Milho e alface serão alocados com um custo extra de",
      "LABOUR_LABEL": "Trabalho",
      "OTHER_EXPENSES_LABEL": "Outras despesas",
      "REVENUE": "Receita",
      "TITLE": "Finanças",
      "UNALLOCATED_CROP": "Não atribuído",
      "UNALLOCATED_TIP": "O que não está atribuído?"
    },
    "LABOUR": {
      "BY": "Por",
      "CROPS": "Cultivos",
      "EMPLOYEES": "Funcionários",
      "TABLE": {
        "AMOUNT": "Valor",
        "CROP": "Cultivo",
        "DATE": "Data",
        "EMPLOYEE": "Trabalhador(a)",
        "EST_REVENUE": "Receita estimada",
        "LABOUR_COST": "Custo laboral",
        "TASK": "Tarefas",
        "TIME": "Tempo",
        "TYPE": "Tipo"
      },
      "TASKS": "Tarefas",
      "TITLE": "Trabalho"
    },
    "SUMMARY": {
      "AMOUNT": "Valor",
      "CROP": "Cultivo",
      "DATE": "Data",
      "DETAILED_HISTORY": "História Detalhada",
      "SUBTOTAL": "Subtotal",
      "SUMMARY": "Resumo",
      "TITLE": "Vendas",
      "TOTAL": "Total",
      "TYPE": "Tipo",
      "VALUE": "Valor"
    }
  },
  "SHIFT": {
    "ACTION": "Açao",
    "ADD_NEW": "Adicionar Novo Turno",
    "EDIT_SHIFT": {
      "ADD_CUSTOM_TASK": "Adicionar Tarefa Personalizada",
      "ADD_TASK": "Adicionar uma Tarefa",
      "ALL": "Tudo",
      "ALL_CROPS": "Todas os Cultivos",
      "ASSIGN_TIME_TO_TASK": "Atribuir tempo para a tarefa por",
      "CHOOSE_DATE": "Escolha uma data",
      "CHOOSE_WORKERS": "Escolha trabalhador(a)",
      "CROPS": "Cultivos",
      "CROPS_LABEL": "Cultivos",
      "DID_NOT_PROVIDE_ANSWER": "Não forneceu resposta",
      "HAPPY": "Contente",
      "INDIVIDUAL_CROPS": "Cultivos individuos",
      "LOCATIONS": "Locais",
      "LOCATIONS_LABEL": "Locais",
      "MOOD": "Como você se sentiu durante este turno?",
      "NAME_TASK": "Nome da tarefa personalizada",
      "NEUTRAL": "Neutra(o)",
      "RATHER_NOT_SAY": "Prefiro não dizer",
      "SAD": "Descontente",
      "SELECT_ALL": "Selecionar tudo",
      "SELECT_CROPS": "Selecionar Cultivo",
      "SELECT_FIELDS": "Selecionar Campo",
      "VERY_HAPPY": "Muito contente",
      "VERY_SAD": "Muito descontente",
      "WHAT_TASKS_YOU_DID": "Que tarefas você fez hoje?",
      "WORKER": "Trabalhador",
      "WORKER_MOOD": "Como este trabalhador se sentiu durante este turno?"
    },
    "MY_SHIFT": {
      "DELETE_CONFIRMATION": "Tem certeza que deseja deletar este turno?",
      "DURATION": "Duração",
      "LOCATION_CROPS": "Locations/Crops",
      "SUBMITTED_FOR": "Insira para",
      "TASK": "Tarefa",
      "TITLE": "Detalhes do turno"
    },
    "NAME": "Nome",
    "NEW_SHIFT": {
      "STEP_ONE": "Novo turno de trabalho",
      "STEP_TWO": "Novo turno de trabalho"
    },
    "RETIRED": "Retirada",
    "SHIFT_DATE": "Data do turno de trabalho",
    "SHIFT_HISTORY": "Histórico de turnos",
    "TIME_TOTAL": "Total",
    "TITLE": "Turnos"
  },
  "SIGNUP": {
    "EMAIL_INVALID": "Email é inválido",
    "ENTER_EMAIL": "Digite seu endereço de email",
    "EXPIRED_ERROR": "NÃO EXISTE",
    "GOOGLE_BUTTON": "CONTINUE COM O GOOGLE",
    "INVITED_ERROR": "NÃO EXISTE",
    "PASSWORD_ERROR": "Senha incorreta",
    "SIGN_IN": "Conecte-se",
    "SSO_ERROR": "Faça login clicando no botão do Google acima",
    "WELCOME_BACK": "Bem-vindo de volta",
    "WRONG_BROWSER": "LiteFarm não é otimizado para este navegador.",
    "WRONG_BROWSER_BOTTOM": "Faça login usando o Chrome."
  },
  "SLIDE_MENU": {
    "CROPS": "Cultivos",
    "DOCUMENTS": "Documentos",
    "FINANCES": "Finanças",
    "INSIGHTS": "Relatórios",
    "LOGS": "Registros",
    "MANAGE": "Administrar",
    "SHIFTS": "Turnos"
  },
  "STATUS": {
    "ACTIVE": "Ativo",
    "INACTIVE": "Inativo",
    "INVITED": "Convidado"
  },
  "SWITCH_OUTRO": {
    "BUTTON": "Vamos Lá!",
    "DESCRIPTION_BOTTOM": "suas informações foram salvas com sucesso.",
    "DESCRIPTION_TOP": "A porteira foi trancada,",
    "TITLE": "Mudar de sítio/fazenda"
  },
  "TABLE": {
    "LOADING_TEXT": "carregando...",
    "NEXT_TEXT": "Próxima",
    "NO_DATA_TEXT": "Nenhum usuário encontrado",
    "OF_TEXT": "de",
    "PAGE_TEXT": "Página",
    "PREVIOUS_TEXT": "Anterior",
    "ROWS_TEXT": "linhas"
  },
  "UNIT": {
    "TIME": {
      "MONTH": "MISSING",
      "WEEK": "MISSING",
      "YEAR": "MISSING"
    },
    "VALID_VALUE": "MISSING"
  },
  "WEATHER": {
    "HUMIDITY": "Umidade",
    "WIND": "Vento"
  },
  "WELCOME_SCREEN": {
    "BUTTON": "Vamos começar"
  },
  "YEAR_SELECTOR": {
    "TITLE": "Selecione o ano"
  }
}<|MERGE_RESOLUTION|>--- conflicted
+++ resolved
@@ -929,15 +929,10 @@
     },
     "WHAT_IS_AGE": "MISSING",
     "WILD_CROP": "MISSING",
-<<<<<<< HEAD
     "PLAN_AND_ID_plural": "MISSING",
-    "NEXT_HARVEST": "MISSING",
     "KNOW_HOW_IS_CROP_PLANTED": "MISSING", 
     "WHAT_WAS_PLANTING_METHOD": "MISSING",
     "WHAT_WAS_PLANTING_METHOD_INFO": "MISSING"
-=======
-    "PLAN_AND_ID_plural": "MISSING"
->>>>>>> f4f98364
   },
   "MY_FARM": {
     "CERTIFICATIONS": "MISSING",

--- conflicted
+++ resolved
@@ -1062,11 +1062,6 @@
       "TITLE": "Assigned task",
       "BODY": "A {{taskType}} task has been assigned to {{assignee}}."
     },
-<<<<<<< HEAD
-    "TASK_ABANDONED": {
-      "TITLE": "Task abandoned",
-      "BODY": "A {{taskType}} task assigned to you has been abandoned by {{abandoner}}."
-=======
     "TASK_REASSIGNED": {
       "TITLE": "Task re-assigned",
       "BODY": "A {{taskType}} task previously assigned to you has been assigned to someone else by {{assigner}}."
@@ -1078,7 +1073,6 @@
     "WEEKLY_UNASSIGNED_TASKS": {
       "TITLE": "Unassigned tasks",
       "BODY": "You have unassigned tasks due this week."
->>>>>>> 6e1278c1
     }
   },
   "OUTRO": {

--- conflicted
+++ resolved
@@ -905,11 +905,8 @@
     "SELECT_A_SEEDING_LOCATION": "Select a seeding location",
     "SELECT_CURRENT_LOCATION": "Select the crop's current location",
     "SELECT_PLANTING_LOCATION": "Where is your planting location?",
-<<<<<<< HEAD
     "SELECT_STARTING_LOCATION": "Where is your starting location?",
     "SELECTED_STARTING_LOCATION": "Always select this as the starting location for crops that will be transplanted",
-=======
->>>>>>> aa067bf7
     "SPOTLIGHT_HERE_YOU_CAN": "Here you can:",
     "STARTED": "Let's get started",
     "TERMINATION": "Termination",
@@ -927,16 +924,10 @@
       }
     },
     "WHAT_IS_AGE": "What is the age of the crop?",
-<<<<<<< HEAD
-    "WHAT_WAS_PLANTING_METHOD": "What was your planting method?",
-    "WHAT_WAS_PLANTING_METHOD_INFO": "Selecting the right planting method will help LiteFarm more accurately estimate the quantity of seed needed, yield, and other helpful insights.",
-    "WILD_CROP": "Are you harvesting a wild crop?",
-=======
     "WHAT_WAS_PLANTING_METHOD": "What was the planting method?",
     "WHAT_WAS_PLANTING_METHOD_INFO": "Selecting the right planting method will help LiteFarm more accurately estimate the quantity of seed needed, yield, and other helpful insights.",
     "WILD_CROP": "Are you harvesting a wild crop?",
     "TRANSPLANT_LOCATION": "Where will you transplant to?",
->>>>>>> aa067bf7
     "PLAN_AND_ID_plural": "MISSING"
   },
   "MY_FARM": {

--- conflicted
+++ resolved
@@ -80,13 +80,7 @@
     "PASSWORD": "Password",
     "TITLE": "Create new user account"
   },
-<<<<<<< HEAD
-  "CROP_CATALOG": {
-    "ADD_CROPS_T0_YOUR_FARM": "Add crops to your farm",
-    "CREATE_MANAGEMENT_PLANS": "Create management plans",
-    "DOCUMENT_NECESSARY_INFO_FOR_ORGANIC_PRODUCTION": "Document necessary info for organic production",
-    "HERE_YOU_CAN": "Here you can:"
-=======
+
   "CROP_CATALOGUE": {
     "ADD_CROP": "Add a new crop",
     "ADD_TO_YOUR_FARM": "Add to your farm",
@@ -100,7 +94,11 @@
       "TITLE": "Crop Catalogue Filter"
     },
     "ON_YOUR_FARM": "On your farm",
-    "FILTER_TITLE": "Crop Catalogue Filter"
+    "FILTER_TITLE": "Crop Catalogue Filter",
+    "ADD_CROPS_T0_YOUR_FARM": "Add crops to your farm",
+    "CREATE_MANAGEMENT_PLANS": "Create management plans",
+    "DOCUMENT_NECESSARY_INFO_FOR_ORGANIC_PRODUCTION": "Document necessary info for organic production",
+    "HERE_YOU_CAN": "Here you can:"
   },
   "CROP_DETAIL": {
     "MANAGEMENT_TAB": "Management",
@@ -129,7 +127,6 @@
     "ADD_VARIETY": "Add a new variety",
     "CROP_VARIETIES": "variety",
     "NEEDS_PLAN": "Needs Plan"
->>>>>>> 48fb75ac
   },
   "DATE_RANGE": {
     "HELP_BODY": "Select the date range to create a financial report for your farm for a given time window.",

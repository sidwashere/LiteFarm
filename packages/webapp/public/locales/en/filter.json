{
  "CROP_CATALOGUE": {
    "LOCATION": "Location",
    "STATUS": "Status",
    "SUPPLIERS": "Suppliers",
    "ACTIVE": "Active",
    "ABANDONED": "Abandoned",
    "COMPLETE": "Complete",
    "PLANNED": "Planned",
    "NEEDS_PLAN": "Needs plan"
  },
  "DOCUMENTS": {
    "CLEANING_PRODUCT": "Cleaning product",
    "CROP_COMPLIANCE": "Crop compliance",
    "FERTILIZING_PRODUCT": "Fertilizing product",
    "OTHER": "Other",
    "PEST_CONTROL_PRODUCT": "Pest control product",
    "SOIL_AMENDMENT": "Soil amendment",
    "SOIL_SAMPLE_RESULTS": "Soil sample results",
    "WATER_SAMPLE_RESULTS": "Water sample results",
    "UNCATEGORIZED": "Uncategorized"
  },
<<<<<<< HEAD
  "TASKS": {
    "ABANDONED": "Abandoned",
    "COMPLETED": "Completed",
    "FOR_REVIEW": "For review",
    "LATE": "Late",
    "PLANNED": "Planned",
    "STATUS": "Status"
=======
  "TASK": {
    "LOCATION": "Location",
    "STATUS": "Status",
    "SUPPLIERS": "Suppliers",
    "ACTIVE": "Active",
    "ABANDONED": "Abandoned",
    "COMPLETED": "Completed",
    "LATE": "Late",
    "PLANNED": "Planned"
>>>>>>> 6caadb0a
  }
}<|MERGE_RESOLUTION|>--- conflicted
+++ resolved
@@ -20,15 +20,6 @@
     "WATER_SAMPLE_RESULTS": "Water sample results",
     "UNCATEGORIZED": "Uncategorized"
   },
-<<<<<<< HEAD
-  "TASKS": {
-    "ABANDONED": "Abandoned",
-    "COMPLETED": "Completed",
-    "FOR_REVIEW": "For review",
-    "LATE": "Late",
-    "PLANNED": "Planned",
-    "STATUS": "Status"
-=======
   "TASK": {
     "LOCATION": "Location",
     "STATUS": "Status",
@@ -38,6 +29,5 @@
     "COMPLETED": "Completed",
     "LATE": "Late",
     "PLANNED": "Planned"
->>>>>>> 6caadb0a
   }
 }
--- conflicted
+++ resolved
@@ -1066,9 +1066,6 @@
       "TITLE": "MISSING",
       "BODY": "MISSING"
     },
-<<<<<<< HEAD
-    "TASK_ABANDONED": {
-=======
     "TASK_REASSIGNED": {
       "TITLE": "MISSING",
       "BODY": "MISSING"
@@ -1078,7 +1075,6 @@
       "BODY": "MISSING"
     },
     "WEEKLY_UNASSIGNED_TASKS": {
->>>>>>> 6e1278c1
       "TITLE": "MISSING",
       "BODY": "MISSING"
     }

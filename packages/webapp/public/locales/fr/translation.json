--- conflicted
+++ resolved
@@ -1144,12 +1144,9 @@
     "WHERE_START_LOCATION": "Où est votre position de départ\u00a0?",
     "WHERE_TRANSPLANT_LOCATION": "Où allez-vous transplanter\u00a0?",
     "WILD_CROP": "Récoltez-vous une culture sauvage\u00a0?",
-<<<<<<< HEAD
+    "ASSIGN_ALL_TASKS": "MISSING",
     "CROP_PLAN_REPEAT": "MISSING",
     "CROP_PLAN_REPEAT_SUBTEXT": "MISSING"
-=======
-    "ASSIGN_ALL_TASKS": "MISSING"
->>>>>>> 257b4980
   },
   "LOCATION_CREATION": {
     "TITLE": "Aucun emplacement trouvé\u00a0!",

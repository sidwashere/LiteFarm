{
  "ADD_FARM": {
    "ADDRESS_IS_REQUIRED": "Address civique est requise",
    "DISABLE_GEO_LOCATION": "Les services de localisation doivent être activés pour trouver votre position actuelle",
    "ENTER_A_VALID_ADDRESS": "Veuillez enregistrer une adresse valide ou coordonée",
    "ENTER_LOCATION_PLACEHOLDER": "Entrer votre region",
    "FARM_IS_REQUIRED": "Nom de la ferme est requise",
    "FARM_LOCATION": "Endroit de la ferme",
    "FARM_LOCATION_INPUT_INFO": "Address civique ou latitude et longitude séparées par des virgules (e.g. 49.250945, -123.238492)",
    "FARM_NAME": "Nom de la ferme",
    "FARM_NAME_ERROR": "Limite de caractères dépassée pour le nom de la ferme",
    "INVALID_FARM_LOCATION": "Aucun pays pour cet emplacement",
    "LOCATING": "Localisation...",
    "NO_ADDRESS": "Emplacement entré n'a pas été trouvé! Veuillez essayer d'entrer la longitude et la latitude",
    "TELL_US_ABOUT_YOUR_FARM": "Parlez-nous de votre ferme"
  },
  "ADD_PRODUCT": {
    "PRESS_ENTER": "Tapez et appuyez sur Entrée pour ajouter...",
    "PRODUCT_LABEL": "Produit",
    "QUANTITY": "Quantité",
    "SUPPLIER_LABEL": "Fournisseur"
  },
  "ADD_TASK": {
    "ADD_A_CUSTOM_TASK": "Ajouter une tâche personnalisée",
    "ADD_A_TASK": "Ajouter une tâche",
    "ADD_CUSTOM_TASK": "Ajouter une tâche personnalisée",
    "AFFECT_PLANS": "Cette tâche affectera-t-elle les plans\u00a0?",
    "ASSIGN_ALL_TO_PERSON": "Attribuez toutes les tâches non assignées à cette date à cette personne",
    "ASSIGN_DATE": "Attribuer une date d'échéance",
    "ASSIGN_TASK": "Attribuer une tâche",
    "ASSIGNEE": "Personne responsable",
    "CANCEL": "création de tâches",
    "CLEANING_VIEW": {
      "ESTIMATED_WATER": "Consommation d'eau estimée",
      "IS_PERMITTED": "Le produit de nettoyage est-il dans la liste des substances autorisées ?",
      "WHAT_NEEDS_TO_BE": "Que faut-il nettoyer\u00a0?",
      "WILL_CLEANER_BE_USED": "Un agent nettoyant ou désinfectant sera-t-il utilisé ?"
    },
    "CLEAR_ALL": "Tout effacer",
    "CLEAR_ALL_PLANS": "Effacer tous les plans",
    "CUSTOM_TASK": "Tâche personnalisée",
    "CUSTOM_TASK_CHAR_LIMIT": "Le nom du type de tâche personnalisée ne peut pas dépasser 25 caractères",
    "CUSTOM_TASK_NAME": "Nom de la tâche personnalisée",
    "CUSTOM_TASK_TYPE": "Type de tâche personnalisée",
    "DO_YOU_NEED_TO_OVERRIDE": "Avez-vous besoin de changer le salaire des employés pour cette tâche\u00a0?",
    "DO_YOU_WANT_TO_ASSIGN": "Souhaitez-vous affecter la tâche maintenant\u00a0?",
    "EDIT_CUSTOM_TASK": "Modifier la tâche personnalisée",
    "FIELD_WORK_VIEW": {
      "OTHER_TYPE_OF_FIELD_WORK": "Décrivez le type de travail sur le terrain",
      "TYPE": {
        "COVERING_SOIL": "Terre de couverture",
        "FENCING": "Cloturation",
        "OTHER": "Autre",
        "PREPARING_BEDS_OR_ROWS": "Preparage des plates-bandes ou rangs",
        "PRUNING": "Émondage",
        "SHADE_CLOTH": "Toile à ombrer",
        "TERMINATION": "Terminage",
        "TILLAGE": "Labourage",
        "WEEDING": "Désherbage"
      },
      "TYPE_OF_FIELD_WORK": "Type de travail sur le terrain"
    },
    "GO_TO_CATALOGUE": "Aller au catalogue de cultures",
    "HARVEST_EVERYTHING": "Récolter tout ce qui est prêt",
    "HARVESTING_INFO": "Chaque plan générera une tâche de récolte individuelle",
    "HOW_MUCH_IS_HARVESTED": "Combien est récolté ?",
    "HR": "/h",
    "MANAGE_CUSTOM_TASKS": "Gérer les tâches personnalisées",
    "NEED_MANAGEMENT_PLAN": "Vous aurez besoin d'un plan de culture actif ou planifié avant de pouvoir programmer une tâche de récolte ou une tâche de transplantation. Accédez au catalogue de cultures pour créer un plan maintenant.",
    "NO_MANAGEMENT_PLAN": "Aucun plan de culture éligible",
    "PEST_CONTROL_VIEW": {
      "BIOLOGICAL_CONTROL": "Contrôle biologique",
      "FLAME_WEEDING": "Sarclage à la flamme",
      "FOLIAR_SPRAY": "Spray foliaire",
      "HAND_WEEDING": "Sarclage à la main",
      "HEAT_TREATMENT": "Taille",
      "IS_PERMITTED": "L'agent nuisible est-il dans la liste des substances autorisées\u00a0?",
      "OTHER": "Autre",
      "OTHER_PEST": "Autre méthode",
      "PEST_CONTROL_METHOD": "Méthode de lutte antiparasitaire",
      "SOIL_FUMIGATION": "Fumigation du sol",
      "SYSTEMIC_SPRAY": "Pulvérisation systémique",
      "WHAT_PESTS": "Quels parasites essayez-vous de contrôler"
    },
    "PLANTING_FROM": "Planter à partir de",
    "PLANTING_METHOD": "Méthode de plantation",
    "PLANTING_STOCK": "Matériel de plantation",
    "PLANTING_TASK": "Tâche de plantation",
    "PLANTING_TASK_MODAL": "Démarrer une nouvelle tâche de plantation crée un nouveau plan de gestion. Accédez au catalogue des cultures pour sélectionner la culture que vous souhaitez planter.",
    "QUANTITY": "Quantité",
    "RETIRE_CUSTOM_TASK": "Retirer la tâche personnalisée\u00a0?",
    "RETIRE_CUSTOM_TASK_CONTENT": "Voulez-vous vraiment supprimer cette tâche personnalisée\u00a0?",
    "SEED": "Semer",
    "SELECT_ALL": "Tout sélectionner",
    "SELECT_ALL_PLANS": "Sélectionner tous les forfaits",
    "SELECT_TASK_TYPE": "Sélectionnez le type de tâche",
    "SOIL_AMENDMENT_VIEW": {
      "IS_PERMITTED": "L'amendement du sol est-il dans la liste des substances autorisées\u00a0?",
      "MOISTURE_RETENTION": "Rétention d'humidité",
      "NUTRIENT_AVAILABILITY": "Disponibilité des nutriments",
      "OTHER": "Autre",
      "OTHER_PURPOSE": "Décrivez le but",
      "PH": "pH",
      "PURPOSE": "Objectif",
      "STRUCTURE": "Structure"
    },
    "TASK": "tâche",
    "TASK_NOTES_CHAR_LIMIT": "Les notes doivent comporter moins de 10 000 caractères",
    "TELL_US_ABOUT_YOUR_TASK_TYPE_ONE": "Parlez-nous de",
    "TRANSPLANT_METHOD": "Méthode de transplantation",
    "WAGE_OVERRIDE": "Dérogation de salaire",
    "WHAT_PLANTING_METHOD": "Quelle est la méthode de repiquage\u00a0?",
    "WILD_CROP": "Cultures sauvages"
  },
  "BED_PLAN": {
    "LENGTH_OF_BED": "Longueur des plates-bandes",
    "NUMBER_0F_BEDS": "# de plates-bandes",
    "NUMBER_OF_ROWS": "# de lignes dans le plate-bande",
    "PLANT_SPACING": "Espacement des plantes",
    "PLANTING_DETAILS": "Veuillez spécifier les détails de la plantation"
  },
  "BROADCAST_PLAN": {
    "AREA_USED": "Zone utilisée",
    "HISTORICAL_PERCENTAGE_LOCATION": "Quel pourcentage de l'emplacement a été planté\u00a0?",
    "LOCATION_SIZE": "Taille de l'emplacement",
    "PERCENTAGE_LABEL": "% de l'emplacement",
    "PERCENTAGE_LOCATION": "Quel pourcentage de l'emplacement plantez-vous\u00a0?",
    "PLANTING_NOTES": "Notes de plantation",
    "SEEDING_RATE": "Taux de semis"
  },
  "CANCEL_FLOW_MODAL": {
    "BODY": "Toutes les informations que vous avez saisies seront supprimées. Voulez-vous continuer\u00a0?",
    "TITLE": "Annuler votre {{flow}}\u00a0?"
  },
  "CERTIFICATION": {
    "CERTIFICATION_EXPORT": {
      "ADD": "Ajouter",
      "CHANGE_CERTIFICATION_PREFERENCE": "modifier vos préférences de certification",
      "CHANGE_CERTIFICATION_PREFERENCE_CAPITAL": "Modifier vos préférences de certification",
      "NO_CERTIFICATIONS": "Vous ne poursuivez actuellement aucune certification.",
      "NO_LONGER_WORKING": "Vous n'essayez plus d'obtenir cette certification, ou ne travailles plus avec cette organization\u00a0? Pas de problème\u00a0!",
      "SUPPORTED_CERTIFICATION_ONE": "Vous êtes en train d'obtenir votre certification",
      "SUPPORTED_CERTIFICATION_TWO": "de\u00a0:",
      "UNSUPPORTED_CERTIFICATION_MESSAGE_ONE": "LiteFarm ne génère actuellement pas de documents pour ce certificateur. Cependant, nous pouvons exporter des formulaires génériques utiles pour la plupart des certificateurs. Vous pouvez sélectionner Exporter pour créer ces formulaires ou",
      "UNSUPPORTED_CERTIFICATION_MESSAGE_TWO": "tour voir s'il y a de nouveaux certificateurs disponibles dans votre région.",
      "UNSUPPORTED_CERTIFICATION_REQUEST_ONE": "Vous avez demandé",
      "UNSUPPORTED_CERTIFICATION_REQUEST_TWO": "Certification de",
      "UPDATE_SUCCESS": "Préférences de certification enregistrées"
    },
    "CERTIFICATION_SELECTION": {
      "REQUEST_CERTIFICATION": "Demander un autre type de certification",
      "SUBTITLE_ONE": "Voici une liste de certificateurs",
      "SUBTITLE_TWO": "les certificateurs avec lesquels nous travaillons dans votre pays.",
      "TITLE": "Quel type de certification\u00a0?",
      "TOOLTIP": "Vous ne voyez pas votre certification ? LiteFarm se consacre au soutien de l'agriculture durable et les certifications en sont une grande partie. Demandez une autre certification ici et nous ferons de notre mieux pour l'intégrer dans l'application."
    },
    "CERTIFIER_SELECTION": {
      "INFO": "Cela signifie probablement que LiteFarm ne fonctionne pas actuellement avec votre certificateur - désolé! Cependant, LiteFarm peut générer un formulaire générique qui est utile pour la certification dans la plupart des cas.",
      "NOT_FOUND": "Vous ne voyez pas votre certificateur\u00a0?",
      "REQUEST_CERTIFIER": "Demander un certificateur",
      "TITLE": "De quelle organization obtenez-vous votre certification\u00a0?"
    },
    "INPUT_PLACEHOLDER": "Tapez pour rechercher",
    "INTERESTED_IN_CERTIFICATION": {
      "PARAGRAPH": "Prévoyez-vous obtenir ou renouveler votre certification pour la saison\u00a0?",
      "TITLE": "Préférences de certification",
      "WHY_ANSWER": "LiteFarm génère les documents requis pour la certification biologique. Certaines informations seront obligatoires."
    },
    "REQUEST_CERTIFIER": {
      "LABEL": "Certificateur demandé",
      "REQUEST": "Quel certificateur souhaitez-vous demander ?",
      "SORRY_ONE": "Nous sommes désolés - nous ne travaillons actuellement avec aucun certificateur",
      "SORRY_THREE": "certificateurs dans votre pays. Désirez-vous ajouter une certification\u00a0?",
      "SORRY_TWO": "certificateurs. Désirez-vous ajouter une certification\u00a0?",
      "TITLE": "Demander l'addition d'un certificateur"
    },
    "SUMMARY": {
      "BAD_NEWS": "LiteFarm ne collecte actuellement pas les informations dont vous avez besoin pour générer vos documents de certification - désolé!",
      "BAD_NEWS_INFO": "Cependant, nous pouvons créer des formulaires génériques qui sont utiles pour la plupart des certificateurs. Nous indiquerons ces informations tout au long avec une icône de feuille.",
      "CERTIFICATION": "certification",
      "GOOD_NEWS": "Bonne nouvelle\u00a0! LiteFarm peut rassembler les informations dont vous avez besoin pour générer vos documents de certification\u00a0!",
      "INFORMATION": "Nous indiquerons ces informations tout au long avec une icône de feuille.",
      "TITLE": "Vous êtes intéressé à postuler pour:",
      "YOUR_CERTIFICATION": "Votre certification"
    }
  },
  "CERTIFICATIONS": {
    "COULD_NOT_CONTACT_CERTIFIER": "Il semble que LiteFarm n'exporte pas actuellement au format de votre certificateur. Vous pouvez toujours exporter vos documents mais votre certificateur peut avoir besoin d'informations supplémentaires. Nous vous les enverrons à\u00a0:",
    "EMAIL": "Adresse courriel",
    "EMAIL_ERROR": "Adresse courriel valide requis",
    "EXPORT": "Exporter",
    "EXPORT_DOCS": "Exporter les documents de certification",
    "EXPORT_DOWNLOADING_MESSAGE": "Téléchargement de vos dossiers de certification biologique ...",
    "EXPORT_FILE_TITLE": "Certification biologique",
    "FILES_ARE_READY": "Vos fichiers de certification sont maintenant prêts à être exportés. Nous vous les enverrons à\u00a0:",
    "FLOW_TITLE": "export des documents de certification",
    "GOOD_NEWS": "Bonne nouvelle\u00a0!",
    "HAVE_ALL_INFO": "Il semble que LiteFarm dispose de toutes les informations dont nous avons besoin pour traiter vos documents de certification. Nous vous les enverrons à\u00a0:",
    "NEXT_WE_WILL_CHECK": "Nous vérifierons ensuite si votre certificateur a besoin d'informations supplémentaires pour traiter votre soumission de certification.",
    "NOTE_CANNOT_RESUBMIT": "Remarque\u00a0: Une fois l'enquête envoyée, vous ne pourrez plus modifier vos réponses. Pour les modifier après l'envoi, commencez une nouvelle exportation.",
    "ORGANIC_CERTIFICATION_FROM": "Certification biologique de",
    "SELECT_REPORTING_PERIOD": "Sélectionnez votre période de rapport",
    "UH_OH": "Oups !",
    "WHERE_TO_SEND_DOCS": "Où voulez-vous que vos documents soient envoyés ?",
    "WOULD_LIKE_ANSWERS": "Votre certificateur aimerait que vous répondiez à quelques questions supplémentaires avant que nous puissions exporter vos documents."
  },
  "CERTIFICATIONS_MODAL": {
    "MAYBE_LATER": "Peut-être plus tard",
    "STEP_ONE": {
      "DESCRIPTION": "Nous avons ajouté des outils d'assistance pour les certifications et les certificateurs\u00a0! Voulez-vouz voir ce qui est disponible dans votre région\u00a0?",
      "TITLE": "Nouvelle fonctionnalité!"
    },
    "STEP_TWO": {
      "DESCRIPTION": "Pas de problème ! Vous pouvez ajouter les certifications et les certificateurs plus tard sous la section «\u00a0Ma Ferme\u00a0».",
      "TITLE": "Affichage des certifications"
    }
  },
  "CHOOSE_FARM": {
    "ADD_NEW": "Ajouter une nouvelle ferme",
    "CHOOSE_TITLE": "Choisissez votre ferme",
    "INPUT_PLACEHOLDER": "Rechercher",
    "SWITCH_TITLE": "Passer à une autre ferme"
  },
  "COMMON_ERRORS": {
    "UNIT": {
      "NON_NEGATIVE": "Doit être un nombre non négatif",
      "REQUIRED": "Réponse requise",
      "TWO_DECIMALS": "La quantité doit être jusqu'à 2 décimales"
    }
  },
  "CONSENT": {
    "DATA_POLICY": "Notre politique de données",
    "LABEL": "Accepter"
  },
  "CREATE_USER": {
    "BIRTH_YEAR": "Année de naissance",
    "BIRTH_YEAR_ERROR": "L'année de naissance doit être comprise entre 1900 et",
    "BIRTH_YEAR_TOOLTIP": "Les informations sur l'âge sont collectées à des fins de recherche uniquement et ne seront partagées qu'avec les informations d'identification personnelle supprimées",
    "CREATE_BUTTON": "Créer un compte",
    "EMAIL": "Addresse courriel",
    "FULL_NAME": "Nom complet",
    "GENDER": "Genre",
    "GENDER_TOOLTIP": "Les informations sur le genre sont collectées à des fins de recherche uniquement et ne seront partagées qu'avec les informations d'identification personnelle supprimées",
    "PASSWORD": "Mot de passe",
    "TITLE": "Créer un nouveau compte utilisateur",
    "LANGUAGE_PREFERENCE": "MISSING",
    "DEFAULT_LANGUAGE": "Français",
    "DEFAULT_LANGUAGE_VALUE": "fr"
  },
  "CROP": {
    "ADD_COMPLIANCE_FILE": "Lien vers un dossier de conformité",
    "ADD_CROP": "Ajouter une culture",
    "ADD_IMAGE": "Ajouter une image personnalisée",
    "ANNUAL": "Annuelle",
    "ANNUAL_OR_PERENNIAL": "La culture est-elle annuelle ou vivace\u00a0?",
    "EDIT_CROP": "Modifier la culture",
    "EDIT_MODAL": {
      "BODY": "La modification de cette culture ne modifiera aucun plan de gestion des cultures existant. Seuls les plans de gestion créés après vos modifications seront impactés. Procéder à la modification\u00a0?",
      "TITLE": "Modifier la culture\u00a0?"
    },
    "IS_GENETICALLY_ENGINEERED": "La culture est-elle génétiquement modifiée\u00a0?",
    "IS_ORGANIC": "La semence ou la culture est-elle certifiée biologique ?",
    "NEED_DOCUMENT_GENETICALLY_ENGINEERED": "Votre certificateur peut demander des documents à l'appui de votre affirmation que cette culture n'est pas génétiquement modifiée.",
    "NEED_DOCUMENT_PERFORM_SEARCH": "Votre certificateur peut demander des documents à l'appui de votre recherche.",
    "NEED_DOCUMENT_TREATED": "Votre certificateur peut demander des documents décrivant les traitements.",
    "NUTRIENTS_IN_EDIBLE_PORTION": "Nutriments dans la portion comestible (pour 100g)",
    "PERENNIAL": "Vivace",
    "PERFORM_SEARCH": "Avez-vous effectué une recherche de disponibilité commerciale\u00a0?",
    "PHYSIOLOGY_AND_ANATOMY": "Physiologie et anatomie",
    "TREATED": "Les semences de cette culture ont-elles été traitées ?",
    "UPLOAD_LATER": "Vous pouvez également télécharger des fichiers plus tard"
  },
  "CROP_CATALOGUE": {
    "ADD_CROP": "Ajoutez une nouvelle culture",
    "ADD_CROPS_T0_YOUR_FARM": "Ajouter des cultures à votre ferme",
    "ADD_TO_YOUR_FARM": "Ajouter à votre ferme",
    "CAN_NOT_FIND": "Vous ne trouvez pas ce que vous cherchez ?",
    "COVER_CROP": "Est-ce que cela peut être cultivé comme plante de couverture\u00a0?",
    "CREATE_MANAGEMENT_PLANS": "Créer des plans de gestion",
    "CROP_CATALOGUE": "Catalogue des cultures",
    "CROP_GROUP": "Recadrer le groupe",
    "CROP_GROUP_TOOL_TIP": "La sélection d'un groupe de cultures permet à LiteFarm de précompléter de nombreuses informations sur cette culture, telles que la saison de croissance, les valeurs nutritionnelles et le rendement estimé. Ne vous inquiétez pas: vous pouvez modifier ces valeurs ci-dessous une fois que vous avez sélectionné un groupe de cultures.",
    "CROP_STATUS": "État de la culture sur :",
    "DOCUMENT_NECESSARY_INFO_FOR_ORGANIC_PRODUCTION": "Documenter des informations nécessaires pour la production biologique",
    "FILTER": {
      "LOCATION": "Emplacement",
      "STATUS": "Status",
      "SUPPLIERS": "Fournisseur",
      "TITLE": "Filtre de catalogue de cultures"
    },
    "FILTER_TITLE": "Recadrer le filtre du catalogue",
    "HERE_YOU_CAN": "Ici, vous pouvez\u00a0:",
    "LETS_BEGIN": "Commencer",
    "NEW_CROP_NAME": "Nouveau nom de culture",
    "NO_RESULTS_FOUND": "Aucun résultat trouvé. Veuillez modifier vos filtres.",
    "ON_YOUR_FARM": "Sur votre ferme",
    "SELECT_A_CROP": "Sélectionnez une culture pour l'ajouter à votre ferme. Utilisez la recherche et les filtres pour trouver les récoltes plus rapidement."
  },
  "CROP_DETAIL": {
    "ADD_PLAN": "Ajouter un plan",
    "ANNUAL": "Annuel",
    "ANNUAL_PERENNIAL": "La culture est-elle annuelle ou pérenne\u00a0?",
    "COMMERCIAL_AVAILABILITY": "Avez-vous effectué une recherche de disponibilité commerciale\u00a0?",
    "DETAIL_TAB": "Détails",
    "EDIT_CROP_DETAIL": "Modifier les détails de la culture",
    "GENETICALLY_ENGINEERED": "Cette culture est-elle génétiquement modifiée\u00a0?",
    "HS_CODE": "Code SH",
    "MANAGEMENT_PLANS": "Plans de gestion",
    "MANAGEMENT_TAB": "Gestion",
    "ORGANIC": "La semence ou la culture est-elle certifiée biologique ?",
    "ORGANIC_COMPLIANCE": "Conformité organique",
    "PERENNIAL": "vivace",
    "TREATED": "Les semences de cette culture ont-elles été traitées?"
  },
  "CROP_MANAGEMENT": {
    "GERMINATE": "Germer",
    "HARVEST": "Récolte",
    "PLANT": "Planter",
    "SEED": "Semer",
    "TERMINATE": "Terminer",
    "TRANSPLANT": "Transplanter"
  },
  "CROP_VARIETIES": {
    "ADD_VARIETY": "Ajouter une nouvelle variété",
    "CROP_VARIETIES": "variété",
    "NEEDS_PLAN": "Planning requis",
    "RETIRE": {
      "CONFIRMATION": "Retirer cette culture la supprimera ainsi que tous ses plans de gestion de votre catalogue de cultures. Voulez-vous continuer\u00a0?",
      "RETIRE_CROP_TITLE": "Retirer la récolte\u00a0?",
      "UNABLE_TO_RETIRE": "Vous ne pouvez retirer que des cultures qui n'ont aucun plan de gestion actif ou futur. Vous devrez terminer ou abandonner ces plans pour retirer cette culture",
      "UNABLE_TO_RETIRE_TITLE": "Impossible de prendre sa retraite"
    },
    "SUPPLIER": "Fournisseur"
  },
  "DATE_RANGE": {
    "HELP_BODY": "Sélectionnez la plage de dates pour créer un rapport financier pour votre ferme pour une fenêtre de temps donnée.",
    "HELP_TITLE": "Aide sur la plage de dates",
    "TITLE": "Filtrer le rapport par date",
    "INVALID_RANGE_MESSAGE": "La date 'De' doit précéder la date 'À' pour retourner des résultats"
  },
  "DATE_RANGE_PICKER": {
    "FROM": "De",
    "TO": "À",
    "TO_MUST_BE_AFTER_FROM": "La date 'De' doit précéder la date 'À'",
    "REVENUE_HELP_TITLE": "Aide sur la plage de dates",
    "REVENUE_HELP_BODY": "Seuls les plans pour lesquels une tâche est prévue ou terminée dans la plage de dates indiquée s'afficheront."
  },
  "DOCUMENTS": {
    "ADD": {
      "ADD_MORE_PAGES": "Ajouter plus de pages",
      "DOCUMENT_NAME": "Nom du document",
      "DOES_NOT_EXPIRE": "Ce fichier n'expire pas",
      "TITLE": "Ajouter un document",
      "TYPE": "Type",
      "VALID_UNTIL": "Valable jusqu'au"
    },
    "ADD_DOCUMENT": "Ajouter un nouveau document",
    "ARCHIVE": "Archiver",
    "ARCHIVE_DOCUMENT": "Document d'archive\u00a0?",
    "ARCHIVE_DOCUMENT_TEXT": "L'archivage de ce document le déplacera vers la section archivée de vos documents, mais ne le supprimera pas. Les documents archivés ne seront pas exportés pour vos certifications. Voulez-vous continuer\u00a0?",
    "ARCHIVED": "Archivé",
    "CANCEL": "Annuler",
    "COMPLIANCE_DOCUMENTS_AND_CERTIFICATION": "Documents de conformité et votre certification",
    "DOCUMENTS": "Documents",
    "EDIT_DOCUMENT": "Modifier le document",
    "FILTER": {
      "TITLE": "Filtre de documents",
      "TYPE": "Type",
      "VALID_ON": "Valide le"
    },
    "NOTES_CHAR_LIMIT": "Les notes doivent comporter moins de 10 000 caractères",
    "SPOTLIGHT": {
      "CDC": "Lorsque viendra le temps de générer votre exportation de certification, LiteFarm exportera automatiquement tous les documents de conformité qui sont valides à la date d'exportation que vous spécifiez. Les documents de conformité seront automatiquement archivés à leur expiration.",
      "HERE_YOU_CAN": "Ici, vous pouvez\u00a0:",
      "YOU_CAN_ONE": "Téléchargez les documents que vous souhaitez inclure dans votre exportation de certification",
      "YOU_CAN_THREE": "Archiver les documents inutiles",
      "YOU_CAN_TWO": "Classer et garder un œil sur les dates d'expiration de votre document"
    },
    "TYPE": {
      "CLEANING_PRODUCT": "Produit de nettoyage",
      "CROP_COMPLIANCE": "Conformité des cultures",
      "FERTILIZING_PRODUCT": "Produit fertilisant",
      "INVOICES": "Factures",
      "OTHER": "Autre",
      "PEST_CONTROL_PRODUCT": "Produit antiparasitaire",
      "RECEIPTS": "Recettes",
      "SOIL_AMENDMENT": "Amendement du sol",
      "SOIL_SAMPLE_RESULTS": "Résultats des échantillons de sol",
      "WATER_SAMPLE_RESULTS": "Résultats des échantillons d'eau"
    },
    "UNARCHIVE": "Désarchivé",
    "UNARCHIVE_DOCUMENT": "Désarchiver le document?",
    "UNARCHIVE_DOCUMENT_TEXT": "L'annulation de l'archivage de ce document ramènera celui-ci à votre liste de documents valides. Les documents valides seront exportés pour vos certifications. Voulez-vous continuer\u00a0?",
    "UNARCHIVED": "Désarchivés",
    "VALID": "Valide"
  },
  "ENTER_PASSWORD": {
    "FORGOT": "Mot de passe oublié\u00a0?",
    "HINT": "Indice",
    "LABEL": "Mot de passe",
    "ONE_NUMBER": "au moins un numéro",
    "ONE_SPECIAL_CHARACTER": "au moins un caractère spécial",
    "ONE_UPPER_CASE": "au moins un caractère majuscule",
    "TOO_SHORT": "au moins 8 caractères"
  },
  "EXPENSE": {
    "ADD_EXPENSE": {
      "ALL_FIELDS_REQUIRED": "Tous les champs sont requis",
      "MIN_ERROR": "Veuillez saisir une valeur supérieure à ",
      "REQUIRED_ERROR": "Une dépense est requise",
      "TITLE_1": "Nouvelle dépense (1 sur 2)",
      "TITLE_2": "Nouvelle dépense (2 sur 2)"
    },
    "ADD_MORE_ITEMS": "Ajouter d'autres articles",
    "DETAILED_HISTORY": "Historique détaillé",
    "EDIT_EXPENSE": {
      "DATE_PLACEHOLDER": "Choisissez une date",
      "DESELECTING_CATEGORY": "La désélection d'une catégorie supprimera les dépenses existantes dans cette catégorie pour ce journal des dépenses.",
      "REMOVE_ALL": "Vous avez supprimé toutes les dépenses, cliquez sur Enregistrer pour soumettre.",
      "TITLE_1": "Modifier les dépenses (1 sur 2)",
      "TITLE_2": "Modifier la dépense (2 sur 2)"
    },
    "ITEM": "Nom",
    "NAME": "de l'article",
    "NO_EXPENSE": "Aucune dépense trouvée",
    "NO_EXPENSE_YEAR": "Vous n'avez enregistré aucune dépense pour cette année",
    "OTHER_EXPENSES_TITLE": "Autres dépenses",
    "SUMMARY": "Résumé",
    "VALUE": "Valeur"
  },
  "EXPIRED_TOKEN": {
    "RESET_PASSWORD_LINK": "Envoyer un nouveau lien de mot de passe."
  },
  "FARM_MAP": {
    "TUTORIALS": "Vidéos d'instructions",
    "AREA_DETAILS": {
      "NETWORK": "Problèmes de connectivité réseau.",
      "PERIMETER": "Périmètre",
      "TOTAL_AREA": "Superficie totale"
    },
    "BARN": {
      "ANIMALS": "Cette zone est-elle utilisée pour loger des animaux\u00a0?",
      "COLD_STORAGE": "Cette grange a-t-elle une chambre froide\u00a0?",
      "EDIT_TITLE": "Modifier la grange",
      "NAME": "Nom de la grange",
      "TITLE": "Ajouter une grange",
      "WASH_PACK": "Cette grange a-t-elle une station de lavage et d'emballage\u00a0?"
    },
    "BUFFER_ZONE": {
      "EDIT_TITLE": "Modifier la zone tampon",
      "NAME": "Nom de la zone tampon",
      "TITLE": "Ajouter une zone tampon",
      "WIDTH": "Largeur de la zone tampon"
    },
    "BULK_UPLOAD_SENSORS": {
      "TITLE": "MISSING",
      "UPLOAD_LINK_MESSAGE": "MISSING",
      "UPLOAD_INSTRUCTION_MESSAGE": "MISSING",
      "UPLOAD_PLACEHOLDER": "MISSING",
      "UPLOAD_ERROR_MESSAGE": "MISSING",
      "EMPTY_FILE_UPLOAD_ERROR_MESSAGE": "MISSING",
      "UPLOAD_ERROR_LINK": "MISSING",
      "VALIDATION": {
        "FILE_ROW_LIMIT_EXCEEDED": "MISSING",
        "MISSING_COLUMNS": "MISSING",
        "EXTERNAL_ID": "MISSING",
        "SENSOR_NAME": "MISSING",
        "SENSOR_LATITUDE": "MISSING",
        "SENSOR_LONGITUDE": "MISSING",
        "SENSOR_READING_TYPES": "MISSING",
        "SENSOR_DEPTH": "MISSING",
        "SENSOR_BRAND": "MISSING",
        "SENSOR_MODEL": "MISSING",
        "SENSOR_HARDWARE_VERSION": "MISSING"
      },
      "SENSOR_CLAIM_ERROR": {
        "ALREADY_OCCUPIED": "MISSING",
        "DOES_NOT_EXIST": "MISSING",
        "INTERNAL_ERROR": "MISSING"
      },
      "DOWNLOAD_FILE": {
        "ROW": "MISSING",
        "PARTIAL_SUCCESS_TOP_TEXT": "MISSING",
        "PARTIAL_SUCCESS_BOTTOM_TEXT": "MISSING",
        "SOME_ERRORS": "MISSING",
        "DEFAULT": "MISSING"
      }
    },
    "BULK_UPLOAD_TRANSITION": {
      "TITLE": "MISSING",
      "BODY": "MISSING"
    },
    "CEREMONIAL_AREA": {
      "EDIT_TITLE": "Modifier la zone de cérémonie",
      "NAME": "Nom de la zone de cérémonie",
      "TITLE": "Ajouter une zone de cérémonie"
    },
    "CONFIRM_RETIRE": {
      "BODY": "Retirer cet emplacement le supprimera de la carte de la ferme.",
      "TITLE": "Retirer l'emplacement\u00a0?"
    },
    "DRAWING_MANAGER": {
      "REDRAW": "Redessiner",
      "ZERO_AREA_DETECTED": "Champ sans zone détectée. Veuillez ajouter plus de points au dessin actuel ou dessiner à nouveau.",
<<<<<<< HEAD
      "ZERO_LENGTH_DETECTED": "Ligne sans longeur détectée. Veuillez dessiner à nouveau."
=======
      "ZERO_LENGTH_DETECTED": "Ligne sans longueur détectée. Veuillez dessiner à nouveau."
>>>>>>> e9550992
    },
    "EXPORT_MODAL": {
      "BODY": "Comment voulez-vous exporter la carte de votre ferme\u00a0?",
      "DOWNLOAD": "Télécharger",
      "EMAIL_TO_ME": "Envoyez-moi une courriel",
      "EMAILING": "Envoi en cours",
      "TITLE": "Exportez la carte de votre ferme",
      "LOADING": "Chargement..."
    },
    "FARM_SITE_BOUNDARY": {
      "EDIT_TITLE": "Modifier les limites du site de la ferme",
      "NAME": "Nom de la limite du site de la ferme",
      "TITLE": "Ajouter une limite de site de ferme"
    },
    "FENCE": {
      "EDIT_TITLE": "Modifier la clôture",
      "LENGTH": "Longueur totale",
      "NAME": "Nom de la clôture",
      "PRESSURE_TREATED": "Cette clôture est-elle traitée sous pression\u00a0?",
      "TITLE": "Ajouter une clôture"
    },
    "FIELD": {
      "DATE": "Date de transition admissible",
      "EDIT_TITLE": "Modifier le champ",
      "FIELD_TYPE": "De quel type de champ s'agit-il\u00a0?",
      "NAME": "Nom du champ",
      "NON_ORGANIC": "Non-bio",
      "ORGANIC": "Biologique",
      "TITLE": "Ajouter un champ",
      "TRANSITIONING": "Transition"
    },
    "GARDEN": {
      "DATE": "Date de transition admissible",
      "EDIT_TITLE": "Modifier le jardin",
      "GARDEN_TYPE": "Quel type de jardin est-ce\u00a0?",
      "NAME": "Nom du jardin",
      "NON_ORGANIC": "Non-bio",
      "ORGANIC": "Biologique",
      "TITLE": "Ajouter un jardin",
      "TRANSITIONING": "Transition"
    },
    "GATE": {
      "EDIT_TITLE": "Modifier la portail",
      "NAME": "Nom de la portail",
      "TITLE": "Ajouter une portail"
    },
    "GREENHOUSE": {
      "CO2_ENRICHMENT": "Y a-t-il un enrichissement en CO₂ ?",
      "DATE": "Date de transition admissible",
      "EDIT_TITLE": "Modifier la serre",
      "GREENHOUSE_HEATED": "La serre est-elle chauffée\u00a0?",
      "GREENHOUSE_TYPE": "De quel type de serre s'agit-il\u00a0?",
      "NAME": "Nom de la serre",
      "NON_ORGANIC": "Non-bio",
      "ORGANIC": "Biologique",
      "SUPPLEMENTAL_LIGHTING": "Y a-t-il un éclairage supplémentaire\u00a0?",
      "TITLE": "Ajouter une serre",
      "TRANSITIONING": "Transition"
    },
    "LINE_DETAILS": {
      "BUFFER_TITLE": "Quelle est la largeur\u00a0?",
      "BUFFER_ZONE_WIDTH": "Largeur de la zone tampon",
      "RIPARIAN_BUFFER": "Tampon riverain",
      "WATERCOURSE": "Flux d'eau",
      "WATERCOURSE_TITLE": "Quelles sont les largeurs suivantes\u00a0?"
    },
    "LOCATION_CREATION_FLOW": "création d'emplacement",
    "MAP_FILTER": {
      "ADD_TITLE": "Ajouter à votre carte",
      "AREAS": "Zones",
      "BARN": "Granges",
      "BZ": "Zone tampon",
      "CA": "Espace de cérémonie",
      "FENCE": "Clôture",
      "FIELD": "Champ",
      "FSB": "Limite du site agricole",
      "GARDEN": "Jardin",
      "GATE": "Portail",
      "GREENHOUSE": "Serre",
      "HIDE_ALL": "Cacher tout",
      "LABEL": "Étiquettes",
      "LINES": "Lignes",
      "NA": "Espace naturel",
      "POINTS": "Points",
      "RESIDENCE": "Résidence",
      "SATELLITE": "Image satellite",
      "SHOW_ALL": "Afficher tout",
      "SURFACE_WATER": "Eaux de surface",
      "TITLE": "Filtrer votre carte",
      "WATERCOURSE": "Flux d'eau",
      "WV": "Vanne à eau",
      "SENSOR": "MISSING"
    },
    "NATURAL_AREA": {
      "EDIT_TITLE": "Modifier l'espace naturel",
      "NAME": "Nom de l'espace naturel",
      "TITLE": "Ajouter un espace naturel"
    },
    "NOTES_CHAR_LIMIT": "Les notes doivent comporter moins de 10 000 caractères",
    "RESIDENCE": {
      "EDIT_TITLE": "Modifier la résidence",
      "NAME": "Nom de la résidence",
      "TITLE": "Ajouter résidence"
    },
    "SPOTLIGHT": {
      "ADD": "Ajouter des emplacements à votre carte",
      "ADD_TITLE": "Ajouter à votre carte",
      "EXPORT": "Télécharger ou partager votre carte",
      "EXPORT_TITLE": "Exportez votre carte",
      "FILTER": "Modifier les emplacements que vous voyez sur votre carte",
      "FILTER_TITLE": "Filtrez votre carte",
      "HERE_YOU_CAN": "Ici, vous pouvez\u00a0:"
    },
    "SURFACE_WATER": {
      "EDIT_TITLE": "Modifier l'eau de surface",
      "IRRIGATION": "Cette zone est-elle utilisée pour l'irrigation ?",
      "NAME": "Nom de l'eau de surface",
      "TITLE": "Ajouter l'eau de surface"
    },
    "TAB": {
      "CROPS": "Récoltes",
      "DETAILS": "Détails",
      "TASKS": "Tâches",
      "READINGS": "Lectures"
    },
    "TITLE": "Carte de la ferme",
    "TUTORIAL": {
      "ADJUST_AREA": {
        "TEXT": "Cliquez et glissez les points pour modifier la zone",
        "TITLE": "Modifier la zone"
      },
      "ADJUST_LINE": {
        "TEXT": "Cliquez et glissez les points pour modifier la ligne",
        "TITLE": "Modifier la ligne"
      },
      "AREA": {
        "STEP_ONE": "Cliquez n'importe où pour commencer à dessiner",
        "STEP_THREE": "Cliquez et glissez les points pour modifier la forme",
        "STEP_TWO": "Cliquez le point initial pour fermer la zone",
        "TITLE": "Dessinez une zone"
      },
      "LINE": {
        "STEP_FOUR": "(Pour certains types de lignes) ajoutez une largeur",
        "STEP_ONE": "Cliquez n'importe où pour commencer à dessiner",
        "STEP_THREE": "Facultativement, ajustez votre ligne",
        "STEP_TWO": "Double-cliquez pour terminer votre ligne",
        "TITLE": "Dessinez une ligne"
      }
    },
    "UNABLE_TO_RETIRE": {
      "BODY": "Vous ne pouvez retirer que les emplacements qui n'ont pas de cultures, de journaux ou de quarts de travail actifs ou planifiés.",
      "TITLE": "Incapable à retirer"
    },
    "WATER_VALVE": {
      "EDIT_TITLE": "Modifier la vanne d'eau",
      "GROUNDWATER": "Eaux souterraines",
      "MAX_FLOW_RATE": "Flux maximum",
      "MUNICIPAL_WATER": "Eau municipale",
      "NAME": "Nom de la vanne à l'eau",
      "RAIN_WATER": "Eau de pluie",
      "SURFACE_WATER": "Eau de surface",
      "TITLE": "Ajouter une vanne à l'eau",
      "WATER_VALVE_TYPE": "C'est quoi la source d'eau ?"
    },
    "WATERCOURSE": {
      "BUFFER": "Tampon rivarain",
      "EDIT_TITLE": "Modifier la course d'eau",
      "IRRIGATION": "Cette zone est-elle utilisée pour l'irrigation ?",
      "LENGTH": "Longueur totale",
      "NAME": "Nom de la course d'eau",
      "TITLE": "Ajouter une course d'eau",
      "WIDTH": "Largeur du cours d'eau"
    }
  },
  "FIELDS": {
    "EDIT_FIELD": {
      "VARIETY": "Variété",
      "SUPPLIER": "MISSING"
    }
  },
  "FILE_SIZE_MODAL": {
    "BODY": "Les fichiers ne peuvent pas dépasser 25MB ou 5 pages.",
    "TITLE": "Taille du fichier trop grande"
  },
  "FILTER": {
    "CLEAR_ALL_FILTERS": "Effacer tous les filtres"
  },
  "FINANCES": {
    "ACTUAL_REVENUE": {
      "ADD_REVENUE": "Ajouter des revenus",
      "TITLE": "Chiffre d'affaires réel"
    },
    "DATE": "Date",
    "ESTIMATED_REVENUE": {
      "ESTIMATED_ANNUAL_REVENUE": "Revenu annuel estimé",
      "ESTIMATED_ANNUAL_YIELD": "Récolte annuelle estimée",
      "ESTIMATED_PRICE_PER_UNIT": "Estimation du prix unitaire",
      "TITLE": "Chiffre d'affaires estimé"
    },
    "REVENUE": "Revenu",
    "VIEW_WITHIN_DATE_RANGE": "Voir les revenus dans cette plage de dates",
    "WHOLE_FARM_REVENUE": "Revenu total de la ferme"
  },
  "HELP": {
    "ATTACHMENT_LABEL": "Télécharger une capture d'écran ou un fichier",
    "EMAIL": "Courriel",
    "MESSAGE_LABEL": "Message",
    "OPTIONS": {
      "OTHER": "Autre",
      "REPORT_BUG": "Signaler un bogue",
      "REQUEST_FEATURE": "Suggérer une nouvelle fonctionnalité",
      "REQUEST_INFO": "Demander des informations"
    },
    "PREFERRED_CONTACT": "Méthode de contact préférée",
    "REQUIRED_LABEL": "Champ obligatoire",
    "TITLE": "Demander de l'aide",
    "TYPE_SUPPORT_LABEL": "Type de support",
    "TYPE_SUPPORT_PLACEHOLDER": "Choisissez le type de support",
    "WHATSAPP": "Whatsapp",
    "WHATSAPP_NUMBER_LABEL": "Numéro Whatsapp"
  },
  "HOME": {
    "GREETING": "Bonjour, "
  },
  "INSIGHTS": {
    "BIODIVERSITY": {
      "AMPHIBIANS": "Amphibiens",
      "BIRDS": "Oiseaux",
      "CROP_VARIETIES": "Variété de la culture",
      "ERROR": {
        "BODY": "LiteFarm génère des données sur la biodiversité à partir de plusieurs sources et est incapable de le faire en ce moment. Veuillez réessayer dans {{minutes}} minutes.",
        "PREVIEW": "Indisponible",
        "TITLE": "Il y a eu un problème."
      },
      "HEADER": "Nombre d'espèces",
      "INFO": "La biodiversité est excellente pour les gens et la planète. Nous comptons la richesse en espèces de tous les enregistrements connus de la biodiversité sur votre ferme à partir des limites de vos champs. Vous pouvez augmenter le nombre de votre biodiversité sur votre ferme en utilisant le https:// www.inaturalist.org/app.",
      "INSECTS": "Insectes",
      "LOADING": {
        "BODY": "Nous générons les dernières données sur la biodiversité de votre ferme. Cela peut prendre jusqu’à 60 secondes.",
        "PREVIEW": "En course de chargement...",
        "TITLE": "Nous générons les données de biodiversité les plus récents..."
      },
      "MAMMALS": "Mammifères",
      "PLANTS": "Plantes",
      "SPECIES_COUNT": "{{count}} espèces",
      "SPECIES_COUNT_one": "{{count}} espèce",
      "SPECIES_COUNT_many": "{{count}} espèces",
      "SPECIES_COUNT_other": "{{count}} espèces",
      "SPECIES_COUNT_plural": "{{count}} espèces",
      "TITLE": "Biodiversité"
    },
    "CURRENT": "Courant",
    "INFO": "Ces mesures fournissent de l’information supplémentaire sur ce qui se passe sur votre ferme. Plus vous entrez de données dans l’application, plus d’information est générée. Veuillez explorer les différentes mesures pour plus de détails.",
    "LABOUR_HAPPINESS": {
      "HEADER": "Tâches",
      "INFO": "Nous estimons l'impact de différentes tâches sur le satisfaction au travail en utilisant les scores de satisfaction et les heures de travail consacrées à chaque tâche à partir des quarts de travail.",
      "TITLE": "Satisfaction au travail"
    },
    "NITROGEN_BALANCE": {
      "ABANDON": "Abandonner l'horaire",
      "CHOOSE_A_FREQUENCY": "Choisissez une fréquence",
      "CHOOSE_FREQUENCY": "Choisir la fréquence...",
      "COUNT_MONTHS": "{{count}} mois",
      "COUNT_MONTHS_one": "{{count}} mois",
      "COUNT_MONTHS_many": "{{count}} mois",
      "COUNT_MONTHS_other": "{{count}} mois",
      "COUNT_MONTHS_plural": "{{count}} mois",
      "CYCLE_INDICATOR": "Votre balance d'azote est sur un cycle de {{fréquence}} mois et les données s'afficheront le\u00a0: {{refreshDate}}",
      "FIRST_TIME": "On dirait que c'est la première fois que vous utilisez cela\u00a0! Veuillez sélectionner une fréquence pour calculer votre bilan d'azote.",
      "GO_BACK": "Retour",
      "HEADER": "Tous les {{fréquence}} mois\u00a0: {{refreshDate}}",
      "INFO_1": "Le bilan d'azote vous indique si vous avez appliqué trop ou trop peu d'engrais. Il repose sur vos journaux de récolte, les crédits d'azote des légumineuses et les journaux de fertilisation. Vous pouvez exécuter le bilan sur l'intervalle de temps souhaité.",
      "INFO_2": "Cliquez sur le bouton Supprimer pour réinitialiser votre emploi du temps.",
      "SELECT_FREQUENCY": "Sélectionner la fréquence",
      "TITLE": "Bilan de l'azote"
    },
    "PEOPLE_FED": {
      "CALORIES": "Calories",
      "FAT": "Gras",
      "HEADER": "Nombre de repas",
      "INFO": "Nous estimons le nombre de repas potentiels fournis par votre ferme sur la base des données de soldes et des bases de données sur la composition des cultures. Nous supposons que les besoins quotidiens sont répartis également sur trois repas par jour.",
      "MEAL_COUNT": "{{count}} repas",
      "MEAL_COUNT_one": "{{count}} repas",
      "MEAL_COUNT_many": "{{count}} repas",
      "MEAL_COUNT_other": "{{count}} repas",
      "MEAL_COUNT_plural": "{{count}} repas",
      "MEALS": "repas",
      "PROTEIN": "Protéine",
      "TITLE": "Personnes nourries",
      "VITAMIN_A": "Vitamine A",
      "VITAMIN_C": "Vitamine C"
    },
    "PRICES": {
      "INFO": "Nous vous montrons la tendance de vos prix de vente pour chacun de vos produits, et la comparons aux prix de ventes des mêmes produits rapportés par d’autres fermes proches de vous qui font partie du réseau LiteFarm.",
      "NEARBY_FARMS": "Le prix moyen du réseau est basé sur les prix de {{count}} autres fermes dans votre région",
      "NEARBY_FARMS_one": "Le prix moyen du réseau est basé sur le prix de {{count}} autre ferme dans votre région",
      "NEARBY_FARMS_many": "Le prix moyen du réseau est basé sur les prix de {{count}} autres fermes dans votre région",
      "NEARBY_FARMS_other": "Le prix moyen du réseau est basé sur les prix de {{count}} autres fermes dans votre région",
      "NEARBY_FARMS_plural": "Le prix moyen du réseau est basé sur les prix de {{count}} autres fermes dans votre région",
      "NETWORK_PRICE": "Prix moyen du réseau",
      "NO_ADDRESS": "Vous n'avez actuellement pas d'adresse à LiteFarm. Veuillez la mettre à jour dans votre profil pour obtenir des informations sur les prix à proximité!",
      "OWN_PRICE": "Votre propre prix",
      "PERCENT_OF_MARKET": "{{percentage}} % du marché",
      "SALES_FROM_DISTANCE_AWAY": "Ventes sur un partir d'un rayon de {{distance}} {{unit}}",
      "TITLE": "Prix",
      "Y_TITLE": "Prix ({{currency}}/{{mass}})"
    },
    "SOIL_OM": {
      "ALTERNATE_TITLE": "Teneur en matière organique du sol",
      "HEADER": "Matière organique du sol",
      "INFO": "La matière organique du sol est essentielle pour maintenir un sol sain pour vos récoltes. La teneur en matière organique est calculée à partir de vos journaux d’analyse de sol les plus récents. Si vous n’avez pas de données sur votre sol, nous estimons la matière organique potentielle de votre sol en fonction de votre emplacement dans le monde.",
      "TITLE": "Matière organique du Sol"
    },
    "TITLE": "Mesures additionnelles",
    "UNAVAILABLE": "Indisponible",
    "WATER_BALANCE": {
      "FIRST_TIME": "On dirait que c'est la première fois que vous exécutez cela\u00a0! Pour plus d'informations sur ce que cela fait, veuillez cliquer sur le bouton d'information pour voir.",
      "INFO_1": "Le bilan hydrique vous indique si vos cultures ont trop ou pas assez d'eau. Il s'appuie sur les données météorologiques, et il est mis à jour par vos données d'irrigation et de texture du sol à partir de vos journaux d'analyse de sol.",
      "INFO_2": "Cette fonctionnalité n'a pas été largement testée dans les fermes avec une faible densité de stations météorologiques environnantes, donc utilisez-la avec prudence. Nous apprécions les commentaires sur ses performances pour votre ferme.",
      "NO_SCHEDULE_RUN": "Votre bilan hydrique programmé n'a pas encore été exécuté, veuillez vérifier dans deux jours et vous assurer d'avoir au moins une analyse de sol qui enregistre la texture du sol pour un champ pour voir les données de bilan hydrique pour les cultures dans ce champ. Si le le problème persiste, veuillez contacter LiteFarm.",
      "REGISTER_FARM": "Enregistrer la ferme",
      "TITLE": "Equilibre de l'eau"
    }
  },
  "INTRODUCE_MAP": {
    "BODY": "La carte de la ferme y compris de nouvelles fonctionnalités. Il se trouve maintenant dans le menu Ma Ferme.",
    "TITLE": "Les cartes de fermes sont mis à jour!"
  },
  "INVITATION": {
    "BIRTH_YEAR": "Année de naissance",
    "BIRTH_YEAR_ERROR": "L'année de naissance doit être comprise entre 1900 et",
    "BIRTH_YEAR_TOOLTIP": "Les informations sur l'âge sont collectées à des fins de recherche uniquement et ne seront partagées qu'avec les informations d'identification personnelle supprimées",
    "CREATE_ACCOUNT": "Créer un nouveau compte",
    "CREATE_NEW_ACCOUNT": "Créer un nouveau compte",
    "EMAIL": "Adresse courriel",
    "FULL_NAME": "Prénom et nom",
    "GENDER": "Genre",
    "GENDER_TOOLTIP": "Les informations sur le genre sont collectées à des fins de recherche uniquement et ne seront partagées qu'avec tous les informations d'identification personnelle supprimées",
    "PASSWORD": "Mot de passe",
    "YOUR_INFORMATION": "Votre information"
  },
  "INVITE_SIGN_UP": {
    "ERROR0": "Vous aurez besoin de l'utilisateur",
    "ERROR1": "pour accepter cette invitation à la ferme.",
    "HOW_TO_CREATE": "Comment voulez-vous créer votre nouveau compte\u00a0?",
    "LITEFARM_ACCOUNT": "Créer un compte LiteFarm",
    "SIGN_IN_WITH": "Connectez-vous avec",
    "TITLE": "Créez votre compte"
  },
  "INVITE_USER": {
    "BIRTH_YEAR": "Année de naissance",
    "BIRTH_YEAR_ERROR": "L'année de naissance doit être comprise entre 1900 et",
    "BIRTH_YEAR_TOOLTIP": "Les informations sur l'âge sont collectées à des fins de recherche uniquement et ne seront partagées qu'avec les informations d'identification personnelle supprimées",
    "CHOOSE_ROLE": "Choisir un rôle",
    "DEFAULT_LANGUAGE": "Français",
    "DEFAULT_LANGUAGE_VALUE": "fr",
    "EMAIL": "Adresse courriel",
    "EMAIL_INFO": "Les utilisateurs sans courriel ne pourront pas se connecter",
    "FULL_NAME": "Nom complet",
    "GENDER": "Genre",
    "GENDER_TOOLTIP": "Les informations sur le genre sont collectées à des fins de recherche uniquement et ne seront partagées qu'avec les informations d'identification personnelle supprimées",
    "INVALID_EMAIL_ERROR": "Veuillez saisir une adresse courriel valide",
    "INVITE": "Inviter",
    "LANGUAGE_OF_INVITE": "Langue d'invitation",
    "PHONE": "Téléphone",
    "PHONE_ERROR": "Veuillez entrer un numéro de téléphone valide",
    "ROLE": "Rôle",
    "TITLE": "Inviter un utilisateur",
    "WAGE": "Salaire",
    "WAGE_ERROR": "Le salaire doit être un nombre décimal valide et non négatif"
  },
  "JOIN_FARM_SUCCESS": {
    "IMPORTANT_THINGS": "Laissez-nous vous montrer quelques choses importantes\u00a0!",
    "SUCCESSFULLY_JOINED": "Vous avez rejoint avec succès"
  },
  "LOCATION_CROPS": {
    "ACTIVE_CROPS": "Cultures actives",
    "ADD_NEW": "Ajouter une nouvelle culture",
    "INPUT_PLACEHOLDER": "Tapez pour rechercher",
    "PAST_CROPS": "Cultures passées",
    "PLANNED_CROPS": "Cultures planifiées"
  },
  "LOG_COMMON": {
    "ADD_A_LOG": "Ajouter un journal",
    "ALL_CROPS": "Toutes les cultures",
    "ALL_LOCATIONS": "Tous les emplacements",
    "CROP": "Crop",
    "DELETE_CONFIRMATION": "Voulez-vous vraiment supprimer ce journal\u00a0?",
    "EDIT_A_LOG": "Modifier un journal",
    "FROM": "De",
    "LOCATION": "Emplacement",
    "LOCATIONS": "Emplacements",
    "NOTES": "Notes",
    "QUANTITY": "Quantité",
    "SELECT_CROP": "Sélectionner le récolte",
    "SELECT_LOCATION": "Sélectionner l'emplacement",
    "SELECT_LOCATIONS": "Sélectionner les emplacements",
    "SELECT_TYPE": "Sélectionner Type",
    "TO": "À",
    "TYPE": "Type",
    "WARNING": "Pour utiliser ce type de journal, veuillez ajouter des cultures aux champs. Vous pouvez le faire en naviguant vers Champs -> Votre champ -> Nouvelle culture de champ"
  },
  "LOG_DETAIL": {
    "NO": "Non",
    "YES": "Oui"
  },
  "LOG_FIELD_WORK": {
    "DISCING": "Cultivation",
    "MULCH_TILL": "Paillis au Sol",
    "PLOW": "labourer",
    "RIDGE_TILL": "Travail sur Bions",
    "RIPPING": "Déchirer",
    "ZONE_TILL": "Travail en zones"
  },
  "LOG_HARVEST": {
    "ADD_CUSTOM_HARVEST_USE": "Ajouter une utilisation de récolte personnalisée",
    "CROP": "Crop",
    "CROP_PLACEHOLDER": "Sélectionnez une culture",
    "CUSTOM_HARVEST_USE": "Utilisations de récolte personnalisées",
    "DISEASE": "Maladie",
    "HARVEST": "Récolte",
    "HARVEST_ALLOCATION_SUBTITLE": "Environ quelle quantité de la récolte sera utilisée pour chaque objectif\u00a0?",
    "HARVEST_ALLOCATION_SUBTITLE_TWO": "Montant à allouer",
    "HARVEST_QUANTITY": "Quantité de récolte",
    "HARVEST_USE": "Utilisation de la récolte",
    "HARVEST_USE_TYPE_SUBTITLE": "Comment la récolte sera-t-elle utilisée\u00a0?",
    "OTHER": "Autre",
    "PEST": "Organismes nuisibles",
    "QUANTITY_ERROR": "La quantité doit comporter jusqu'à 2 décimales",
    "TITLE": "Journal de récolte",
    "WEED": "Weed"
  },
  "LOG_IRRIGATION": {
    "DRIP": "Goutte",
    "FLOOD": "Inondation",
    "SPRINKLER": "Arroseur",
    "SUBSURFACE": "Sous-surface"
  },
  "MANAGEMENT_DETAIL": {
    "ABANDON_PLAN": "Abandonner ce plan de gestion",
    "ADD_A_TASK": "Ajouter une tâche",
    "DETAILS": "Détails",
    "FAILED_CROP": "Echec de la culture\u00a0?",
    "TASKS": "Tâches"
  },
  "MANAGEMENT_PLAN": {
    "ABANDON_MANAGEMENT_PLAN_CONTENT": "Abandonner ce plan de gestion abandonnera toutes les tâches incomplètes qui lui sont associées et le supprimera de votre carte de ferme.",
    "ABANDON_MANAGEMENT_PLAN_TITLE": "Abandonner le plan de gestion\u00a0?",
    "ADD_MANAGEMENT_PLAN": "Ajouter un plan de gestion",
    "AGE": "Âge",
    "AS_COVER_CROP": "Cultures de couverture",
    "BEDS": "Plates-bandes",
    "BROADCAST": "Diffusion ou exercice",
    "COMPLETE_PLAN": {
      "ABANDON_DATE": "Date d'abandon",
      "ABANDON_NOTES": "Notes d'abandon",
      "ABANDON_PLAN": "Abandonner le plan",
      "ABANDON_REASON": "Raison de l'abandon",
      "COMPLETE_DATE": "Date de fin",
      "COMPLETE_PLAN": "Plan complet",
      "DATE_OF_CHANGE": "Date de changement de statut",
      "NOTES_CHAR_LIMIT": "Les notes doivent comporter moins de 10 000 caractères",
      "RATING": "Évaluez ce plan de gestion",
      "REASON": {
        "CROP_FAILURE": "Échec de la récolte",
        "LABOUR_ISSUE": "Problème du travail",
        "MACHINERY_ISSUE": "Problème de machine",
        "MARKET_PROBLEM": "Problème de marché",
        "SCHEDULING_ISSUE": "Problème de planification",
        "SOMETHING_ELSE": "Autre chose",
        "WEATHER": "Météo"
      },
      "WHAT_HAPPENED": "Quest-ce qui est arrivé ?"
    },
    "COMPLETION_NOTES": "Notes d'achèvement",
    "CONTAINER": "Conteneur",
    "CONTAINER_OR_IN_GROUND": "Plantez-vous dans un conteneur ou en pleine terre\u00a0?",
    "CONTAINER_TYPE": "Type de conteneur",
    "COVER_INFO": "Sélectionner une culture de couverture créera une tâche de travail sur le terrain pour terminer la culture de couverture à la fin de la saison. Sélectionner pour la récolte créera une tâche de récolte à la place.",
    "COVER_OR_HARVEST": "Est-ce que cela est cultivé comme culture de couverture ou pour la récolte\u00a0?",
    "DAYS_FROM_PLANTING": "Jours entre la plantation et\u00a0:",
    "DAYS_FROM_SEEDING": "Jours entre la semance et\u00a0:",
    "DAYS_TO_HARVEST": "Jours entre le repiquage et la prochaine récolte\u00a0:",
    "DAYS_TO_TERMINATION": "Jours entre la greffe et la résiliation\u00a0:",
    "DETAIL_SPOTLIGHT_CONTENTS": "Ici, vous pouvez modifier les détails de votre culture.",
    "DETAIL_SPOTLIGHT_TITLE": "Détails",
    "DO_YOU_WANT_TO_ABANDON_CONTENT": "Voulez-vous abandonner ce plan\u00a0?",
    "DROP_PIN": "Lâcher la broche",
    "DURATION_TOOLTIP": "Ce sont des valeurs suggérées. Veuillez les ajuster en fonction de vos conditions locales.",
    "EDITING_PLAN_WILL_NOT_MODIFY": "La modification de ce plan ne modifiera pas les tâches qui lui sont assignées.",
    "ESTIMATED_SEED": "Semence estimée requise",
    "ESTIMATED_YIELD": "Récolte annuelle estimée",
    "FIRST_MP_SPOTLIGHT": {
      "BODY_PART1": "LiteFarm a généré quelques tâches basées sur votre plan. Vous pouvez ajouter d'autres tâches ou les attribuer sur cet écran.",
      "BODY_PART2": "Votre plan deviendra actif une fois que vous aurez terminé une tâche.",
      "TITLE": "Félicitations\u00a0! Vous avez établi votre premier plan de gestion\u00a0!"
    },
    "FOR_HARVEST": "Pour la récolte",
    "GERMINATION": "Germination",
    "HARVEST": "Récolte initiale",
    "HARVEST_DATE": "Quand prévoyez-vous votre prochaine récolte\u00a0?",
    "HISTORICAL_CONTAINER_OR_IN_GROUND": "A-t-il été planté dans un conteneur ou dans le sol\u00a0?",
    "IN_GROUND": "Déjà en terre",
    "INCOMPLETE_TASK_CONTENT": "Ce plan comporte des tâches qui ne sont pas encore terminées. Vous devrez marquer les tâches comme terminées afin de terminer ce plan de gestion des cultures.",
    "INCOMPLETE_TASK_TITLE": "Vous avez des tâches incomplètes",
    "INDIVIDUAL_CONTAINER": "Individuel ou conteneur",
    "IS_TRANSPLANT": "Cette culture sera-t-elle repiquée\u00a0?",
    "KNOW_HOW_IS_CROP_PLANTED": "Savez-vous comment la culture a été plantée?",
    "LOCATION_SUBTEXT": "Seuls les emplacements pouvant faire pousser des cultures sont affichés.",
    "MANAGEMENT_PLAN_FLOW": "création du plan de gestion",
    "MANAGEMENT_SPOTLIGHT_1": "Créer de nouveaux plans pour cette culture",
    "MANAGEMENT_SPOTLIGHT_2": "Afficher et modifier les plans pour cette culture",
    "MANAGEMENT_SPOTLIGHT_3": "Créer et attribuer des tâches",
    "MANAGEMENT_SPOTLIGHT_TITLE": "Gestion",
    "NEXT_HARVEST": "Quand prévoyez-vous votre prochaine récolte\u00a0?",
    "NOTES_CHAR_LIMIT": "Les notes doivent comporter moins de 10 000 caractères",
    "NUMBER_OF_CONTAINER": "# de conteneurs",
    "PENDING_TASK": "Tâches en attente",
    "PLAN_AND_ID": "Plan {{id}}",
    "PLAN_NAME": "Nom du plan de gestion",
    "PLAN_NOTES": "Notes de plan",
    "PLANT_SPACING": "Espacement des plantes",
    "PLANTED_ALREADY": "Planterez-vous cette culture ou est-elle déjà en terre\u00a0?",
    "PLANTING": "Plantation",
    "PLANTING_DATE": "Quelle est votre date de plantation\u00a0?",
    "PLANTING_DATE_INFO": "Date de semis basée sur l'âge de la culture\u00a0: {{seed_date}}",
    "PLANTING_DATE_LABEL": "Date de plantation",
    "PLANTING_DEPTH": "Profondeur de plantation",
    "PLANTING_METHOD": "Quelle est votre méthode de plantation\u00a0?",
    "PLANTING_METHOD_TOOLTIP": "Sélectionner la bonne méthode de plantation aidera LiteFarm à estimer plus précisément la quantité de graines nécessaires, le rendement et d'autres informations utiles.",
    "PLANTING_NOTE": "Notes de plantation",
    "PLANTING_SOIL": "Terre de plantation à utiliser",
    "PLANTS_PER_CONTAINER": "# de plantes/conteneur",
    "RATE_THIS_MANAGEMENT_PLAN": "Notation du plan",
    "REMOVE_PIN": "Supprimer l'épingle",
    "ROW_METHOD": {
      "HISTORICAL_SAME_LENGTH": "Les lignes étaient-elles toutes de la même longueur\u00a0?",
      "LENGTH_OF_ROW": "Longueur de la ligne",
      "NUMBER_OF_ROWS": "# de lignes",
      "SAME_LENGTH": "Vos lignes sont-elles toutes de la même longueur\u00a0?",
      "TOTAL_LENGTH": "Longueur totale des lignes"
    },
    "ROWS": "Rangées",
    "SEED_DATE": "Quelle est votre date de semis\u00a0?",
    "SEED_OR_SEEDLING": "Comment allez-vous planter cette culture\u00a0?",
    "SEEDING_DATE": "Date de semis",
    "SEEDLING": "Plant ou matériel de plantation",
    "SEEDLING_AGE": "Quel âge a le plant ou le matériel de plantation\u00a0?",
    "SEEDLING_AGE_INFO": "L'âge approximatif aidera LiteFarm à estimer les dates de récolte des semis. Vous pouvez ignorer cette question pour d'autres types de matériel de plantation.",
    "SELECT_A_PLANTING_LOCATION": "Sélectionnez un emplacement de plantation",
    "SELECT_A_SEEDING_LOCATION": "Sélectionnez un emplacement d'ensemencement",
    "SELECT_CURRENT_LOCATION": "Sélectionnez l'emplacement actuel de la culture",
    "SELECTED_STARTING_LOCATION": "Sélectionnez toujours ceci comme emplacement de départ pour les cultures qui seront transplantées",
    "SPOTLIGHT_HERE_YOU_CAN": "Ici, vous pouvez\u00a0:",
    "STARTED": "Commencé",
    "STATUS": {
      "ABANDONED": "Abandonné",
      "ACTIVE": "Actif",
      "COMPLETED": "Completé",
      "PLANNED": "Plannifié"
    },
    "SUPPLIER": "Fournisseur",
    "TERMINATION": "Terminaison",
    "TERMINATION_DATE": "Quand voulez vous terminer cette récolte ?",
    "TOTAL_PLANTS": "# de plantes",
    "TRANSPLANT": "Transplanter",
    "TRANSPLANT_DATE": "C'est quoi la date de transplantation ?",
    "TRANSPLANT_LOCATION": "Où allez-vous transplanter\u00a0?",
    "TRANSPLANT_SPOTLIGHT": {
      "BODY": {
        "PLANTED": "planté",
        "SEEDED": "ensemencé",
        "TEXT": "Veuillez indiquer où cette culture sera initialement <1>{{fill}}</1>. Nous vous demanderons où vous la transplanterez plus tard."
      },
      "TITLE": {
        "PLANTING": "Plantation",
        "SEEDING": "Semis",
        "TEXT": "{{fill}} emplacement"
      }
    },
    "VARIETY": "Variété",
    "WHAT_IS_AGE": "Quel est l'âge de la récolte\u00a0?",
    "WHAT_WAS_PLANTING_METHOD": "Quelle était la méthode de plantation?",
    "WHAT_WAS_PLANTING_METHOD_INFO": "Sélectionner la bonne méthode de plantation aidera LiteFarm à estimer plus précisément la quantité de graines nécessaires, le rendement et d'autres informations utiles.",
    "WHERE_START_LOCATION": "Où est votre position de départ\u00a0?",
    "WHERE_TRANSPLANT_LOCATION": "Où allez-vous transplanter?",
    "WILD_CROP": "Récoltez-vous une culture sauvage\u00a0?"
  },
  "MY_FARM": {
    "CERTIFICATIONS": "Certifications",
    "FARM_INFO": "Informations sur la ferme",
    "FARM_MAP": "Carte de la ferme",
    "PEOPLE": "Personnes"
  },
  "NAVIGATION": {
    "SPOTLIGHT": {
      "COORDINATE_ACTIVITIES": "Coordonner les activités de la ferme",
      "EDIT_FARM_SETTING": "Modifier les paramètres de votre ferme",
      "FARM": "Ici vous pouvez :, • Modifier les paramètres de votre ferme, • Cartographier votre ferme, • Gérer vos employés",
      "FARM_TITLE": "Ceci est votre profil de ferme",
      "INFO": "Vos informations",
      "LOG_OUT": "Le bouton de déconnexion",
      "MANAGE_EMPLOYEE": "Gérer vos employés",
      "MANAGE_TASK": "Gérer vos tâches",
      "MAP_FARM": "Cartographier votre ferme",
      "SEE_UPDATES": "Voir les mises à jour importantes",
      "NOTIFICATION": "Ici vous pouvez:, • Voir les mises à jour importantes, • Gérez vos tâches, • Coordonner les activités de la ferme",
      "NOTIFICATION_TITLE": "Ceci est votre centre de notification",
      "PROFILE": "Vous trouverez ici :, • Vos informations, • Des conseils utiles, • Le bouton de déconnexion",
      "PROFILE_TITLE": "Ceci est votre profil",
      "SEE_TASK": "Voir les mises à jour importantes",
      "TASK_TITLE": "Ceci est votre centre de notification",
      "TIPS": "Des conseils utiles",
      "YOU_CAN": "Ici vous pouvez:",
      "YOU_WILL_FIND": "Vous trouverez ici:"
    }
  },
  "ENTITY_TYPES": {
    "TASK": "tâche",
    "LOCATION": "emplacement"
  },
  "NOTIFICATION": {
    "TIMELINE": {
      "HEADING": "Chronologie de notifications",
      "VIEW_NOW": "Afficher maintenant",
      "MORE_RECENT_NOTIFICATION": "Il y a des notifications plus récentes au sujet de cette {{entityType}}."
    },
    "DAILY_TASKS_DUE_TODAY": {
      "BODY": "Vous avez des tâches à accomplir aujourd'hui.",
      "TITLE": "Tâches à accomplir aujourd'hui"
    },
    "NONE_TO_DISPLAY": "Il n'y a aucune notification à afficher.",
    "NOTIFICATION_TEASER": "Bientôt disponible!",
    "PAGE_TITLE": "Notifications",
    "TAKE_ME_THERE": "Allons-y!",
    "TASK_ABANDONED": {
      "BODY": "Une tâche de {{taskType}} qui vous était assignée a été abandonnée par {{abandoner}}.",
      "TITLE": "Tâche abandonnée"
    },
    "TASK_ASSIGNED": {
      "BODY": "Une tâche de {{taskType}} a été assignée à vous par {{assigner}}.",
      "TITLE": "Tâche assignée"
    },
    "TASK_COMPLETED_BY_OTHER_USER": {
      "BODY": "Une tâche de {{taskType}} qui vous était assignée a été marquée comme complétée par {{assigner}}.",
      "TITLE": "Tâche accomplie"
    },
    "TASK_REASSIGNED": {
      "BODY": "Une tâche de {{taskType}} qui vous était assignée a été attribuée à quelqu'un d'autre par {{assigner}}.",
      "TITLE": "Tâche réattribuée"
    },
    "TASK_UNASSIGNED": {
      "BODY": "{{editor}} a marqué une tâche de {{taskType}} comme non attribuée.",
      "TITLE": "Tâche non attribuée"
    },
    "WEEKLY_UNASSIGNED_TASKS": {
      "BODY": "Vous avez des tâches non attribuées à accomplir cette semaine.",
      "TITLE": "Tâches non attribuées"
    },
    "SENSOR_BULK_UPLOAD_SUCCESS": {
      "BODY": "MISSING",
      "TITLE": "MISSING"
    },
    "SENSOR_BULK_UPLOAD_FAIL": {
      "BODY": "MISSING",
      "TITLE": "MISSING"
    }
  },
  "OUTRO": {
    "ALL_DONE": "Super\u00a0! Vous avez terminé. Prêt à vous salir les mains\u00a0?",
    "IMPORTANT_THINGS": "Et enfin, laissez-nous vous montrer quelques choses importantes\u00a0!"
  },
  "PASSWORD_RESET": {
    "BUTTON": "Renvoyer le lien",
    "BUTTON_SENDING": "Envoi...",
    "DESCRIPTION_BOTTOM": "Veuillez vérifier votre courriel.",
    "DESCRIPTION_TOP": "Un lien a été envoyé.",
    "LABEL_EMAIL": "Adresse courriel",
    "LABEL_NEW_PASSWORD": "Nouveau mot de passe",
    "NEW_ACCOUNT_BUTTON": "Mettre à jour",
    "NEW_ACCOUNT_TITLE": "Définir votre nouveau mot de passe",
    "TITLE": "Lien envoyé"
  },
  "PASSWORD_RESET_SUCCESS_MODAL": {
    "BUTTON": "Super!",
    "DESCRIPTION": "Votre mot de passe a été mis à jour. Vous redirigeant vers vos fermes en 10 secondes...",
    "TITLE": "Succès!"
  },
  "PLAN_GUIDANCE": {
    "ADDITIONAL_GUIDANCE": "Voulez-vous fournir des conseils supplémentaires pour cette tâche d'ensemensement\u00a0?",
    "BED": "Plate-bande",
    "BEDS": "plate-bandes",
    "NOTES": "Notes de plantation",
    "PLANTING_DEPTH": "Profondeur de plantation",
    "ROW": "Rangée",
    "ROWS": "rangées",
    "SPACE_BETWEEN": "Espace entre {{types}}",
    "SPECIFY": "Specifier {{types}}",
    "SPECIFY_PLACEHOLDER": "E.g. {{types}} 1 - 4",
    "TOOLTIP": "Les 40 premiers caractères de ce champ s'afficheront partout où votre plan de gestion est visible.",
    "WIDTH": "Largeur {{type}}",
    "WORD_LIMIT": "Only {{limit}} characters can be displayed"
  },
  "PREPARING_EXPORT": {
    "MESSAGE": "LiteFarm rassemble vos documents de certification en arrière-plan et vous recevrez un courriel lorsque nous aurons terminé - cela peut prendre quelques minutes... Vous pouvez cliquer en dehors de cette case pour continuer à utiliser LiteFarm sans interrompre le processus.",
    "TITLE": "Votre export est en préparation"
  },
  "PROFILE": {
    "ACCOUNT": {
      "CONVERT_TO_HAVE_ACCOUNT": "Convertir ce travailleur en utilisateur avec compte",
      "EDIT_USER": "Modifier l'utilisateur",
      "EMAIL": "Adresse courriel",
      "ENGLISH": "anglais",
      "FIRST_NAME": "Prénom",
      "FRENCH": "français",
      "LANGUAGE": "Langue",
      "LAST_NAME": "Nom de famille",
      "PERSONAL_INFORMATION": "Mes informations",
      "PHONE_NUMBER": "Numéro de téléphone",
      "PORTUGUESE": "portugais",
      "SPANISH": "espagnol",
      "USER_ADDRESS": "Adresse de l'utilisateur"
    },
    "ACCOUNT_TAB": "Compte",
    "FARM": {
      "ADDRESS": "Adresse",
      "CURRENCY": "Devise",
      "FARM_NAME": "Nom de la ferme",
      "IMPERIAL": "Impériale",
      "METRIC": "Métrique",
      "PHONE_NUMBER": "Numéro de téléphone",
      "UNITS": "Unités"
    },
    "FARM_TAB": "Ferme",
    "PEOPLE": {
      "DO_YOU_WANT_TO_REMOVE": "Voulez-vous enlever cet utilisateur de votre ferme ?",
      "EO": "Officier de vulgarisation",
      "FARM_MANAGER": "Gestionnaire de ferme",
      "FARM_OWNER": "Propriétaire de la ferme",
      "FARM_WORKER": "Ouvrier agricole",
      "HOURLY": "horaire",
      "INVITE_USER": "Inviter un utilisateur",
      "PAY": "Payer",
      "RESTORE_ACCESS": "Restaurer l'accès utilisateur",
      "REVOKE_ACCESS": "Révoquer l'accès utilisateur",
      "ROLE": "Rôle",
      "ROLE_CHANGE_ALERT": "Le changement de rôle prendra pleinement effet lors de la prochaine connexion. Les travailleurs ne peuvent pas se définir comme administrateurs.",
      "SEARCH": "Chercher",
      "THIS_WILL_REMOVE": "Cette action enlèvera l'utilisateur de votre ferme.",
      "USERS_FOUND": "Utilisateurs trouvés"
    },
    "PEOPLE_TAB": "Personnes",
    "TABLE": {
      "HEADER_EMAIL": "Courriel",
      "HEADER_NAME": "Nom",
      "HEADER_ROLE": "Rôle",
      "HEADER_STATUS": "Statut"
    }
  },
  "PROFILE_FLOATER": {
    "HELP": "Support",
    "INFO": "Mes infos",
    "LOG_OUT": "Déconnexion",
    "SWITCH": "Changer de ferme",
    "TUTORIALS": "Tutoriels"
  },
  "REACT_SELECT": {
    "CLEAR": "Supprimer",
    "CLEAR_ALL": "Supprimer tout"
  },
  "REQUEST_CONFIRMATION_MODAL": {
    "BUTTON": "J'ai compris",
    "DESCRIPTION": "Quelqu'un vous contactera dans les 48 heures.",
    "TITLE": "Demande d'aide soumise"
  },
  "ROLE_SELECTION": {
    "FARM_EO": "Agent de vulgarisation",
    "FARM_MANAGER": "Gestionnaire de ferme",
    "FARM_OWNER": "Propriétaire de la ferme",
    "IS_OWNER_OPERATED": "Ce propriétaire de la ferme est-il exploité\u00a0?",
    "TITLE": "Quel est votre rôle à la ferme\u00a0?"
  },
  "SALE": {
    "ADD_SALE": {
      "CROP_PLACEHOLDER": "Selectionner une récolte",
      "CROP_REQUIRED": "Réponse requise",
      "CROP_VARIETY": "Variété de la culture",
      "CUSTOMER_NAME": "Nom du Client",
      "CUSTOMER_NAME_REQUIRED": "Réponse requise",
      "DATE": "Date",
      "TABLE_HEADERS": {
        "CROP_VARIETIES": "Variété de la culture",
        "QUANTITY": "Quantité",
        "TOTAL": "Total"
      },
      "TITLE": "Ajouter nouvelle vente"
    },
    "DETAIL": {
      "ACTION": "Action",
      "CROP": "Récolte",
      "CUSTOMER_NAME": "Nom de Client",
      "DELETE_CONFIRMATION": "Êtes-vous sûr que vous voulez supprimer cette vente ?",
      "QUANTITY": "Quantité",
      "TITLE": "Détails de vente",
      "VALUE": "Valeur"
    },
    "EDIT_SALE": {
      "DATE": "Date",
      "DELETE_CONFIRMATION": "Êtes-vous sûr que vous voulez supprimer cette vente ?",
      "TITLE": "Modifier la vente"
    },
    "ESTIMATED_REVENUE": {
      "CALCULATION": "Calcul",
      "CALCULATION_DESCRIPTION": "Nous calculons les revenus estimés à l'aide de la date de fin des cultures estimée dans le module Champs. Pour inclure une culture dans le calcul de vos revenus estimés, assurez-vous de saisir sa date de fin dans la date de fin de votre rapport financier.",
      "TITLE": "Chiffre d'affaires estimé"
    },
    "EXPENSE_DETAIL": {
      "ACTION": "Action",
      "COST": "Coût",
      "DESCRIPTION": "Description de la dépense",
      "TEMP_DELETE_CONFIRMATION": "Êtes-vous sûr de vouloir supprimer cette dépense ?",
      "TITLE": "Détail de la dépense"
    },
    "FINANCES": {
      "ACTION": "Action",
      "ACTUAL": "Actual",
      "ACTUAL_REVENUE_ESTIMATED": "Estimé",
      "ACTUAL_REVENUE_LABEL": "Réel",
      "ADD_NEW_EXPENSE": "Ajouter une nouvelle dépense",
      "ADD_NEW_SALE": "Ajouter une nouvelle vente",
      "BALANCE": "Solde",
      "BALANCE_EXPLANATION": "Nous calculons un solde en temps réel («\u00a0coût de production\u00a0») pour chaque culture de votre ferme. Il s'agit d'une simple équation des dépenses moins les revenus. Les dépenses pour chaque culture sont calculées à partir de deux parties, une partie est le les dépenses de main-d'œuvre provenant des heures enregistrées pour les activités agricoles, l'autre partie provient des autres dépenses enregistrées pour l'ensemble de la ferme. Lorsque les dépenses sont enregistrées pour l'ensemble de la ferme, nous les répartissons également entre les cultures de la ferme. Non alloué signifie qu'un ou plusieurs quarts de travail a été soumis pour un champ alors qu'il n'y a pas encore de culture sur ce champ. Ce ou ces quarts de travail seront attribués aux cultures au fur et à mesure qu'elles sont ajoutées à ce champ dans la fenêtre de temps de rapport financier. ",
      "BALANCE_FOR_FARM": "Solde (Toute la ferme)",
      "EXPENSES": "Dépenses",
      "FINANCE_HELP": "Aide Financière",
      "LABOUR_LABEL": "Coûts de main-d'œuvre",
      "OTHER_EXPENSES_LABEL": "Autres dépenses",
      "REVENUE": "Revenu",
      "TITLE": "Finances",
      "UNALLOCATED_CROP": "Non-Alloué",
      "UNALLOCATED_TIP": "Non-Alloué ça veut dire quoi ?"
    },
    "LABOUR": {
      "BY": "Par",
      "CROPS": "Récoltes",
      "EMPLOYEES": "Personnels",
      "TABLE": {
        "AMOUNT": "Quantité",
        "CROP": "Récolte",
        "DATE": "Date",
        "EMPLOYEE": "Personnels",
        "EST_REVENUE": "Revenu estimé",
        "LABOUR_COST": "Coût de travail",
        "TASK": "Tâche",
        "TIME": "Temps",
        "TYPE": "Type"
      },
      "TASKS": "Tâches",
      "TITLE": "Travail"
    },
    "SUMMARY": {
      "AMOUNT": "Quantité",
      "CROP": "Récolte",
      "DATE": "Date",
      "DETAILED_HISTORY": "Histoire détaillée",
      "SUBTOTAL": "Soutotal",
      "SUMMARY": "Résumé",
      "TITLE": "Ventes",
      "TOTAL": "Total",
      "TYPE": "Type",
      "VALUE": "Valeur"
    }
  },
  "SHIFT": {
    "ACTION": "Action",
    "ADD_NEW": "Ajouter nouveau poste de travail",
    "EDIT_SHIFT": {
      "ADD_CUSTOM_TASK": "Ajouter une tâche personnalisée",
      "ADD_TASK": "Ajouter une tâche",
      "ALL": "Tous les emplacements",
      "ALL_CROPS": "Toutes les cultures",
      "ASSIGN_TIME_TO_TASK": "Attribuer l'heure à la tâche par",
      "CHOOSE_DATE": "Choisissez une date",
      "CHOOSE_WORKERS": "Choisissez un travailleur",
      "CROPS": "Cultures",
      "CROPS_LABEL": "Cultures",
      "DID_NOT_PROVIDE_ANSWER": "Réponse non-entré",
      "HAPPY": "Content",
      "INDIVIDUAL_CROPS": "Cultures individuelles",
      "LOCATIONS": "Emplacements",
      "LOCATIONS_LABEL": "Emplacements",
      "MOOD": "Comment sentez vous après ce poste de travail ?",
      "NAME_TASK": "Nom de la tâche personnalisée",
      "NEUTRAL": "Neutre",
      "RATHER_NOT_SAY": "Préferer de ne pas dire",
      "SAD": "Triste",
      "SELECT_ALL": "Tout sélectionner",
      "SELECT_CROPS": "Sélectionner les cultures",
      "SELECT_FIELDS": "Sélectionner les emplacements",
      "VERY_HAPPY": "Très heureux",
      "VERY_SAD": "Très triste",
      "WHAT_TASKS_YOU_DID": "Quelles tâches avez-vous effectuées aujourd'hui\u00a0?",
      "WORKER": "Travailleur",
      "WORKER_MOOD": "Comment se sentait cet travailleur pendant qu'il travaillait ?"
    },
    "MY_SHIFT": {
      "DELETE_CONFIRMATION": "Êtes-vous certains que vous voulez supprimer cette poste ?",
      "DURATION": "Duration",
      "LOCATION_CROPS": "Emplacements des récoltes",
      "SUBMITTED_FOR": "Soumis pour",
      "TASK": "Tâche",
      "TITLE": "Détails de poste"
    },
    "NAME": "Nom",
    "NEW_SHIFT": {
      "STEP_ONE": "Ajouter un poste de travail",
      "STEP_TWO": "Ajouter un poste de travail"
    },
    "RETIRED": "Zone Retiré",
    "SHIFT_DATE": "Date",
    "SHIFT_HISTORY": "Histoire du poste de travail",
    "TIME_TOTAL": "Totale",
    "TITLE": "Postes"
  },
  "SIGNUP": {
    "CHANGES": "En savoir plus sur les changements",
    "EMAIL_INVALID": "Courriel non-valide",
    "ENTER_EMAIL": "Entrez votre adresse courriel",
    "EXPIRED_ERROR": "Nous avons mis à jour notre infrastructure et vous devriez réinitialiser votre mot de passe. Vérifiez votre boîte de courriels pour continuer.",
    "EXPIRED_INVITATION_LINK_ERROR": "Invitation invalide ou expirée",
    "GOOGLE_BUTTON": "CONTINUER AVEC GOOGLE",
    "INVITED_ERROR": "Nous avons mis notre infrastructure à jour vous devriez réinitialiser votre mot de passe. Vérifiez votre boîte de courriels pour une invitation de ferme pour continuer.",
    "LITEFARM_UPDATED": "Nous avons mis à jour LiteFarm !",
    "PASSWORD_ERROR": "Mot de passe incorrect",
    "SIGN_IN": "Se Connecter",
    "SSO_ERROR": "Veuillez connecter par cliquer le bouton Google au-dessus",
    "USED_INVITATION_LINK_ERROR": "Cette invitation a déjà été utilisée, veuillez vous connecter pour accéder à cette ferme",
    "WELCOME_BACK": "Content de te revoir!",
    "WRONG_BROWSER": "LiteFarm n'est pas optimisé pour cette navigateur de Web.",
    "WRONG_BROWSER_BOTTOM": "Veuillez reconnecter avec Chrome."
  },
  "SLIDE_MENU": {
    "CROPS": "Récoltes",
    "DOCUMENTS": "Documents",
    "FINANCES": "Finances",
    "MANAGE": "Gestion",
    "INSIGHTS": "Mesures additionnelles",
    "TASKS": "Tâches"
  },
  "STATUS": {
    "ACTIVE": "Actif",
    "INACTIVE": "Inactif",
    "INVITED": "Invité"
  },
  "SURVEY_STACK": {
    "PRODUCED": "Produit le",
    "SURVEY_ADDENDUM": "Addenda au sondage",
    "TITLE": "{{certification}} certification de {{certifier}}"
  },
  "SWITCH_OUTRO": {
    "BUTTON": "Allons-y !",
    "DESCRIPTION_BOTTOM": "Dirigions vers: ",
    "DESCRIPTION_TOP": "La porte de la grange est sécuritaire.",
    "TITLE": "Échangement de Fermes"
  },
  "TABLE": {
    "LOADING_TEXT": "Chargement en cours...",
    "NEXT_TEXT": "Suivant",
    "NO_DATA_TEXT": "Aucune rangée trouvée",
    "OF_TEXT": "de",
    "PAGE_TEXT": "Page",
    "PREVIOUS_TEXT": "Précédent",
    "ROWS_TEXT": "ligne"
  },
  "TASK": {
    "ABANDON": {
      "ABANDON": "Abandonner",
      "DATE": "Date d'abandon",
      "INFO": "Abandonner cette tâche changera son statut à Abandonné et la supprimera de tous utilisateurs sure les listes 'À faire' et 'non-assigné'.",
      "NOTES": "Notes d'abandon de tâche",
      "NOTES_CHAR_LIMIT": "Les notes doivent comporter moins de 10 000 caractères",
      "REASON": {
        "CROP_FAILURE": "Échec de la récolte",
        "LABOUR_ISSUE": "Problème du travail",
        "MACHINERY_ISSUE": "Problème de machine",
        "MARKET_PROBLEM": "Problème de marché",
        "OTHER": "Autre",
        "SCHEDULING_ISSUE": "Problème de planification",
        "WEATHER": "Météo"
      },
      "REASON_FOR_ABANDONMENT": "Raison de l'abandon",
      "TITLE": "Abandonner la tâche",
      "WHAT_HAPPENED": "Que s'est-il passé\u00a0?",
      "WHEN": "Quand la tâche a-t-elle été abandonnée ?"
    },
    "ABANDON_TASK": "Laisser cette tâche",
    "ABANDON_TASK_DURATION": "Des travaux ont-ils été réalisés pour cette tâche ?",
    "ABANDONMENT_DETAILS": "Détails de l'abandon de tâche",
    "ADD_CUSTOM_HARVEST_USE": "Créer une utilisation de récolte personnalisée",
    "ADD_HARVEST_USE": "Ajouter une autre utilisation de récolte",
    "ADD_TASK": "Créer une tâche",
    "ADD_TASK_FLOW": "création de tâche",
    "ALL": "Tout",
    "AMOUNT_TO_ALLOCATE": "Montant à allouer",
    "CARD": {
      "MULTIPLE_CROPS": "Plusieurs cultures",
      "MULTIPLE_LOCATIONS": "Plusieurs emplacements"
    },
    "COMPLETE": {
      "DATE": "Date d'achèvement",
      "WHEN": "Quand la tâche a-t-elle été terminée ?"
    },
    "COMPLETE_HARVEST_QUANTITY": "Combien a été récolté\u00a0?",
    "COMPLETE_TASK": "Terminer la tâche",
    "COMPLETE_TASK_CHANGES": "Avez-vous dû apporter des modifications à cette tâche\u00a0?",
    "COMPLETE_TASK_DURATION": "Combien de temps la tâche a-t-elle pris pour se terminer\u00a0?",
    "COMPLETE_TASK_FLOW": "achèvement de la tâche",
    "COMPLETION_DETAILS": "Détails de la tâche",
    "COMPLETION_NOTES": "Notes sur la tâche",
    "COMPLETION_NOTES_CHAR_LIMIT": "Les notes doivent comporter moins de 10 000 caractères",
    "CREATE_CUSTOM_HARVEST_USE": "Créer une utilisation de récolte personnalisée",
    "CURRENT": "Courant",
    "DESCRIBE_HARVEST_USE": "Décrivez l'utilisation de la récolte",
    "DETAILS": "Détails",
    "DID_YOU_ENJOY": "Avez-vous apprécié cette tâche\u00a0?",
    "DUE_DATE": "Date d'échéance",
    "DURATION": "Durée",
    "FILTER": {
      "ASCENDING": "du plus ancien",
      "ASSIGNEE": "Cessionnaire",
      "CROP": "Culture",
      "DATE_RANGE": "Filtrer par plage de dates",
      "DESCENDING": "du plus récent",
      "FROM": "De",
      "LOCATION": "Emplacement",
      "MY_TASK": "Mes tâches",
      "SORT_BY": "Trier par",
      "STATUS": "Status",
      "TITLE": "Filtre de tâches",
      "TO": "De",
      "TYPE": "Type",
      "UNASSIGNED": "Non attribué",
      "VIEW": "Regarder"
    },
    "HARVEST_USE": "Utilisation de la récolte",
    "HARVEST_USE_ALREADY_EXISTS": "L'utilisation de la récolteexiste déjà",
    "HOW_WILL_HARVEST_BE_USED": "Comment la récolte sera-t-elle utilisée\u00a0?",
    "LOCATIONS": "Emplacement(s)",
    "NO_TASKS_TO_DISPLAY": "Il n'y a aucune tâche à afficher.",
    "NO_WORK_DONE": "Aucun travail n'a été terminé",
    "PAGE_TITLE": "Tâches",
    "PREFER_NOT_TO_SAY": "Je préfère ne pas dire",
    "PROVIDE_RATING": "Fournir une note",
    "QUANTITY_CANNOT_EXCEED": "La quantité de récolte utilisée ne peut pas dépasser la quantité à allouer",
    "RATE_THIS_TASK": "Évaluez cette tâche",
    "REMOVE_HARVEST_USE": "Supprimer",
    "SELECT_DATE": "Sélectionnez la date de la tâche",
    "SELECT_TASK_LOCATIONS": "Sélectionnez le(s) emplacement(s) de la tâche",
    "SELECT_WILD_CROP": "Cette tâche cible une culture sauvage",
    "STATUS": {
      "ABANDONED": "Abandonné",
      "COMPLETED": "Terminé",
      "FOR_REVIEW": "Pour évaluer",
      "LATE": "Tard",
      "PLANNED": "Planifié"
    },
    "TASK": "tâche",
    "TASKS_COUNT": "{{count}} tâche",
    "TASKS_COUNT_one": "{{count}} tâche",
    "TASKS_COUNT_many": "{{count}} tâches",
    "TASKS_COUNT_other": "{{count}} tâches",
    "TASKS_COUNT_plural": "{{count}} tâches",
    "TODO": "À faire",
    "TRANSPLANT": "Transplantation",
    "TRANSPLANT_LOCATIONS": "Sélectionnez un lieu de transplantation",
    "UNASSIGNED": "Non attribué"
  },
  "UNIT": {
    "TIME": {
      "DAY": "jours",
      "MONTH": "mois",
      "WEEK": "semaines",
      "YEAR": "années"
    },
    "VALID_VALUE": "Veuillez entrez une valeur entre 0-"
  },
  "WEATHER": {
    "HUMIDITY": "Humidité",
    "WIND": "Vent"
  },
  "WELCOME_SCREEN": {
    "BUTTON": "Commençons par la première étape"
  },
  "YEAR_SELECTOR": {
    "TITLE": "Selectionnez une année"
  },
  "SENSOR": {
    "SENSOR_NAME": "MISSING",
    "LATITUDE": "MISSING",
    "LONGTITUDE": "MISSING",
    "READING": {
      "TYPES": "MISSING",
      "SOIL_WATER_CONTENT": "MISSING",
      "SOIL_WATER_POTENTIAL": "MISSING",
      "TEMPERATURE": "MISSING"
    },
    "DEPTH": "MISSING",
    "BRAND": "MISSING",
    "VALIDATION": {
      "SENSOR_LATITUDE": "MISSING",
      "SENSOR_LONGITUDE": "MISSING"
    },
    "MODAL": {
      "TITLE": "MISSING",
      "BODY": "MISSING"
    },
    "BRAND_HELPTEXT": "MISSING",
    "MODEL": "MISSING",
    "MODEL_HELPTEXT": "MISSING",
    "EXTERNAL_IDENTIFIER": "MISSING",
    "PART_NUMBER": "MISSING",
    "HARDWARE_VERSION": "MISSING",
    "DETAIL": {
      "RETIRE": "MISSING",
      "EDIT": "MISSING",
      "NAME": "MISSING",
      "LATITUDE": "MISSING",
      "LONGITUDE": "MISSING",
      "MODEL": "MISSING",
      "PART_NUMBER": "MISSING",
      "HARDWARE_VERSION": "MISSING",
      "EXTERNAL_ID_TOOLTIP": "MISSING",
      "EXTERNAL_IDENTIFIER": "MISSING",
      "DEPTH": "MISSING",
      "BRAND": "MISSING",
      "BRAND_TOOLTIP": "MISSING",
      "READING_TYPES": "MISSING"
    },
    "VIEW_HEADER": {
      "READINGS": "MISSING",
      "TASKS": "MISSING",
      "DETAILS": "MISSING"
    },
    "RETIRE": {
      "TITLE": "MISSING",
      "RETIRE": "MISSING",
      "CANCEL": "MISSING",
      "BODY": "MISSING",
      "RETIRE_SUCCESS": "MISSING",
      "RETIRE_FAILURE": "MISSING"
    },
    "TEMPERATURE_READINGS_OF_SENSOR": {
      "TITLE": "MISSING",
      "SUBTITLE": "MISSING",
      "Y_AXIS_LABEL": "MISSING"
    }
  }
}<|MERGE_RESOLUTION|>--- conflicted
+++ resolved
@@ -502,11 +502,7 @@
     "DRAWING_MANAGER": {
       "REDRAW": "Redessiner",
       "ZERO_AREA_DETECTED": "Champ sans zone détectée. Veuillez ajouter plus de points au dessin actuel ou dessiner à nouveau.",
-<<<<<<< HEAD
-      "ZERO_LENGTH_DETECTED": "Ligne sans longeur détectée. Veuillez dessiner à nouveau."
-=======
       "ZERO_LENGTH_DETECTED": "Ligne sans longueur détectée. Veuillez dessiner à nouveau."
->>>>>>> e9550992
     },
     "EXPORT_MODAL": {
       "BODY": "Comment voulez-vous exporter la carte de votre ferme\u00a0?",

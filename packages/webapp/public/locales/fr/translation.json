--- conflicted
+++ resolved
@@ -453,7 +453,6 @@
       "TITLE": "MISSING",
       "UPLOAD_LINK_MESSAGE": "MISSING",
       "UPLOAD_INSTRUCTION_MESSAGE": "MISSING",
-<<<<<<< HEAD
       "UPLOAD_PLACEHOLDER": "MISSING",
       "UPLOAD_ERROR_MESSAGE": "MISSING",
       "UPLOAD_ERROR_LINK": "MISSING",
@@ -465,9 +464,6 @@
         "SENSOR_LONGITUDE": "MISSING",
         "SENSOR_READING_TYPES": "MISSING"
       }
-=======
-      "UPLOAD_PLACEHOLDER": "MISSING"
->>>>>>> 0e08a1c9
     },
     "CEREMONIAL_AREA": {
       "EDIT_TITLE": "Modifier la zone de cérémonie",

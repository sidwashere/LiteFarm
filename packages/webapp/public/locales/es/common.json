--- conflicted
+++ resolved
@@ -24,11 +24,7 @@
   "LOCATION": "Ubicacion",
   "MARK_ABANDON": "MISSING",
   "MARK_COMPLETE": "MISSING",
-<<<<<<< HEAD
-  "MARK_COMPLETED": "MISSING",
-=======
   "MARK_COMPLETED": "Marca completada",
->>>>>>> 287a49ff
   "MAX_ERROR": "Por favor, ingrese un valor menor que {{value}}",
   "MIN_ERROR": "Por favor, ingrese un valor mayor que {{value}}",
   "NAME": "Nombre",

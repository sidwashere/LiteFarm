{
  "ADD_FARM": {
    "ADDRESS_IS_REQUIRED": "Dirección es obligatoria",
    "DISABLE_GEO_LOCATION": "Los servicios de ubicación deben estar habilitados para encontrar su ubicación actual.",
    "ENTER_A_VALID_ADDRESS": "Por favor ingrese dirección válida o coordine",
    "ENTER_LOCATION_PLACEHOLDER": "Ingresa una ubicación",
    "FARM_IS_REQUIRED": "Nombre de la finca es obligatoria",
    "FARM_LOCATION": "Ubicación de la finca",
    "FARM_LOCATION_INPUT_INFO": "Dirección de la calle o usa latitud y longitud separadas con una coma (p. ej 49.250945, -123.238492)",
    "FARM_NAME": "Nombre de la finca",
    "FARM_NAME_ERROR": "Límite de caracteres del nombre de la granja excedido",
    "INVALID_FARM_LOCATION": "Ningún país para esta ubicación",
    "LOCATING": "Localizando...",
    "NO_ADDRESS": "Ubicación no encontrada! Trate latitud y longitud",
    "TELL_US_ABOUT_YOUR_FARM": "Cuéntenos sobre su finca"
  },
  "ADD_PRODUCT": {
    "PRESS_ENTER": "Escriba y presione enter para agregar...",
    "PRODUCT_LABEL": "Producto",
    "QUANTITY": "Cantidad",
    "SUPPLIER_LABEL": "Proveedor/a"
  },
  "ADD_TASK": {
    "ADD_A_CUSTOM_TASK": "Agregar una tarea personalizada",
    "ADD_A_TASK": "Agregar una tarea",
    "ADD_CUSTOM_TASK": "Agregar tarea personalizada",
    "AFFECT_PLANS": "¿Esta tarea afectará algún plan?",
    "ASSIGN_ALL_TO_PERSON": "Asignar todas las tareas no asignadas en esta fecha a esta persona",
    "ASSIGN_DATE": "Asignar fecha de vencimiento",
    "ASSIGN_TASK": "Asignar tarea",
    "ASSIGNEE": "Responsable",
    "CANCEL": "creación de la tarea",
    "CLEANING_VIEW": {
      "ESTIMATED_WATER": "Uso de agua estimado",
      "IS_PERMITTED": "¿Está el agente de limpieza en la lista de sustancias permitidas?",
      "WHAT_NEEDS_TO_BE": "¿Qué hay que limpiar?",
      "WILL_CLEANER_BE_USED": "¿Se usará un producto de limpieza o agente desinfectante?"
    },
    "CLEAR_ALL": "Borrar todo",
    "CLEAR_ALL_PLANS": "Borrar todos los planes",
    "CUSTOM_TASK": "Tarea personalizada",
    "CUSTOM_TASK_CHAR_LIMIT": "El nombre del tipo de tarea personalizada no puede superar los 25 caracteres",
    "CUSTOM_TASK_NAME": "Nombre de tarea personalizada",
    "CUSTOM_TASK_TYPE": "Tipo de tarea personalizada",
    "DO_YOU_NEED_TO_OVERRIDE": "¿Necesita alterar el salario de los cesionarios para esta tarea?",
    "DO_YOU_WANT_TO_ASSIGN": "¿Quiere asignar la tarea ahora?",
    "EDIT_CUSTOM_TASK": "Editar la tarea personalizada",
    "FIELD_WORK_VIEW": {
      "OTHER_TYPE_OF_FIELD_WORK": "Describe el tipo de trabajo de campo",
      "TYPE": {
        "COVERING_SOIL": "Cubriendo el suelo",
        "FENCING": "Cercar",
        "OTHER": "Otro",
        "PREPARING_BEDS_OR_ROWS": "Preparando camas o hilera",
        "PRUNING": "Podar",
        "SHADE_CLOTH": "Media sombra",
        "TERMINATION": "Terminar",
        "TILLAGE": "Labrar",
        "WEEDING": "Desyerbar"
      },
      "TYPE_OF_FIELD_WORK": "Tipo de trabajo de campo"
    },
    "GO_TO_CATALOGUE": "Ir al catálogo de cultivos",
    "HARVEST_EVERYTHING": "Cosecha todo lo que esté listo",
    "HARVESTING_INFO": "Cada plan generará una tarea individual de cosecha",
    "HOW_MUCH_IS_HARVESTED": "¿Cuánto se está cosechando?",
    "HR": "/h.",
    "MANAGE_CUSTOM_TASKS": "Administrar tareas personalizadas",
    "NEED_MANAGEMENT_PLAN": "Necesitará un plan de cultivo que está activo o planificado antes de poder programar una tarea de cosecha o una tarea de trasplante. Vaya al catálogo de cultivos para crear un plan ahora.",
    "NO_MANAGEMENT_PLAN": "No hay ningun plan de cultivo de cultivos elegibles",
    "PEST_CONTROL_VIEW": {
      "BIOLOGICAL_CONTROL": "Control biológico",
      "FLAME_WEEDING": "Deshierbe de llama",
      "FOLIAR_SPRAY": "Espray foliar",
      "HAND_WEEDING": "Deshierbe manual",
      "HEAT_TREATMENT": "Podar",
      "IS_PERMITTED": "¿Está el agente de plagas en la lista de sustancias permitidas?",
      "OTHER": "Otro",
      "OTHER_PEST": "Otro método",
      "PEST_CONTROL_METHOD": "Método de control de plagas",
      "SOIL_FUMIGATION": "Fumigación de suelos",
      "SYSTEMIC_SPRAY": "Spray sistémico",
      "WHAT_PESTS": "¿Qué plaga (s) está tratando de controlar?"
    },
    "PLANTING_FROM": "Plantar desde",
    "PLANTING_METHOD": "Método de plantar",
    "PLANTING_STOCK": "Plantón",
    "PLANTING_TASK": "Tarea de plantar",
    "PLANTING_TASK_MODAL": "Comenzar una nueva tarea de plantar crea un nuevo plan de cultivo. Vaya al catálogo de cultivos para seleccionar el cultivo que le gustaría plantar.",
    "QUANTITY": "Cantidad",
    "RETIRE_CUSTOM_TASK": "¿Retirar tarea personalizada?",
    "RETIRE_CUSTOM_TASK_CONTENT": "¿Está seguro de que desea eliminar esta tarea personalizada?",
    "SEED": "Semilla",
    "SELECT_ALL": "Seleccionar todo",
    "SELECT_ALL_PLANS": "Seleccionar todos los planes",
    "SELECT_TASK_TYPE": "Seleccionar tipo de tarea",
    "SOIL_AMENDMENT_VIEW": {
      "IS_PERMITTED": "¿Está el fetilizante del suelo en la lista de sustancias permitidas?",
      "MOISTURE_RETENTION": "Retención de humedad",
      "NUTRIENT_AVAILABILITY": "Disponibilidad de nutrientes",
      "OTHER": "Otro",
      "OTHER_PURPOSE": "Describe el propósito",
      "PH": "pH",
      "PURPOSE": "Propósito",
      "STRUCTURE": "Estructura"
    },
    "TASK": "tarea",
    "TASK_NOTES_CHAR_LIMIT": "Las notas deben tener menos de 10,000 caracteres",
    "TELL_US_ABOUT_YOUR_TASK_TYPE_ONE": "Cuéntanos sobre la",
    "TRANSPLANT_METHOD": "Método de trasplantar",
    "WAGE_OVERRIDE": "Alterar el salario",
    "WHAT_PLANTING_METHOD": "¿Cuál es el método de trasplante?",
    "WILD_CROP": "Cultivos silvestres"
  },
  "BED_PLAN": {
    "LENGTH_OF_BED": "Largo de camas",
    "NUMBER_0F_BEDS": "# de camas",
    "NUMBER_OF_ROWS": "# de hileras en cama",
    "PLANT_SPACING": "Espacio entre plantas",
    "PLANTING_DETAILS": "Especifique los detalles de la siembra"
  },
  "BROADCAST_PLAN": {
    "AREA_USED": "Área utilizada",
    "HISTORICAL_PERCENTAGE_LOCATION": "¿Qué porcentaje de la ubicación se plantó?",
    "LOCATION_SIZE": "Tamaño de la ubicación",
    "PERCENTAGE_LABEL": "% de la ubicación",
    "PERCENTAGE_LOCATION": "¿Qué porcentaje de la ubicación está plantando?",
    "PLANTING_NOTES": "Notas de plantación",
    "SEEDING_RATE": "Tasa de siembra"
  },
  "CANCEL_FLOW_MODAL": {
    "BODY": "Se descartará cualquier información que haya ingresado. Quieres proceder?",
    "TITLE": "Cancelar su {{flow}}?"
  },
  "CERTIFICATION": {
    "CERTIFICATION_EXPORT": {
      "ADD": "Agregar una certificación",
      "CHANGE_CERTIFICATION_PREFERENCE": "cambiar sus preferencias de certificación",
      "CHANGE_CERTIFICATION_PREFERENCE_CAPITAL": "Cambiar sus preferencias de certificación",
      "NO_CERTIFICATIONS": "Actualmente no está prosiguiendo ninguna certificación.",
      "NO_LONGER_WORKING": "¿Ya no persigue esta certificación o trabaja con este certificador? ¡No hay problema!",
      "SUPPORTED_CERTIFICATION_ONE": "Esta prosiguiendo",
      "SUPPORTED_CERTIFICATION_TWO": "certificación de",
      "UNSUPPORTED_CERTIFICATION_MESSAGE_ONE": "LiteFarm no genera actualmente documentos para este certificador. Sin embargo, podemos exportar formularios genéricos que son útiles para la mayoría de los certificadores. Puede seleccionar Exportar para crear estos formularios o",
      "UNSUPPORTED_CERTIFICATION_MESSAGE_TWO": "para ver si hay nuevos certificadores disponibles en su área.",
      "UNSUPPORTED_CERTIFICATION_REQUEST_ONE": "Ha solicitado",
      "UNSUPPORTED_CERTIFICATION_REQUEST_TWO": "certificación de",
      "UPDATE_SUCCESS": "Preferencias de certificación guardadas."
    },
    "CERTIFICATION_SELECTION": {
      "REQUEST_CERTIFICATION": "Requerir otro tipo de certificación",
      "SUBTITLE_ONE": "Esta es una lista de certificadores de",
      "SUBTITLE_TWO": "con los que trabajamos en su país",
      "TITLE": "Que tipo de certificación?",
      "TOOLTIP": "No ve su certificación? Litefarm esta dedicado en apoyar la agricultura sostenible y las certificaciones son una gran parte de esto. Solicita otra certificacion aqui y haremos nuestro mejor esfuerzo en incorporarla en la aplicacion."
    },
    "CERTIFIER_SELECTION": {
      "INFO": "Esto probablemente significa que Litefarm no trabaja actualmente con su certificador - Lo sentimos! Litefarm si produce formularios genericos que se pueden ayudar en la mayoria de los casos.",
      "NOT_FOUND": "No ve su certificador?",
      "REQUEST_CERTIFIER": "Solicita un certificador",
      "TITLE": "Quien es su certificador?"
    },
    "INPUT_PLACEHOLDER": "Tipo de busqueda",
    "INTERESTED_IN_CERTIFICATION": {
      "PARAGRAPH": "Planea conseguir o renovar su certificación orgánica durante esta temporada?",
      "TITLE": "Está interesado(a) en certificaciones?",
      "WHY_ANSWER": "LiteFarm genera formularios requiridos para certificación orgánica. Parte de la información será obligatoria."
    },
    "REQUEST_CERTIFIER": {
      "LABEL": "Certificador solicitado",
      "REQUEST": "Que certificador le gustaria solicitar?",
      "SORRY_ONE": "Lo sentimos - actualmente no trabajamos con ningún certificador",
      "SORRY_THREE": "en su país. Le gustaria solicitar uno?",
      "SORRY_TWO": ". Le gustaria solicitar uno?",
      "TITLE": "Solicitar un certificador"
    },
    "SUMMARY": {
      "BAD_NEWS": "LiteFarm no recopila actualmente la información que necesita para generar sus documentos de certificación - Lo sentimos!",
      "BAD_NEWS_INFO": "Sin embargo, podemos crear formularios genéricos que sean útiles para la mayoría de los certificadores. Indicaremos esta información en toda la aplicación con un icono de hoja.",
      "CERTIFICATION": "certificacion",
      "GOOD_NEWS": "Buenas noticias! Litefarm puede recolectar la información que necesita para generar sus documentos de certificacion!",
      "INFORMATION": "Indicaremos esta información a traves de la aplicacion con el icono de la hoja.",
      "TITLE": "Está interesado(a) en aplicar para:",
      "YOUR_CERTIFICATION": "Su certificación"
    }
  },
  "CERTIFICATIONS": {
    "COULD_NOT_CONTACT_CERTIFIER": "Parece que LiteFarm no exporta actualmente en el formato de su certificador. Aún puede exportar sus documentos, pero su certificador puede requerir información adicional. Se los enviaremos a:",
    "EMAIL": "Correo electrónico",
    "EMAIL_ERROR": "Se requiere un correo válido",
    "EXPORT": "Exportar",
    "EXPORT_DOCS": "Exportar documentos de certificación",
    "EXPORT_DOWNLOADING_MESSAGE": "Descargando sus archivos de certificación orgánica...",
    "EXPORT_FILE_TITLE": "Certificación orgánica",
    "FILES_ARE_READY": "Sus archivos de certificación ahora están listos para exportar. Se los enviaremos a:",
    "FLOW_TITLE": "exportar de documentos de certificación",
    "GOOD_NEWS": "¡Buenas noticias!",
    "HAVE_ALL_INFO": "Parece que LiteFarm tiene toda la información que necesitamos para procesar sus documentos de certificación. Se los enviaremos a:",
    "NEXT_WE_WILL_CHECK": "A continuación, verificaremos si su certificador requiere información adicional para procesar el envío de su certificación.",
    "NOTE_CANNOT_RESUBMIT": "Nota: Una vez que envíe la encuesta, no podrá editar sus respuestas. Para cambiarlos después del envío, comience una nueva exportación.",
    "ORGANIC_CERTIFICATION_FROM": "Certificación orgánica de",
    "SELECT_REPORTING_PERIOD": "Seleccione su período de informe",
    "UH_OH": "¡Oh, no!",
    "WHERE_TO_SEND_DOCS": "¿Dónde quiere que se envíen sus documentos?",
    "WOULD_LIKE_ANSWERS": "Su certificador desea que responda algunas preguntas adicionales antes de que podamos exportar sus documentos."
  },
  "CERTIFICATIONS_MODAL": {
    "MAYBE_LATER": "Quizas mas tarde",
    "STEP_ONE": {
      "DESCRIPTION": "¡Hemos agregado soporte para certificaciones y certificadores! ¿Quiere ver qué hay disponible en su área?",
      "TITLE": "¡Nueva caracteristica!"
    },
    "STEP_TWO": {
      "DESCRIPTION": "¡Esta bien! Puede agregar certificaciones y certificadores más adelante en “mi granja”.",
      "TITLE": "Ver certificaciones"
    }
  },
  "CHOOSE_FARM": {
    "ADD_NEW": "Agregar otra finca",
    "CHOOSE_TITLE": "Elegir otra finca",
    "INPUT_PLACEHOLDER": "Buscar",
    "SWITCH_TITLE": "Cambiar a otra finca"
  },
  "COMMON_ERRORS": {
    "UNIT": {
      "NON_NEGATIVE": "Debe ser un numero no negativo",
      "REQUIRED": "Requerido",
      "TWO_DECIMALS": "La cantidad debe tener hasta 2 decimales"
    }
  },
  "CONSENT": {
    "DATA_POLICY": "Politica de datos",
    "LABEL": "Estoy de acuerdo"
  },
  "CREATE_USER": {
    "BIRTH_YEAR": "Año de nacimiento",
    "BIRTH_YEAR_ERROR": "Año de nacimiento necesita estar entre 1900 y",
    "BIRTH_YEAR_TOOLTIP": "Información sobre la edad es recolectada sólo por propósitos de estudio y sólo será compartida sin identificar personalmente a Ud.",
    "CREATE_BUTTON": "Crear cuenta",
    "EMAIL": "Correo electrónico",
    "FULL_NAME": "Nombre completo",
    "GENDER": "Género",
    "GENDER_TOOLTIP": "La información de género es recolectada sólo por propósitos de estudio y sólo será compartida sin identificarlo(la) personalmente a Ud.",
    "PASSWORD": "Contraseña",
    "TITLE": "Crear nueva cuenta de usuario"
  },
  "CROP": {
    "ADD_COMPLIANCE_FILE": "Enlace a un archivo de cumplimiento",
    "ADD_CROP": "Agregar un cultivo",
    "ADD_IMAGE": "Agregar imagen personalizada",
    "ANNUAL": "Anual",
    "ANNUAL_OR_PERENNIAL": "¿El cultivo es anual o perenne?",
    "EDIT_CROP": "Editar cultivo",
    "EDIT_MODAL": {
      "BODY": "Editar este cultivo no modificará ningún plan de cultivo de cultivos existente. Solo se verán afectados los planes de gestión creados después de sus ediciones. ¿Proceder a editar?",
      "TITLE": "Quiere editar este cultivo?"
    },
    "IS_GENETICALLY_ENGINEERED": "¿Este cultivo está modificado genéticamente?",
    "IS_ORGANIC": "¿La semilla o el cultivo están certificados como orgánicos?",
    "NEED_DOCUMENT_GENETICALLY_ENGINEERED": "Su certificador puede solicitar documentación que respalde su afirmación de que este cultivo no está modificado genéticamente.",
    "NEED_DOCUMENT_PERFORM_SEARCH": "Su certificador puede solicitar documentación que respalde su búsqueda.",
    "NEED_DOCUMENT_TREATED": "Su certificador puede solicitar documentación que describa cualquier tratamiento.",
    "NUTRIENTS_IN_EDIBLE_PORTION": "Nutrientes en porción comestible (por 100g)",
    "PERENNIAL": "Perenne",
    "PERFORM_SEARCH": "¿Realizó una búsqueda de disponibilidad comercial?",
    "PHYSIOLOGY_AND_ANATOMY": "Fisiología y anatomía",
    "TREATED": "¿Se han tratado las semillas de este cultivo?",
    "UPLOAD_LATER": "También puede cargar archivos en otro momento."
  },
  "CROP_CATALOGUE": {
    "ADD_CROP": "Agregar un nuevo cultivo",
    "ADD_CROPS_T0_YOUR_FARM": "Agregar un cultivo a su granja",
    "ADD_TO_YOUR_FARM": "Agregar a su granja",
    "CAN_NOT_FIND": "¿No encuentra lo que busca?",
    "COVER_CROP": "¿Se puede cultivar como cultivo de cobertura?",
    "CREATE_MANAGEMENT_PLANS": "Crear plan de cultivo",
    "CROP_CATALOGUE": "Catálogo de cultivos",
    "CROP_GROUP": "Grupo de cultivo",
    "CROP_GROUP_TOOL_TIP": "La selección de un grupo de cultivos permite que LiteFarm rellene previamente mucha información sobre este cultivo, como la temporada de crecimiento, los valores nutricionales y el rendimiento estimado. No se preocupe, puede cambiar estos valores a continuación una vez que haya seleccionado un grupo de cultivos.",
    "CROP_STATUS": "Estatus del cultivo activo",
    "DOCUMENT_NECESSARY_INFO_FOR_ORGANIC_PRODUCTION": "Documentar la información necesaria para la producción orgánica",
    "FILTER": {
      "LOCATION": "Ubicación",
      "STATUS": "Estatus",
      "SUPPLIERS": "Proveedores",
      "TITLE": "Filtro de catálogo de cultivos"
    },
    "FILTER_TITLE": "Filtro de catálogo de cultivos ",
    "HERE_YOU_CAN": "Acá uno puede",
    "LETS_BEGIN": "Vamos a comenzar",
    "NEW_CROP_NAME": "Nombre de nuevo cultivo",
    "NO_RESULTS_FOUND": "No se han encontrado resultados. Por favor, cambie sus filtros.",
    "ON_YOUR_FARM": "En su granja",
    "SELECT_A_CROP": "Seleccione un cultivo para agregarlo a su granja. Utilice la búsqueda y los filtros para encontrar cultivos más rápidamente."
  },
  "CROP_DETAIL": {
    "ADD_PLAN": "Agregar un plan",
    "ANNUAL": "Anual",
    "ANNUAL_PERENNIAL": "¿El cultivo es anual o perenne?",
    "COMMERCIAL_AVAILABILITY": "¿Realizó una búsqueda de disponibilidad comercial?",
    "DETAIL_TAB": "Detalles",
    "EDIT_CROP_DETAIL": "Editar los detalles del cultivo",
    "GENETICALLY_ENGINEERED": "¿Este cultivo está modificado genéticamente?",
    "HS_CODE": "Código de SA",
    "MANAGEMENT_PLANS": "Planes de cultivo",
    "MANAGEMENT_TAB": "Manejo",
    "ORGANIC": "¿La semilla o el cultivo están certificados como orgánicos?",
    "PERENNIAL": "Perenne",
    "TREATED": "¿Se han tratado las semillas de este cultivo?"
  },
  "CROP_MANAGEMENT": {
    "GERMINATE": "Germinar",
    "HARVEST": "Cosechar",
    "PLANT": "Plantar",
    "SEED": "Sembrar",
    "TERMINATE": "Terminar",
    "TRANSPLANT": "Trasplantar"
  },
  "CROP_VARIETIES": {
    "ADD_VARIETY": "Agregar una nueva variedad",
    "CROP_VARIETIES": "variedad",
    "NEEDS_PLAN": "Necesita un plan",
    "RETIRE": {
      "CONFIRMATION": "Retirar este cultivo lo eliminará y todos sus planes de cultivo de su catálogo de cultivos. Quiere proceder?",
      "RETIRE_CROP_TITLE": "Retirar este cultivo?",
      "UNABLE_TO_RETIRE": "Solo puede retirar cultivos que no tengan planes de cultivo activos o futuros. Deberá completar o abandonar esos planes para retirar este cultivo.",
      "UNABLE_TO_RETIRE_TITLE": "Incapaz de retirar"
    },
    "SUPPLIER": "Proveedor/a"
  },
  "DATE_RANGE": {
    "HELP_BODY": "Selecciona el rango de fechas para crear un reporte financiero para su granja en ese rango.",
    "HELP_TITLE": "Ayuda con el rango de fechas",
    "TITLE": "Filtrar reporte por fecha",
    "INVALID_RANGE_MESSAGE": "La fecha de finalización debe ser posterior a la fecha de inicio para obtener resultados"
  },
  "DATE_RANGE_PICKER": {
    "FROM": "Desde",
    "TO": "Hasta",
    "TO_MUST_BE_AFTER_FROM": "La fecha 'Hasta' debe ser posterior a la fecha 'Desde'",
    "REVENUE_HELP_TITLE": "Ayuda con el rango de fechas",
    "REVENUE_HELP_BODY": "Solo se mostrarán los planes que tengan una tarea de cosecha planificada o completada dentro del rango de fechas indicado."
  },
  "DOCUMENTS": {
    "ADD": {
      "ADD_MORE_PAGES": "Agregar más páginas",
      "DOCUMENT_NAME": "Nombre del documento",
      "DOES_NOT_EXPIRE": "Este archivo no expira",
      "TITLE": "Agregar un documento",
      "TYPE": "Tipo",
      "VALID_UNTIL": "Válido hasta"
    },
    "ADD_DOCUMENT": "Agregar un nuevo documento",
    "ARCHIVE": "Archivar",
    "ARCHIVE_DOCUMENT": "Archivar documento",
    "ARCHIVE_DOCUMENT_TEXT": "Archivar este documento lo moverá a la sección de archivado de sus documentos, pero no lo eliminará. Los documentos archivados no se exportarán para sus certificaciones. Quiere proceder?",
    "ARCHIVED": "Archivado",
    "CANCEL": "Cancelar",
    "COMPLIANCE_DOCUMENTS_AND_CERTIFICATION": "Documentos de cumplimiento y su certificación",
    "DOCUMENTS": "Documentos",
    "EDIT_DOCUMENT": "Editar documento",
    "FILTER": {
      "TITLE": "Filtro de documentos",
      "TYPE": "Tipo",
      "VALID_ON": "Válido en"
    },
    "NOTES_CHAR_LIMIT": "Las notas deben tener menos de 10,000 caracteres",
    "SPOTLIGHT": {
      "CDC": "Cuando llegue el momento de generar su exportación de certificación, LiteFarm exportará automáticamente todos los documentos de cumplimiento que sean válidos en la fecha de exportación que especifique. Los documentos de cumplimiento se archivarán automáticamente cuando expiran.",
      "HERE_YOU_CAN": "Aca uno puede:",
      "YOU_CAN_ONE": "Cargar los documentos que desee incluir en la exportación de su certificación.",
      "YOU_CAN_THREE": "Archivar documentos innecesarios",
      "YOU_CAN_TWO": "Clasificar y controlar las fechas de vencimiento de su documento"
    },
    "TYPE": {
      "CLEANING_PRODUCT": "Producto de limpieza",
      "CROP_COMPLIANCE": "Cumplimiento de cultivos",
      "FERTILIZING_PRODUCT": "Producto fertilizante",
      "INVOICES": "Facturas",
      "OTHER": "Otro",
      "PEST_CONTROL_PRODUCT": "Producto de control de plagas",
      "RECEIPTS": "Recibos",
      "SOIL_AMENDMENT": "Fertilización y correción del suelo",
      "SOIL_SAMPLE_RESULTS": "Resultados de muestras del suelo",
      "WATER_SAMPLE_RESULTS": "Resultados de la muestra de agua"
    },
    "UNARCHIVE": "Desarchivar",
    "UNARCHIVE_DOCUMENT": "¿Desarchivar documento?",
    "UNARCHIVE_DOCUMENT_TEXT": "Desarchivar este documento lo devolverá a su lista de documentos actualmente válidos. Los documentos válidos se exportarán para sus certificaciones. Quiere proceder?",
    "UNARCHIVED": "Desarchivado",
    "VALID": "Válido"
  },
  "ENTER_PASSWORD": {
    "FORGOT": "Olvidó contraseña?",
    "HINT": "Pista",
    "LABEL": "Contraseña",
    "ONE_NUMBER": "Al menos un numero",
    "ONE_SPECIAL_CHARACTER": "Al menos un caracter especial",
    "ONE_UPPER_CASE": "Al menos una letra mayuscula",
    "TOO_SHORT": "Al menos 8 caracteres"
  },
  "EXPENSE": {
    "ADD_EXPENSE": {
      "ALL_FIELDS_REQUIRED": "Todos los campos son obligatorios",
      "MIN_ERROR": "Por favor ingrese un valor mayor que ",
      "REQUIRED_ERROR": "Se requiere gasto",
      "TITLE_1": "Nuevo gasto (1 de 2)",
      "TITLE_2": "Nuevo gasto (2 de 2)"
    },
    "ADD_MORE_ITEMS": "Agrega más unidades",
    "DETAILED_HISTORY": "Historia detallada",
    "EDIT_EXPENSE": {
      "DATE_PLACEHOLDER": "Elige una fecha",
      "DESELECTING_CATEGORY": "Anular la selección de una categoría eliminará los gastos existentes bajo dicha categoría para este registro de gastos.",
      "REMOVE_ALL": "Ud. eliminó todos los gastos, haga clic en Guardar y así actualizar el cambio.",
      "TITLE_1": "Editar gastos (1 de 2)",
      "TITLE_2": "Editar gastos (2 de 2)"
    },
    "ITEM": "Unidad",
    "NAME": "Nombre",
    "NO_EXPENSE": "Sin gasto",
    "NO_EXPENSE_YEAR": "Ud. no tiene gasto registrado para este año",
    "OTHER_EXPENSES_TITLE": "Otros gastos",
    "SUMMARY": "Resumen",
    "VALUE": "Valor"
  },
  "EXPIRED_TOKEN": {
    "RESET_PASSWORD_LINK": "Envíar enlace para nueva contraseña."
  },
  "FARM_MAP": {
    "TUTORIALS": "Tutoriales de mapas",
    "AREA_DETAILS": {
      "NETWORK": "Error de conexion.",
      "PERIMETER": "Perimetro",
      "TOTAL_AREA": "Area total"
    },
    "BARN": {
      "ANIMALS": "Se usa este granero para abrigar animales?",
      "COLD_STORAGE": "Tiene este granero almacenamiento en frio?",
      "EDIT_TITLE": "Editar granero",
      "NAME": "Nombre de granero",
      "TITLE": "Agregar Granero",
      "WASH_PACK": "Tiene este granero una estacion de lavado y empacado?"
    },
    "BUFFER_ZONE": {
      "EDIT_TITLE": "Editar delimitante",
      "NAME": "Nombre de zona delimitante",
      "TITLE": "Agregar zona delimitante",
      "WIDTH": "Ancho de la zona delimitante"
    },
    "BULK_UPLOAD_SENSORS": {
      "TITLE": "MISSING",
      "UPLOAD_LINK_MESSAGE": "MISSING",
      "UPLOAD_INSTRUCTION_MESSAGE": "MISSING",
      "UPLOAD_PLACEHOLDER": "MISSING",
      "UPLOAD_ERROR_MESSAGE": "MISSING",
      "UPLOAD_ERROR_LINK": "MISSING",
      "VALIDATION": {
<<<<<<< HEAD
=======
        "FILE_ROW_LIMIT_EXCEEDED": "MISSING",
>>>>>>> a93329a6
        "MISSING_COLUMNS": "MISSING",
        "EXTERNAL_ID": "MISSING",
        "SENSOR_NAME": "MISSING",
        "SENSOR_LATITUDE": "MISSING",
        "SENSOR_LONGITUDE": "MISSING",
        "SENSOR_READING_TYPES": "MISSING"
      }
    },
<<<<<<< HEAD
=======
    "BULK_UPLOAD_TRANSITION": {
      "TITLE": "MISSING",
      "BODY": "MISSING"
    },
>>>>>>> a93329a6
    "CEREMONIAL_AREA": {
      "EDIT_TITLE": "Editar area ceremonial",
      "NAME": "Nombre de area ceremonial",
      "TITLE": "Agregar area ceremonial"
    },
    "CONFIRM_RETIRE": {
      "BODY": "Retirar esta ubicación la eliminará del mapa de la granja.",
      "TITLE": "Retirar ubicación?"
    },
    "DRAWING_MANAGER": {
      "REDRAW": "Repintar",
      "ZERO_AREA_DETECTED": "Campo sin area detectado. Por favor, agrega mas puntos o comienza de nuevo."
    },
    "EXPORT_MODAL": {
      "BODY": "Como quieres exportar el mapa?",
      "DOWNLOAD": "Descargar",
      "EMAIL_TO_ME": "Enviar a mi correo",
      "EMAILING": "Enviando",
      "TITLE": "Exporta su mapa",
      "LOADING": "Cargando..."
    },
    "FARM_SITE_BOUNDARY": {
      "EDIT_TITLE": "Editar limites de la granja",
      "NAME": "Nombre de limites de la granja",
      "TITLE": "Agregar Limites de la granja"
    },
    "FENCE": {
      "EDIT_TITLE": "Editar cerco",
      "LENGTH": "Longitud del cerco",
      "NAME": "Nombre de cercado",
      "PRESSURE_TREATED": "Esto cerco es tratado a presión?",
      "TITLE": "Agregar Cerco"
    },
    "FIELD": {
      "DATE": "Fecha de transición",
      "EDIT_TITLE": "Editar campo",
      "FIELD_TYPE": "Que tipo de campo es?",
      "NAME": "Nombre de campo",
      "NON_ORGANIC": "No orgánico",
      "ORGANIC": "Orgánico",
      "TITLE": "Agregar campo",
      "TRANSITIONING": "En transición"
    },
    "GARDEN": {
      "DATE": "Fecha de transición",
      "EDIT_TITLE": "Editar huerto",
      "GARDEN_TYPE": "Tipo de huerto",
      "NAME": "Nombre de huerto",
      "NON_ORGANIC": "No orgánico",
      "ORGANIC": "Orgánico",
      "TITLE": "Agregar huerto",
      "TRANSITIONING": "En transición"
    },
    "GATE": {
      "EDIT_TITLE": "Editar puerta",
      "NAME": "Nombre de puerta",
      "TITLE": "Agregar puerta"
    },
    "GREENHOUSE": {
      "CO2_ENRICHMENT": "Hay enriquecimiento de CO₂?",
      "DATE": "Fecha de transicion",
      "EDIT_TITLE": "Editar invernadero",
      "GREENHOUSE_HEATED": "Esta el invernadero calentado?",
      "GREENHOUSE_TYPE": "Que tipo de invernadero es?",
      "NAME": "Nombre de invernadero",
      "NON_ORGANIC": "No orgánico",
      "ORGANIC": "Orgánico",
      "SUPPLEMENTAL_LIGHTING": "Tiene luz suplementaria?",
      "TITLE": "Agregar invernadero",
      "TRANSITIONING": "En transicion"
    },
    "LINE_DETAILS": {
      "BUFFER_TITLE": "Cual es el ancho?",
      "BUFFER_ZONE_WIDTH": "Ancho de la zona delimitante",
      "RIPARIAN_BUFFER": "Zona de proteccion",
      "WATERCOURSE": "Arroyo",
      "WATERCOURSE_TITLE": "Cuales son los siguientes anchos?"
    },
    "LOCATION_CREATION_FLOW": "creación de ubicación",
    "MAP_FILTER": {
      "ADD_TITLE": "Agregar a su mapa",
      "AREAS": "Areas",
      "BARN": "Granero",
      "BZ": "Zona delimitada",
      "CA": "Area ceremonial",
      "FENCE": "Cerca",
      "FIELD": "Campo",
      "FSB": "Limites de granja",
      "GARDEN": "Huerto",
      "GATE": "Puerta",
      "GREENHOUSE": "Invernadero",
      "HIDE_ALL": "Esconde todo",
      "LABEL": "Etiqueta",
      "LINES": "Lineas",
      "NA": "Area natural",
      "POINTS": "Puntos",
      "RESIDENCE": "Residencia",
      "SATELLITE": "Imagen de Satelite",
      "SHOW_ALL": "Muestra todo",
      "SURFACE_WATER": "Agua de superficie",
      "TITLE": "Filtra su mapa",
      "WATERCOURSE": "Arroyo",
      "WV": "Valvula de agua",
      "SENSOR": "MISSING"
    },
    "NATURAL_AREA": {
      "EDIT_TITLE": "Editar area natural",
      "NAME": "Nombre de area natural",
      "TITLE": "Agregar area natural"
    },
    "NOTES_CHAR_LIMIT": "Las notas deben tener menos de 10,000 caracteres",
    "RESIDENCE": {
      "EDIT_TITLE": "Editar residencia",
      "NAME": "Nombre de residencia",
      "TITLE": "Agregar residencia"
    },
    "SPOTLIGHT": {
      "ADD": "Añadir ubicaciones a su mapa",
      "ADD_TITLE": "Añadir a su mapa",
      "EXPORT": "Descargar o compartir su mapa",
      "EXPORT_TITLE": "Exporta su mapa",
      "FILTER": "Cambiar que se ve en el mapa",
      "FILTER_TITLE": "Filtra su mapa",
      "HERE_YOU_CAN": "Aqui puede: "
    },
    "SURFACE_WATER": {
      "EDIT_TITLE": "Editar agua de superficie",
      "IRRIGATION": "Es esta area usada para riego?",
      "NAME": "Nombre de agua de superficie",
      "TITLE": "Agregar agua de superficie"
    },
    "TAB": {
      "CROPS": "Cultivos",
      "DETAILS": "Detalles",
      "TASKS": "Tareas"
    },
    "TITLE": "Mapa de granja",
    "TUTORIAL": {
      "ADJUST_AREA": {
        "TEXT": "Clickea y arrastra los puntos para ajustar el area",
        "TITLE": "Ajustar area"
      },
      "ADJUST_LINE": {
        "TEXT": "Clickea y arrastra los puntos para ajustar la linea",
        "TITLE": "Ajustar linea"
      },
      "AREA": {
        "STEP_ONE": "Clickea donde quieras para empezar a dibujar",
        "STEP_THREE": "Clickea y arrastra los puntos para ajustar la figura",
        "STEP_TWO": "Clickea el punto inicial para cerrar el area",
        "TITLE": "Dibuja un area"
      },
      "LINE": {
        "STEP_FOUR": "(Para algunas lineas) agrega un ancho",
        "STEP_ONE": "Clickea donde quieras para empezar a dibujar",
        "STEP_THREE": "Opcionalmente, ajusta su linea",
        "STEP_TWO": "Haz doble click en el ultimo punto para finalizar",
        "TITLE": "Dibuja una linea"
      }
    },
    "UNABLE_TO_RETIRE": {
      "BODY": "Solo puede retirar ubicaciones que no tengan cultivos o tareas activos o planificados.",
      "TITLE": "No se pudo retirar"
    },
    "WATER_VALVE": {
      "EDIT_TITLE": "Editar valvula de agua",
      "GROUNDWATER": "Agua de pozo",
      "MAX_FLOW_RATE": "Flujo maximo",
      "MUNICIPAL_WATER": "Agua municipal",
      "NAME": "Nombre de valvula de agua",
      "RAIN_WATER": "Agua de lluvia",
      "SURFACE_WATER": "Agua de superficie",
      "TITLE": "Agregar valvula de agua",
      "WATER_VALVE_TYPE": "Cual es la fuente?"
    },
    "WATERCOURSE": {
      "BUFFER": "Zona de proteccion",
      "EDIT_TITLE": "Editar arroyo",
      "IRRIGATION": "Es usado para riego?",
      "LENGTH": "Longitud total",
      "NAME": "Nombre de arroyo",
      "TITLE": "Agregar arroyo",
      "WIDTH": "Ancho de arroyo"
    }
  },
  "FIELDS": {
    "EDIT_FIELD": {
      "VARIETY": "Variedad"
    }
  },
  "FILE_SIZE_MODAL": {
    "BODY": "Los archivos no pueden exceder los 25 MB o 5 páginas.",
    "TITLE": "Tamaño de archivo demasiado grande"
  },
  "FILTER": {
    "CLEAR_ALL_FILTERS": "Borrar todos los filtros"
  },
  "FINANCES": {
    "ACTUAL_REVENUE": {
      "ADD_REVENUE": "Agregar ingresos",
      "TITLE": "Ingresos reales"
    },
    "DATE": "Fecha",
    "ESTIMATED_REVENUE": {
      "ESTIMATED_ANNUAL_REVENUE": "Ingresos anuales estimados",
      "ESTIMATED_ANNUAL_YIELD": "Cosecha anual estimada",
      "ESTIMATED_PRICE_PER_UNIT": "Precio estimado por unidad",
      "TITLE": "Ingresos estimados"
    },
    "REVENUE": "Ingresos",
    "VIEW_WITHIN_DATE_RANGE": "Ver ingresos dentro de este intervalo de fechas",
    "WHOLE_FARM_REVENUE": "Ingresos de toda la granja"
  },
  "HELP": {
    "ATTACHMENT_LABEL": "Cargue imagen de pantalla o archivo",
    "EMAIL": "Correo electrónico",
    "MESSAGE_LABEL": "Mensaje",
    "OPTIONS": {
      "OTHER": "Otro",
      "REPORT_BUG": "Reportar error",
      "REQUEST_FEATURE": "Solicite una función",
      "REQUEST_INFO": "Solicite información"
    },
    "PREFERRED_CONTACT": "Forma de contacto preferida",
    "REQUIRED_LABEL": "Campo solicitado",
    "TITLE": "Solicitar ayuda",
    "TYPE_SUPPORT_LABEL": "Tipo de ayuda",
    "TYPE_SUPPORT_PLACEHOLDER": "Elija tipo de ayuda",
    "WHATSAPP": "Whatsapp",
    "WHATSAPP_NUMBER_LABEL": "Número de Whatsapp"
  },
  "HOME": {
    "GREETING": "Buen dia,"
  },
  "INSIGHTS": {
    "BIODIVERSITY": {
      "AMPHIBIANS": "Anfibio",
      "BIRDS": "Aves",
      "CROP_VARIETIES": "Variedades de cultivos",
      "ERROR": {
        "BODY": "LiteFarm genera información sobre la biodiversidad basada en varias fuentes y no pudo hacerlo en este momento. Vuelva a intentarlo después de {{minutos}} minutos.",
        "PREVIEW": "Indisponible",
        "TITLE": "Había un problema"
      },
      "HEADER": "Numero de especies",
      "INFO": "La biodiversidad es excelente para las personas y el planeta. Contamos la riqueza de especies de todos los registros conocidos de biodiversidad en su finca desde los límites de su finca. Puede aumentar la biodiversidad de los cultivos en su granja agregando cultivos adicionales. Puede aumentar el recuento de biodiversidad no agrícola en su granja registrando ubicaciones en https://www.inaturalist.org/app.",
      "INSECTS": "Insectos",
      "LOADING": {
        "BODY": "Estamos generando las últimas reflexiones sobre biodiversidad para su granja. Esto puede tardar hasta 60 segundos.",
        "PREVIEW": "Cargando...",
        "TITLE": "Generando las reflexiones más recientes sobre biodiversidad..."
      },
      "MAMMALS": "Mamíferos",
      "PLANTS": "Plantas",
      "SPECIES_COUNT": "{{count}} especies",
      "SPECIES_COUNT_one": "{{count}} especies",
      "SPECIES_COUNT_many": "{{count}} especies",
      "SPECIES_COUNT_other": "{{count}} especies",
      "SPECIES_COUNT_plural": "{{count}} especies",
      "TITLE": "Biodiversidad"
    },
    "CURRENT": "Actual",
    "INFO": "Las reflexiones son caracteristicas de datos de que esta pasando en su granja. Mientras mas data proveas en la aplicacion mas reflexiones pueden ser generadas. Mira las reflexiones individuales para mas información.",
    "LABOUR_HAPPINESS": {
      "HEADER": "Tareas",
      "INFO": "Estimamos el impacto de las diferentes tareas en la satisfaccion con el trabajo usando los puntajes de satisfaccion y las horas trabajadas en cada turno.",
      "TITLE": "Satisfaccion del Trabajo"
    },
    "NITROGEN_BALANCE": {
      "ABANDON": "Retirar programacion",
      "CHOOSE_A_FREQUENCY": "Escoja una frecuencia",
      "CHOOSE_FREQUENCY": "Escoja Frecuencia...",
      "COUNT_MONTHS": "{{count}} mese",
      "COUNT_MONTHS_one": "{{count}} mese",
      "COUNT_MONTHS_many": "{{count}} meses",
      "COUNT_MONTHS_other": "{{count}} meses",
      "COUNT_MONTHS_plural": "{{count}} meses",
      "CYCLE_INDICATOR": "Su balance de nitrogeno esta en {{frequency}} meses por ciclo y la data se vera en: {{refreshDate}}",
      "FIRST_TIME": "Parece que es la primera vez que corres esto! Por favor, selecciona una frecuencia para calcular su balance de nitrogeno",
      "GO_BACK": "Atras",
      "HEADER": "Cada {{frequency}} meses: {{refreshDate}}",
      "INFO_1": "El balance de nitrogeno se dice si aplicaste mucho o muy poco fertilizante. Depende en sus registros de cosecha, creditos de nitrogeno de legumbres, y registro de fertilizacion. Puedes correr el balance en su intervalo de tiempo deseado.",
      "INFO_2": "Cliquea el boton de borrar para resetear la frecuencia de calculo.",
      "SELECT_FREQUENCY": "Seleccione una frecuencia",
      "TITLE": "Balance de Nitrogeno"
    },
    "PEOPLE_FED": {
      "CALORIES": "Calorias",
      "FAT": "Grasa",
      "HEADER": "Numero de comidas",
      "INFO": "Estimamos el numero de comidas potenciales provistas por su granja basandonos en los datos de sus ventas y la base de datos de la composicion de cultivos. Asumimos que los requerimientos diarios se dividen en partes iguales en 3 comidas al dia.",
      "MEAL_COUNT": "{{count}} comida",
      "MEAL_COUNT_one": "{{count}} comida",
      "MEAL_COUNT_many": "{{count}} comidas",
      "MEAL_COUNT_other": "{{count}} comidas",
      "MEAL_COUNT_plural": "{{count}} comidas",
      "MEALS": "Comidas",
      "PROTEIN": "Proteina",
      "TITLE": "Personas alimentadas",
      "VITAMIN_A": "Vitamina A",
      "VITAMIN_C": "Vitamina C"
    },
    "PRICES": {
      "INFO": "Se mostramos la trayectoria de sus precios de venta contra el precio de venta de los mismos bienes en una distancia dada de su granja, recolectadas a traves de la red de Litefarm.",
      "NEARBY_FARMS": "El precio del mercado se basa en {{count}} granjas en su área local",
      "NEARBY_FARMS_one": "El precio del mercado se basa en {{count}} granja en su área local",
      "NEARBY_FARMS_many": "El precio del mercado se basa en {{count}} granjas en su área local",
      "NEARBY_FARMS_other": "El precio del mercado se basa en {{count}} granjas en su área local",
      "NEARBY_FARMS_plural": "Buscando data de ventas de {{count}} granjas",
      "NETWORK_PRICE": "Precio de red",
      "NO_ADDRESS": "Actualmente no tienes una direccion en Litefarm. Por favor actualizala en su Perfil para obtener data de ventas cercanas.",
      "OWN_PRICE": "Su precio",
      "PERCENT_OF_MARKET": "{{percentage}}% del mercado",
      "SALES_FROM_DISTANCE_AWAY": "Ventas a {{distance}} {{unit}} de distancia",
      "TITLE": "Precios",
      "Y_TITLE": "Precio ({{currency}}/{{mass}})"
    },
    "SOIL_OM": {
      "ALTERNATE_TITLE": "Contenido de MO del Suelo",
      "HEADER": "Materia Organica del Suelo",
      "INFO": "La materia organica en el suelo es necesaria para mantener un ambiente saludable para su cultivo. Nosotros tomamos esta data desde sus registros de suelo mas recientes. Si no tienes data en sus registros, predecimos la materia organica potencial en su suelo para su ubicacion global.",
      "TITLE": "MO del Suelo"
    },
    "TITLE": "Reflexiones",
    "UNAVAILABLE": "No Disponible",
    "WATER_BALANCE": {
      "FIRST_TIME": "Parece que es la primera vez que llega aca! Para mas información en que hace esto, por favor cliquea el boton de información.",
      "INFO_1": "El balance de agua se dice si sus cultivos tienen deficiencia de agua o exceso. Depende de los datos meterologicos, y es actualizado por sus registros de riego .",
      "INFO_2": "Esta funcionalidad no ha sido probada ampliamente en las granjas con una baja densidad de estaciones metereologicas  alrededor de ellas asi que uselo con precaucion. Por favor, cuentanos como funciona en su granja",
      "NO_SCHEDULE_RUN": "Su balance de agua agendado aun no ha corrido, por favor, chequea en 2 dias y asegurate que tienes al menos un registro de textura de suelo para un campo para ver datos de balance de agua para cultivos en ese campo . Si el problema persiste, contacta a Litefarm.",
      "REGISTER_FARM": "Registra su granja",
      "TITLE": "Balance de agua"
    }
  },
  "INTRODUCE_MAP": {
    "BODY": "El mapa tiene funcionalidades nuevas. Ahora puede conseguirlo debajo del menu de Mi granja.",
    "TITLE": "Actualizamos los mapas!"
  },
  "INVITATION": {
    "BIRTH_YEAR": "Año de nacimiento",
    "BIRTH_YEAR_ERROR": "Año de nacimiento necesitar ser entre 1900 y",
    "BIRTH_YEAR_TOOLTIP": "Información sobre la edad es recolectada sólo por propósitos de estudio y sólo será compartida sin identificar personalmente a Ud.",
    "CREATE_ACCOUNT": "Crear nueva cuenta",
    "CREATE_NEW_ACCOUNT": "Crear nueva cuenta",
    "EMAIL": "Correo electrónico",
    "FULL_NAME": "Nombre completo",
    "GENDER": "Género",
    "GENDER_TOOLTIP": "Información sobre género es recolectada sólo por propósitos de estudio y sólo será compartida sin identificar personalmente a Ud.",
    "PASSWORD": "Contraseña",
    "YOUR_INFORMATION": "Su información"
  },
  "INVITE_SIGN_UP": {
    "ERROR0": "Ud. necesitará usuario",
    "ERROR1": "Para aceptar invitación de esta finca.",
    "HOW_TO_CREATE": "Cómo quiere crear su nueva cuenta?",
    "LITEFARM_ACCOUNT": "Crear cuenta LiteFarm",
    "SIGN_IN_WITH": "Inicie sesión con",
    "TITLE": "Crear cuenta nueva"
  },
  "INVITE_USER": {
    "BIRTH_YEAR": "Año de nacimiento",
    "BIRTH_YEAR_ERROR": "Año de nacimiento necesitar ser entre 1900 y",
    "BIRTH_YEAR_TOOLTIP": "Información sobre la edad es recolectada sólo por propósitos de estudio y sólo será compartida sin identificar personalmente a Ud.",
    "CHOOSE_ROLE": "Elegir rol",
    "DEFAULT_LANGUAGE": "Español",
    "DEFAULT_LANGUAGE_VALUE": "es",
    "EMAIL": "Correo electrónico",
    "EMAIL_INFO": "Usuarios sin correo electrónico no podrán iniciar sesión",
    "FULL_NAME": "Nombre completo",
    "GENDER": "Género",
    "GENDER_TOOLTIP": "Información sobre el género es recolectada sólo por propósitos de estudio y sólo será compartida sin identificar personalmente a Ud.",
    "INVALID_EMAIL_ERROR": "Por favor ingrese una dirección de correo válida",
    "INVITE": "Invitar",
    "LANGUAGE_OF_INVITE": "Idioma de la invitación",
    "PHONE": "Número de teléfono",
    "PHONE_ERROR": "Por favor ingrese un número de teléfono válido",
    "ROLE": "Rol",
    "TITLE": "Invitar a un usuario",
    "WAGE": "Salario",
    "WAGE_ERROR": "Salario debe ser válido, no números decimales negativos"
  },
  "JOIN_FARM_SUCCESS": {
    "IMPORTANT_THINGS": "Déjenos mostrarle un par de cosas importantes!",
    "SUCCESSFULLY_JOINED": "Se ha unido de manera exitosa"
  },
  "LOCATION_CROPS": {
    "ACTIVE_CROPS": "Cultivos activos",
    "ADD_NEW": "Agregar un cultivo",
    "INPUT_PLACEHOLDER": "Teclear para buscar",
    "PAST_CROPS": "Cultivos pasados",
    "PLANNED_CROPS": "Cultivos planificados"
  },
  "LOG_COMMON": {
    "ADD_A_LOG": "Agregar registro",
    "ALL_CROPS": "Todos los cultivos",
    "ALL_LOCATIONS": "Todas las ubicaciones ",
    "CROP": "Cultivo",
    "DELETE_CONFIRMATION": "Está seguro(a) que quiere borrar este registro?",
    "EDIT_A_LOG": "Editar registro",
    "FROM": "Desde",
    "LOCATION": "Ubicacion",
    "LOCATIONS": "Ubicaciones",
    "NOTES": "Notas",
    "QUANTITY": "Cantidad",
    "SELECT_CROP": "Seleccionar cultivo",
    "SELECT_LOCATION": "Seleccionar ubicacion",
    "SELECT_LOCATIONS": "Selecionar ubicaciones",
    "SELECT_TYPE": "Seleccionar Tipo",
    "TO": "Hasta",
    "TYPE": "Tipo",
    "WARNING": "Para usar este tipo de registro por favor agrega cultivos a sus campos. Puedes hacerlo navegando a Campos -> Su campo -> Nuevo cultivo"
  },
  "LOG_DETAIL": {
    "NO": "No",
    "YES": "Sí"
  },
  "LOG_FIELD_WORK": {
    "DISCING": "Rastra doble o de discos",
    "MULCH_TILL": "Labranza con cobertura",
    "PLOW": "Arar",
    "RIDGE_TILL": "Labranza de cresta",
    "RIPPING": "Rastra pesada",
    "ZONE_TILL": "Labranza por zona"
  },
  "LOG_HARVEST": {
    "ADD_CUSTOM_HARVEST_USE": "Agregar uso de cosecha personalizado",
    "CROP": "Cultivo",
    "CROP_PLACEHOLDER": "Selecciona cultivo",
    "CUSTOM_HARVEST_USE": "Uso personalizado",
    "DISEASE": "Enfermedad",
    "HARVEST": "Cosecha",
    "HARVEST_ALLOCATION_SUBTITLE": "Aproximadamente cuanto de la cosecha se utilizará para cada propósito?",
    "HARVEST_ALLOCATION_SUBTITLE_TWO": "Cantidad para asignar",
    "HARVEST_QUANTITY": "Cantidad de cosecha",
    "HARVEST_USE": "Uso de la cosecha",
    "HARVEST_USE_TYPE_SUBTITLE": "Cómo será usada la cosecha?",
    "OTHER": "Otro",
    "PEST": "Peste",
    "QUANTITY_ERROR": "La cantidad no debe de tener mas de 2 decimales",
    "TITLE": "Registro de cosecha",
    "WEED": "Melaza"
  },
  "LOG_IRRIGATION": {
    "DRIP": "Goteo",
    "FLOOD": "Inundacion",
    "SPRINKLER": "Aspersor",
    "SUBSURFACE": "Subsuperficie"
  },
  "MANAGEMENT_DETAIL": {
    "ABANDON_PLAN": "Abandonar este plan de cultivo",
    "ADD_A_TASK": "Agregar una tarea",
    "DETAILS": "Detalles",
    "FAILED_CROP": "¿Cultivo fallido?",
    "TASKS": "Tareas"
  },
  "MANAGEMENT_PLAN": {
    "ABANDON_MANAGEMENT_PLAN_CONTENT": "Abandonar este plan de cultivo abandonará todas las tareas incompletas asociadas con él y lo eliminará del mapa de su granja.",
    "ABANDON_MANAGEMENT_PLAN_TITLE": "Quiere abandonar el plan de cultivo?",
    "ADD_MANAGEMENT_PLAN": "Agregar un plan de cultivo",
    "AGE": "Edad",
    "AS_COVER_CROP": "Como cultivo de cobertura",
    "BEDS": "Camas",
    "BROADCAST": "Siembra a voleo o sembradora mecánica",
    "COMPLETE_PLAN": {
      "ABANDON_DATE": "Fecha de abandono",
      "ABANDON_NOTES": "Notas de abandono",
      "ABANDON_PLAN": "Abandonar plan",
      "ABANDON_REASON": "Razón para abandonar",
      "COMPLETE_DATE": "Fecha completada",
      "COMPLETE_PLAN": "Completar plan",
      "DATE_OF_CHANGE": "Fecha de cambio de estado",
      "NOTES_CHAR_LIMIT": "Las notas deben tener menos de 10,000 caracteres",
      "RATING": "Califica este plan de cultivo",
      "REASON": {
        "CROP_FAILURE": "Falla del cultivo",
        "LABOUR_ISSUE": "Problema laboral",
        "MACHINERY_ISSUE": "Problema de maquinaria",
        "MARKET_PROBLEM": "Problema de mercado",
        "SCHEDULING_ISSUE": "Problema de programación",
        "SOMETHING_ELSE": "Algo más",
        "WEATHER": "Clima"
      },
      "WHAT_HAPPENED": "¿Qué sucedió?"
    },
    "COMPLETION_NOTES": "Notas de conclusión",
    "CONTAINER": "Maceta",
    "CONTAINER_OR_IN_GROUND": "¿Está plantando en una maceta o en el suelo?",
    "CONTAINER_TYPE": "Tipo de maceta",
    "COVER_INFO": "La selección de un cultivo de cobertura creará una tarea de trabajo de campo para terminar el cultivo de cobertura al final de la temporada. En su lugar, seleccionar para la cosecha creará una tarea de cosecha.",
    "COVER_OR_HARVEST": "¿Se está cultivando como cultivo de cobertura o para la cosecha?",
    "DAYS_FROM_PLANTING": "Días desde la plantación hasta:",
    "DAYS_FROM_SEEDING": "Días desde la siembra hasta:",
    "DAYS_TO_HARVEST": "Días hasta la próxima cosecha:",
    "DAYS_TO_TERMINATION": "Días hasta la terminación:",
    "DETAIL_SPOTLIGHT_CONTENTS": "Aquí puede editar los detalles de su cultivo.",
    "DETAIL_SPOTLIGHT_TITLE": "Detalles",
    "DO_YOU_WANT_TO_ABANDON_CONTENT": "¿Quieres abandonar este plan?",
    "DROP_PIN": "Suelta un pin",
    "DURATION_TOOLTIP": "Estos son valores sugeridos. Ajústelo a las condiciones locales.",
    "EDITING_PLAN_WILL_NOT_MODIFY": "La edición de este plan no modificará las tareas asignadas.",
    "ESTIMATED_SEED": "Semilla requerida estimada",
    "ESTIMATED_YIELD": "Cosecha anual estimada",
    "FIRST_MP_SPOTLIGHT": {
      "BODY_PART1": "LiteFarm ha generado algunas tareas basadas en su plan. Puede agregar más tareas o asignarlas en esta pantalla.",
      "BODY_PART2": "Su plan se activará una vez que complete una tarea.",
      "TITLE": "¡Felicitaciones! ¡Ha hecho su primer plan de cultivo!"
    },
    "FOR_HARVEST": "Para la cosecha",
    "GERMINATION": "Germinación",
    "HARVEST": "Cosechar",
    "HARVEST_DATE": "Fecha de cosecha",
    "HISTORICAL_CONTAINER_OR_IN_GROUND": "¿Fue plantado en un contenedor o en el suelo?",
    "IN_GROUND": "En el suelo",
    "INCOMPLETE_TASK_CONTENT": "Este plan tiene tareas que aún no se completaron. Deberá marcar las tareas como completadas para completar este plan de cultivo de cultivos.",
    "INCOMPLETE_TASK_TITLE": "Tiene tareas incompletas",
    "INDIVIDUAL_CONTAINER": "Individual o maceta",
    "IS_TRANSPLANT": "¿Se trasplantará este cultivo?",
    "KNOW_HOW_IS_CROP_PLANTED": "¿Sabes cómo se plantó el cultivo?",
    "LOCATION_SUBTEXT": "Solo se muestran las ubicaciones que pueden producir cultivos.",
    "MANAGEMENT_PLAN_FLOW": "creación del plan de cultivo",
    "MANAGEMENT_SPOTLIGHT_1": "Crear nuevos planes para este cultivo",
    "MANAGEMENT_SPOTLIGHT_2": "Ver y modificar planes para este cultivo",
    "MANAGEMENT_SPOTLIGHT_3": "Crear y asigna tareas",
    "MANAGEMENT_SPOTLIGHT_TITLE": "Manejo",
    "NEXT_HARVEST": "¿Cuándo espera su próxima cosecha?",
    "NOTES_CHAR_LIMIT": "Las notas deben tener menos de 10,000 caracteres",
    "NUMBER_OF_CONTAINER": "# de macetas",
    "PENDING_TASK": "Tareas pendientes",
    "PLAN_AND_ID": "Plan {{id}}",
    "PLAN_NAME": "Nombre del plan de cultivo",
    "PLAN_NOTES": "Notas del plan",
    "PLANT_SPACING": "Espacio entre plantas",
    "PLANTED_ALREADY": "¿Plantará este cultivo o ya está en el suelo?",
    "PLANTING": "Plantando",
    "PLANTING_DATE": "¿Cuál es su fecha de siembra?",
    "PLANTING_DATE_INFO": "Fecha de siembra según la edad del cultivo: {{seed_date}}",
    "PLANTING_DATE_LABEL": "Fecha de plantar",
    "PLANTING_DEPTH": "Profundidad de siembra",
    "PLANTING_METHOD": "¿Cuál es su método de plantación?",
    "PLANTING_METHOD_TOOLTIP": "Seleccionar el método de siembra correcto ayudará a LiteFarm a estimar con mayor precisión la cantidad de semilla necesaria, el rendimiento y otros conocimientos útiles.",
    "PLANTING_NOTE": "Notas de la siembra",
    "PLANTING_SOIL": "Suelo de siembra que se utilizará",
    "PLANTS_PER_CONTAINER": "# de plantas/maceta",
    "RATE_THIS_MANAGEMENT_PLAN": "Valora este plan de manejo",
    "REMOVE_PIN": "Quitar el pin",
    "ROW_METHOD": {
      "HISTORICAL_SAME_LENGTH": "¿Tenían todas las filas la misma longitud?",
      "LENGTH_OF_ROW": "Longitud de la hilera",
      "NUMBER_OF_ROWS": "# de hileras",
      "SAME_LENGTH": "¿Todas las hileras tienen la misma longitud?",
      "TOTAL_LENGTH": "Longitud total de filas"
    },
    "ROWS": "Hilera",
    "SEED_DATE": "¿Cuál es su fecha de siembra?",
    "SEED_OR_SEEDLING": "¿Cómo plantarás este cultivo?",
    "SEEDING_DATE": "Fecha de siembra",
    "SEEDLING": "Plántula o planton",
    "SEEDLING_AGE": "¿Qué edad tiene la plántula o el planton?",
    "SEEDLING_AGE_INFO": "La edad aproximada ayudará a LiteFarm a calcular las fechas de cosecha de las plántulas. Para esquejes y otro material de plantación sin una edad obvia, puede ingresar 0.",
    "SELECT_A_PLANTING_LOCATION": "Seleccione una ubicación de plantación",
    "SELECT_A_SEEDING_LOCATION": "Seleccione una ubicación de siembra",
    "SELECT_CURRENT_LOCATION": "Seleccione la ubicación actual del cultivo",
    "SELECTED_STARTING_LOCATION": "Seleccione siempre esta como la ubicación de inicio para los cultivos que se trasplantarán",
    "SPOTLIGHT_HERE_YOU_CAN": "Aqui une puede:",
    "STARTED": "Empecemos",
    "STATUS": {
      "ABANDONED": "Abandonado",
      "ACTIVE": "Activo",
      "COMPLETED": "Terminado",
      "PLANNED": "Planificado"
    },
    "SUPPLIER": "Proveedor",
    "TERMINATION": "Terminar",
    "TERMINATION_DATE": "¿Cuándo terminará este cultivo?",
    "TOTAL_PLANTS": "# de plantas",
    "TRANSPLANT": "Trasplantar",
    "TRANSPLANT_DATE": "¿Cuál es la fecha de su trasplante?",
    "TRANSPLANT_LOCATION": "¿A dónde vas a trasplantar?",
    "TRANSPLANT_SPOTLIGHT": {
      "BODY": {
        "PLANTED": "plantado",
        "SEEDED": "sembrado",
        "TEXT": "Indique dónde estará inicialmente este cultivo <1> {{fill}} </1>. Le preguntaremos dónde lo trasplantará más adelante."
      },
      "TITLE": {
        "PLANTING": "Plantando",
        "SEEDING": "Sembrando",
        "TEXT": "{{fill}} ubicacion"
      }
    },
    "VARIETY": "Variedad",
    "WHAT_IS_AGE": "¿Cuál es la edad aproximada del cultivo?",
    "WHAT_WAS_PLANTING_METHOD": "¿Cuál fue el método de plantación?",
    "WHAT_WAS_PLANTING_METHOD_INFO": "Seleccionar el método de siembra correcto ayudará a LiteFarm a estimar con mayor precisión la cantidad de semilla necesaria, el rendimiento y otros conocimientos útiles.",
    "WHERE_START_LOCATION": "¿Dónde está su ubicación inicial?",
    "WHERE_TRANSPLANT_LOCATION": "¿A dónde va a trasplantar?",
    "WILD_CROP": "¿Estás cosechando un cultivo silvestre?"
  },
  "MY_FARM": {
    "CERTIFICATIONS": "Certificaciones",
    "FARM_INFO": "Información de la finca",
    "FARM_MAP": "Mapa de la finca",
    "PEOPLE": "Personas"
  },
  "NAVIGATION": {
    "SPOTLIGHT": {
      "COORDINATE_ACTIVITIES": "Coordinar actividades de la finca",
      "EDIT_FARM_SETTING": "Editar las características de su finca",
      "FARM": "Aquí puede:, • Editar las características de su finca, • Recorre el mapa su finca, • Manejar sus trabajadores",
      "FARM_TITLE": "Este es el perfil de su finca",
      "INFO": "Su información",
      "LOG_OUT": "El botón para cerrar la sesión",
      "MANAGE_EMPLOYEE": "Manejar sus trabajadores",
      "MANAGE_TASK": "Manejar sus tareas",
      "MAP_FARM": "Mapear su granja",
      "SEE_UPDATES": "Ver actualizaciones importantes",
      "NOTIFICATION": "Aqui puede:, • Manejar sus tareas, • Mira qué más está pasando, • Coordinar actividades de la finca",
      "NOTIFICATION_TITLE": "Este es su centro de notificaciones",
      "PROFILE": "Aquí encontrará:, • Su informacion, • Datos útiles, • El botón para cerrar la sesión",
      "PROFILE_TITLE": "Este es su perfil",
      "SEE_TASK": "Mira qué más está pasando",
      "TASK_TITLE": "Estas son sus tareas de la granja",
      "TIPS": "Datos útiles",
      "YOU_CAN": "Aquí puede:",
      "YOU_WILL_FIND": "Aquí encontrará:"
    }
  },
  "ENTITY_TYPES": {
    "TASK": "tarea",
    "LOCATION": "ubicación"
  },
  "NOTIFICATION": {
    "TIMELINE": {
      "HEADING": "Cronología de notificaciones",
      "VIEW_NOW": "Ver ahora",
      "MORE_RECENT_NOTIFICATION": "Hay notificaciones más recientes sobre este/a {{entityType}}."
    },
    "DAILY_TASKS_DUE_TODAY": {
      "BODY": "Tienes tareas para hoy.",
      "TITLE": "Tareas para hoy"
    },
    "NONE_TO_DISPLAY": "No hay notificaciones para mostrar.",
    "NOTIFICATION_TEASER": "Proximamente!",
    "PAGE_TITLE": "Notificaciones",
    "TAKE_ME_THERE": "Llévame allí",
    "TASK_ABANDONED": {
      "BODY": "Una {{taskType}} tarea que se te asignó ha sido abandonada por {{abandoner}}.",
      "TITLE": "Tarea abandonada"
    },
    "TASK_ASSIGNED": {
      "BODY": "Una tarea {{taskType}} fue asignado para ti por {{assigner}}.",
      "TITLE": "Tarea asignada"
    },
    "TASK_COMPLETED_BY_OTHER_USER": {
      "BODY": "Una tarea de {{taskType}} que se le asignó ha sido marcada como completada por {{assigner}}.",
      "TITLE": "Tarea completada"
    },
    "TASK_REASSIGNED": {
      "BODY": "Una {{taskType}} tarea que te asignó previamente ha sido asignada a otra persona por {{assigner}}.",
      "TITLE": "Tarea reasignada"
    },
    "WEEKLY_UNASSIGNED_TASKS": {
      "BODY": "Tiene tareas sin asignar que vencen esta semana.",
      "TITLE": "Tareas sin responables"
    },
    "SENSOR_BULK_UPLOAD": {
      "BODY": "MISSING",
      "TITLE": "MISSING"
    }
  },
  "OUTRO": {
    "ALL_DONE": "Excelente. Listo para ensuciarse las manos?",
    "IMPORTANT_THINGS": "Y finalmente, déjenos mostrarle un par de cosas importantes!"
  },
  "PASSWORD_RESET": {
    "BUTTON": "Reenviar link",
    "BUTTON_SENDING": "Enviando...",
    "DESCRIPTION_BOTTOM": "Por favor revise su correo electrónico.",
    "DESCRIPTION_TOP": "Un enlace ha sido enviado.",
    "LABEL_EMAIL": "Correo electrónico",
    "LABEL_NEW_PASSWORD": "Nueva contraseña",
    "NEW_ACCOUNT_BUTTON": "Actualizar",
    "NEW_ACCOUNT_TITLE": "Ajuste su nueva contraseña",
    "TITLE": "Enlace enviado"
  },
  "PASSWORD_RESET_SUCCESS_MODAL": {
    "BUTTON": "Muy bien!",
    "DESCRIPTION": "Su contraseña ha sido actualizada. Redirigiéndolo(a) a su finca en 10 segundos...",
    "TITLE": "Exito!"
  },
  "PLAN_GUIDANCE": {
    "ADDITIONAL_GUIDANCE": "¿Hay alguna orientación adicional que desee proporcionar para esta tarea de siembra?",
    "BED": "Cama",
    "BEDS": "camas",
    "NOTES": "Notas de plantación",
    "PLANTING_DEPTH": "Profundidad de plantación",
    "ROW": "Hilera",
    "ROWS": "hileras",
    "SPACE_BETWEEN": "Espacio entre {{types}}",
    "SPECIFY": "Especificar {{types}}",
    "SPECIFY_PLACEHOLDER": "Eje. {{types}} 1-4",
    "TOOLTIP": "Los primeros 40 caracteres de este campo se mostrarán en cualquier lugar donde esté visible su plan de cultivo.",
    "WIDTH": "El ancho de {{type}} ",
    "WORD_LIMIT": "Solo se pueden mostrar {{limit}} caracteres"
  },
  "PREPARING_EXPORT": {
    "MESSAGE": "LiteFarm está juntando sus documentos de certificación y usted recibirá un correo electrónico cuando hayamos terminado; puede demorar unos minutos ... Puede hacer clic fuera de este cuadro para continuar usando LiteFarm sin interrumpir el proceso.",
    "TITLE": "Se está preparando su exportación"
  },
  "PROFILE": {
    "ACCOUNT": {
      "CONVERT_TO_HAVE_ACCOUNT": "Convertir a este trabajador en usuario con cuenta",
      "EDIT_USER": "Editar usuario",
      "EMAIL": "Correo electrónico",
      "ENGLISH": "Inglés",
      "FIRST_NAME": "Primer nombre",
      "FRENCH": "Francés",
      "LANGUAGE": "Idioma",
      "LAST_NAME": "Apellido",
      "PERSONAL_INFORMATION": "Mi información",
      "PHONE_NUMBER": "Número de teléfono",
      "PORTUGUESE": "Portugués",
      "SPANISH": "Español",
      "USER_ADDRESS": "Dirección de usuario"
    },
    "ACCOUNT_TAB": "Cuenta",
    "FARM": {
      "ADDRESS": "Dirección",
      "CURRENCY": "Moneda",
      "FARM_NAME": "Nombre de la finca",
      "IMPERIAL": "Britanico",
      "METRIC": "Metrico",
      "PHONE_NUMBER": "Número de teléfono",
      "UNITS": "Unidades"
    },
    "FARM_TAB": "Finca",
    "PEOPLE": {
      "DO_YOU_WANT_TO_REMOVE": "¿Quiere eliminar a este usuario/a de su granja?",
      "EO": "Oficial de extensión",
      "FARM_MANAGER": "Jefe o gerente de la finca",
      "FARM_OWNER": "Dueño(a) de la finca",
      "FARM_WORKER": "Trabajador(a) de la finca",
      "HOURLY": "Por hora",
      "INVITE_USER": "Invitar usuario",
      "PAY": "Pago",
      "RESTORE_ACCESS": "Restaurar acceso de usuario",
      "REVOKE_ACCESS": "Revocar acceso de usuario",
      "ROLE": "Rol",
      "ROLE_CHANGE_ALERT": "Cambio de rol se reflejará completamente en la siguiente sesión. Trabajadores no pueden configurarse como Administradores.",
      "SEARCH": "Buscar",
      "THIS_WILL_REMOVE": "Esta acción eliminará al usuario/a de su granja.",
      "USERS_FOUND": "Usuarios encontrados"
    },
    "PEOPLE_TAB": "Personas",
    "TABLE": {
      "HEADER_EMAIL": "Correo",
      "HEADER_NAME": "Nombre",
      "HEADER_ROLE": "Rol",
      "HEADER_STATUS": "Estatus"
    }
  },
  "PROFILE_FLOATER": {
    "HELP": "Ayuda",
    "INFO": "Mi información",
    "LOG_OUT": "Cerrar sesión",
    "SWITCH": "Cambiar de finca",
    "TUTORIALS": "Tutoriales"
  },
  "REACT_SELECT": {
    "CLEAR": "Borrar",
    "CLEAR_ALL": "Borrar todo"
  },
  "REQUEST_CONFIRMATION_MODAL": {
    "BUTTON": "Entendido",
    "DESCRIPTION": "Alguien lo contactará dentro de 48 horas.",
    "TITLE": "Solicitud de ayuda enviada"
  },
  "ROLE_SELECTION": {
    "FARM_EO": "Oficial de extensión",
    "FARM_MANAGER": "Gerente o jefe(a) de la finca",
    "FARM_OWNER": "Dueño(a) de la finca",
    "IS_OWNER_OPERATED": "La finca es operada por su dueño(a)?",
    "TITLE": "Cúal es su rol en la finca?"
  },
  "SALE": {
    "ADD_SALE": {
      "CROP_PLACEHOLDER": "Seleccionar cultivo",
      "CROP_REQUIRED": "Cultivo es obligatorio",
      "CROP_VARIETY": "Variedad de cultivo",
      "CUSTOMER_NAME": "Nombre del(a) cliente(a)",
      "CUSTOMER_NAME_REQUIRED": "Nombre del(a) cliente(a) es obligatoria",
      "DATE": "Fecha",
      "TABLE_HEADERS": {
        "CROP_VARIETIES": "Variedad de cultivo",
        "QUANTITY": "Cantidad",
        "TOTAL": "Total"
      },
      "TITLE": "Agregue nueva venta"
    },
    "DETAIL": {
      "ACTION": "Accion",
      "CROP": "Cultivo",
      "CUSTOMER_NAME": "Nombre del(a) cliente(a)",
      "DELETE_CONFIRMATION": "Está seguro que quiere borrar esta venta?",
      "QUANTITY": "Cantidad",
      "TITLE": "Detalle de la venta",
      "VALUE": "Valor"
    },
    "EDIT_SALE": {
      "DATE": "Fecha",
      "DELETE_CONFIRMATION": "Está seguro que quiere borrar esta venta?",
      "TITLE": "Editar venta"
    },
    "ESTIMATED_REVENUE": {
      "CALCULATION": "Cálculo",
      "CALCULATION_DESCRIPTION": "Calculamos los ingresos estimados utilizando la fecha de término de los cultivos estimada en el módulo de campos. Para incluir un cultivo en su cálculo de ingresos estimados, asegúrese de ingresar la fecha de finalización dentro de la fecha de finalización de su informe financiero.",
      "TITLE": "Ganancia Estimada"
    },
    "EXPENSE_DETAIL": {
      "ACTION": "Acción",
      "COST": "Costo",
      "DESCRIPTION": "Descripción del gasto",
      "TEMP_DELETE_CONFIRMATION": "Está seguro de que desea eliminar todos los gastos de esta página?",
      "TITLE": "Detalles del gasto"
    },
    "FINANCES": {
      "ACTION": "Acción",
      "ACTUAL": "Actual",
      "ACTUAL_REVENUE_ESTIMATED": "Estimado",
      "ACTUAL_REVENUE_LABEL": "Actual",
      "ADD_NEW_EXPENSE": "Agregar nuevo gasto",
      "ADD_NEW_SALE": "Agregar nueva venta",
      "BALANCE": "Balance",
      "BALANCE_EXPLANATION": "Calculamos un saldo en tiempo real (\"costo de producción\") para cada cultivo en su granja. Esta es una ecuación simple de gastos menos ingresos. Los gastos de cada cultivo se calculan a partir de dos partes, una parte son los gastos de mano de obra de las horas registradas para las actividades agrícolas, la otra parte son los otros gastos registrados para toda la finca. Cuando se registran los gastos de toda la finca, los dividimos equitativamente entre los cultivos de la finca. 'Sin asignar' significa que se ha enviado un turno para un campo cuando todavía no hay un cultivo en ese campo. Este (los) turno (s) se asignarán a los cultivos a medida que se agreguen a ese campo dentro de la ventana de tiempo del informe financiero.",
      "BALANCE_FOR_FARM": "Balance (Finca completa)",
      "EXPENSES": "Gastos",
      "FINANCE_HELP": "Ayuda financiera",
      "LABOUR_LABEL": "Trabajo",
      "OTHER_EXPENSES_LABEL": "Otros gastos",
      "REVENUE": "Ganancias",
      "TITLE": "Finanzas",
      "UNALLOCATED_CROP": "No asignada",
      "UNALLOCATED_TIP": "Que es no asignada?"
    },
    "LABOUR": {
      "BY": "Por",
      "CROPS": "Cultivos",
      "EMPLOYEES": "Empleados",
      "TABLE": {
        "AMOUNT": "Monto",
        "CROP": "Cultivo",
        "DATE": "Fecha",
        "EMPLOYEE": "Empleado",
        "EST_REVENUE": "Ganancia estimada",
        "LABOUR_COST": "Costo de trabajo",
        "TASK": "Tarea",
        "TIME": "Tiempo",
        "TYPE": "Tipo"
      },
      "TASKS": "Tareas",
      "TITLE": "Trabajo"
    },
    "SUMMARY": {
      "AMOUNT": "Monto",
      "CROP": "Cultivo",
      "DATE": "Fecha",
      "DETAILED_HISTORY": "Historia detallada",
      "SUBTOTAL": "Subtotal",
      "SUMMARY": "Resumen",
      "TITLE": "Ventas",
      "TOTAL": "Total",
      "TYPE": "Tipo",
      "VALUE": "Valor"
    }
  },
  "SHIFT": {
    "ACTION": "Acción",
    "ADD_NEW": "Agregar nuevo turno",
    "EDIT_SHIFT": {
      "ADD_CUSTOM_TASK": "Agregar tarea habitual",
      "ADD_TASK": "Agregar tarea",
      "ALL": "Todo",
      "ALL_CROPS": "Todos los cultivos",
      "ASSIGN_TIME_TO_TASK": "Asignar tiempo para una tarea por",
      "CHOOSE_DATE": "Elección de fecha",
      "CHOOSE_WORKERS": "Elegir trabajador",
      "CROPS": "Cultivos",
      "CROPS_LABEL": "Cultivos",
      "DID_NOT_PROVIDE_ANSWER": "No entregó respuesta",
      "HAPPY": "Feliz",
      "INDIVIDUAL_CROPS": "Cultivos individuales",
      "LOCATIONS": "Ubicaciones",
      "LOCATIONS_LABEL": "Ubicaciones",
      "MOOD": "Cómo se sintió haciendo esta tarea?",
      "NAME_TASK": "Nombre de la tarea habitual",
      "NEUTRAL": "Neutral",
      "RATHER_NOT_SAY": "Prefiero no decirlo",
      "SAD": "Triste",
      "SELECT_ALL": "Seleccionar todos",
      "SELECT_CROPS": "Seleccionar cultivos",
      "SELECT_FIELDS": "Seleccionar Campos",
      "VERY_HAPPY": "Muy feliz",
      "VERY_SAD": "Muy triste",
      "WHAT_TASKS_YOU_DID": "Qué tareas hizo hoy?",
      "WORKER": "Trabajador",
      "WORKER_MOOD": "Como se sintio el trabajador en este turno?"
    },
    "MY_SHIFT": {
      "DELETE_CONFIRMATION": "Está seguro(a) que quiere eliminar este turno?",
      "DURATION": "Duración",
      "LOCATION_CROPS": "Ubicaciones/Cultivos",
      "SUBMITTED_FOR": "Enviado para",
      "TASK": "Tarea",
      "TITLE": "Detalle de turno"
    },
    "NAME": "Nombre",
    "NEW_SHIFT": {
      "STEP_ONE": "Agregar turno",
      "STEP_TWO": "Agregar turno"
    },
    "RETIRED": "Retirado",
    "SHIFT_DATE": "Fecha",
    "SHIFT_HISTORY": "Historia del turno",
    "TIME_TOTAL": "Total",
    "TITLE": "Turnos"
  },
  "SIGNUP": {
    "CHANGES": "Leer sobre los cambios",
    "EMAIL_INVALID": "Correo invalido",
    "ENTER_EMAIL": "Ingresar Correo",
    "EXPIRED_ERROR": "Hemos actualizado nuestra infraestructura y deberá restablecer su contraseña. Revise su bandeja de entrada para continuar.",
    "EXPIRED_INVITATION_LINK_ERROR": "La invitación no está válida o caducada",
    "GOOGLE_BUTTON": "Continúe con Google",
    "INVITED_ERROR": "Faltante",
    "LITEFARM_UPDATED": "¡Hemos actualizado LiteFarm!",
    "PASSWORD_ERROR": "Contraseña incorrecta",
    "SIGN_IN": "Registrarse",
    "SSO_ERROR": "Por favor inicie sesión haciendo clic el boton Google de arriba",
    "USED_INVITATION_LINK_ERROR": "Esta invitación ya se ha utilizado, inicie sesión para acceder a esta granja",
    "WELCOME_BACK": "Bienvenido",
    "WRONG_BROWSER": "LiteFarm no es optimizada por este navegador.",
    "WRONG_BROWSER_BOTTOM": "Por favor inicie sesión usando Chrome."
  },
  "SLIDE_MENU": {
    "CROPS": "Cultivos",
    "DOCUMENTS": "Documentos",
    "FINANCES": "Finanzas",
    "INSIGHTS": "Reflexiones",
    "MANAGE": "Manejo",
    "TASKS": "Tareas"
  },
  "STATUS": {
    "ACTIVE": "Activo",
    "INACTIVE": "Inactivo",
    "INVITED": "Invitado"
  },
  "SURVEY_STACK": {
    "PRODUCED": "Producido en",
    "SURVEY_ADDENDUM": "Apéndice de la encuesta",
    "TITLE": "{{certification}} certificación de {{certifier}}"
  },
  "SWITCH_OUTRO": {
    "BUTTON": "Vamos!",
    "DESCRIPTION_BOTTOM": "Yendo a: ",
    "DESCRIPTION_TOP": "La puerta del granero está segura.",
    "TITLE": "Cambiando de finca"
  },
  "TABLE": {
    "LOADING_TEXT": "Cargando...",
    "NEXT_TEXT": "Siguiente",
    "NO_DATA_TEXT": "No se encontro información",
    "OF_TEXT": "De",
    "PAGE_TEXT": "Pagina",
    "PREVIOUS_TEXT": "Previa",
    "ROWS_TEXT": "filas"
  },
  "TASK": {
    "ABANDON": {
      "ABANDON": "Abandonar",
      "DATE": "Fecha de abandono",
      "INFO": "Abandonar esta tarea cambiará su estado a abandonada y la eliminará de todas las listas de ‘Tareas pendientes’ y ‘No asignadas’ de todos los usuarios.",
      "NOTES": "Notas de abandono de tarea",
      "NOTES_CHAR_LIMIT": "Las notas deben tener menos de 10,000 caracteres",
      "REASON": {
        "CROP_FAILURE": "Falla del cultivo",
        "LABOUR_ISSUE": "Problema laboral",
        "MACHINERY_ISSUE": "Problema de maquinaria",
        "MARKET_PROBLEM": "Problema de mercado",
        "OTHER": "Otro",
        "SCHEDULING_ISSUE": "Problema de programación",
        "WEATHER": "Clima"
      },
      "REASON_FOR_ABANDONMENT": "Razón para abandonar",
      "TITLE": "Abandonar tarea",
      "WHAT_HAPPENED": "¿Qué sucedió?",
      "WHEN": "¿Cuándo se abandonó la tarea?"
    },
    "ABANDON_TASK": "Abandonar esta tarea",
    "ABANDON_TASK_DURATION": "¿Se completó algún trabajo para esta tarea?",
    "ABANDONMENT_DETAILS": "Detalles del abandono de la tarea",
    "ADD_CUSTOM_HARVEST_USE": "Crear un uso de cosecha personalizado ",
    "ADD_HARVEST_USE": "Agregar otro uso de la cosecha",
    "ADD_TASK": "Crear una tarea",
    "ADD_TASK_FLOW": "creación de tareas",
    "ALL": "Todas",
    "AMOUNT_TO_ALLOCATE": "Cantidad a asignar",
    "CARD": {
      "MULTIPLE_CROPS": "Múltiples cultivos",
      "MULTIPLE_LOCATIONS": "Múltiples ubicaciones"
    },
    "COMPLETE": {
      "DATE": "Fecha de completar",
      "WHEN": "¿Cuándo se completó la tarea?"
    },
    "COMPLETE_HARVEST_QUANTITY": "¿Cuánto se cosechó?",
    "COMPLETE_TASK": "Completar tarea",
    "COMPLETE_TASK_CHANGES": "¿Tuvo que hacer algún cambio en esta tarea?",
    "COMPLETE_TASK_DURATION": "¿Cuánto tiempo tardó en completarse la tarea?",
    "COMPLETE_TASK_FLOW": "la terminación de la tarea",
    "COMPLETION_DETAILS": "Detalles de finalización de la tarea",
    "COMPLETION_NOTES": "Notas de finalización de tarea",
    "COMPLETION_NOTES_CHAR_LIMIT": "Las notas deben tener menos de 10,000 caracteres",
    "CREATE_CUSTOM_HARVEST_USE": "Crear un uso de cosecha personalizado",
    "CURRENT": "Actual",
    "DESCRIBE_HARVEST_USE": "Describe el uso de la cosecha",
    "DETAILS": "Detalles",
    "DID_YOU_ENJOY": "¿Disfrutaste esta tarea?",
    "DUE_DATE": "Fecha de vencimiento",
    "DURATION": "Duración",
    "FILTER": {
      "ASCENDING": "las más viejas primero",
      "ASSIGNEE": "Responsable",
      "CROP": "Cultivo",
      "DATE_RANGE": "Filtrar por rango de fechas",
      "DESCENDING": "Las más nuevas primero",
      "FROM": "Desde",
      "LOCATION": "Ubicación",
      "MY_TASK": "Mis tareas",
      "SORT_BY": "Ordenar por",
      "STATUS": "Estatus",
      "TITLE": "Filtro de tareas",
      "TO": "Hasta",
      "TYPE": "Tipo",
      "UNASSIGNED": "Sin asignar",
      "VIEW": "Vista"
    },
    "HARVEST_USE": "Usa de la cosecha?",
    "HARVEST_USE_ALREADY_EXISTS": "El uso de cosecha ya existe",
    "HOW_WILL_HARVEST_BE_USED": "Como va a usar la cosecha?",
    "LOCATIONS": "Ubicacion (es)",
    "NO_TASKS_TO_DISPLAY": "No hay tareas para mostrar.",
    "NO_WORK_DONE": "No se completó ningún trabajo",
    "PAGE_TITLE": "Tareas",
    "PREFER_NOT_TO_SAY": "Prefiero no decir",
    "PROVIDE_RATING": "Proveer una calificación",
    "QUANTITY_CANNOT_EXCEED": "La cantidad de cosecha utilizada no puede exceder la cantidad a asignar",
    "RATE_THIS_TASK": "Califica esta tarea",
    "REMOVE_HARVEST_USE": "Quitar",
    "SELECT_DATE": "Seleccione la fecha de la tarea",
    "SELECT_TASK_LOCATIONS": "Seleccione la(s) ubicación(es) de la tarea",
    "SELECT_WILD_CROP": "Esta tarea se dirige a un cultivo silvestre",
    "STATUS": {
      "ABANDONED": "Abandonada",
      "COMPLETED": "Completada",
      "FOR_REVIEW": "Para la revisión",
      "LATE": "Tarde",
      "PLANNED": "Planificada"
    },
    "TASK": "tarea",
    "TASKS_COUNT": "{{count}} tarea",
    "TASKS_COUNT_one": "{{count}} tarea",
    "TASKS_COUNT_many": "{{count}} tareas",
    "TASKS_COUNT_other": "{{count}} tareas",
    "TASKS_COUNT_plural": "{{count}} tareas",
    "TODO": "Para hacer",
    "TRANSPLANT": "Trasplantar",
    "TRANSPLANT_LOCATIONS": "Seleccione una ubicación para el trasplante",
    "UNASSIGNED": "Sin asignar"
  },
  "UNIT": {
    "TIME": {
      "DAY": "dias",
      "MONTH": "meses",
      "WEEK": "semanas",
      "YEAR": "años"
    },
    "VALID_VALUE": "Introduzca un valor entre 0 y"
  },
  "WEATHER": {
    "HUMIDITY": "Humedad",
    "WIND": "Viento"
  },
  "WELCOME_SCREEN": {
    "BUTTON": "Vamos a comenzar"
  },
  "YEAR_SELECTOR": {
    "TITLE": "Seleccionar año"
  }
}<|MERGE_RESOLUTION|>--- conflicted
+++ resolved
@@ -456,10 +456,7 @@
       "UPLOAD_ERROR_MESSAGE": "MISSING",
       "UPLOAD_ERROR_LINK": "MISSING",
       "VALIDATION": {
-<<<<<<< HEAD
-=======
         "FILE_ROW_LIMIT_EXCEEDED": "MISSING",
->>>>>>> a93329a6
         "MISSING_COLUMNS": "MISSING",
         "EXTERNAL_ID": "MISSING",
         "SENSOR_NAME": "MISSING",
@@ -468,13 +465,10 @@
         "SENSOR_READING_TYPES": "MISSING"
       }
     },
-<<<<<<< HEAD
-=======
     "BULK_UPLOAD_TRANSITION": {
       "TITLE": "MISSING",
       "BODY": "MISSING"
     },
->>>>>>> a93329a6
     "CEREMONIAL_AREA": {
       "EDIT_TITLE": "Editar area ceremonial",
       "NAME": "Nombre de area ceremonial",

{
  "ADD_FARM": {
    "ADDRESS_IS_REQUIRED": "Dirección es obligatoria",
    "DISABLE_GEO_LOCATION": "Los servicios de ubicación deben estar habilitados para encontrar su ubicación actual.",
    "ENTER_A_VALID_ADDRESS": "Por favor ingrese dirección válida o coordine",
    "ENTER_LOCATION_PLACEHOLDER": "Ingresa una ubicación",
    "FARM_IS_REQUIRED": "Nombre de la finca es obligatoria",
    "FARM_LOCATION": "Ubicación de la finca",
    "FARM_LOCATION_INPUT_INFO": "Dirección de la calle o usa latitud y longitud separadas con una coma (p. ej 49.250945, -123.238492)",
    "FARM_NAME": "Nombre de la finca",
    "FARM_NAME_ERROR": "Límite de caracteres del nombre de la granja excedido",
    "INVALID_FARM_LOCATION": "Ningún país para esta ubicación",
    "LOCATING": "Localizando...",
    "NO_ADDRESS": "Ubicación no encontrada! Trate latitud y longitud",
    "TELL_US_ABOUT_YOUR_FARM": "Cuéntenos sobre su finca"
  },
  "ADD_PRODUCT": {
    "PRESS_ENTER": "Escriba y presione enter para agregar...",
    "PRODUCT_LABEL": "Producto",
    "QUANTITY": "Cantidad",
    "SUPPLIER_LABEL": "Proveedor/a"
  },
  "ADD_TASK": {
    "ADD_A_CUSTOM_TASK": "Agregar una tarea personalizada",
    "ADD_A_TASK": "Agregar una tarea",
    "ADD_CUSTOM_TASK": "Agregar tarea personalizada",
    "AFFECT_PLANS": "¿Esta tarea afectará algún plan?",
    "ASSIGN_ALL_TO_PERSON": "Asignar todas las tareas en esta fecha a {{name}}",
    "ASSIGN_DATE": "Asignar fecha de vencimiento",
    "ASSIGN_TASK": "Asignar tarea",
    "ASSIGNEE": "Responsable",
    "CANCEL": "creación de la tarea",
    "CLEANING_VIEW": {
      "ESTIMATED_WATER": "Uso de agua estimado",
      "IS_PERMITTED": "¿Está el agente de limpieza en la lista de sustancias permitidas?",
      "WHAT_NEEDS_TO_BE": "¿Qué hay que limpiar?",
      "WILL_CLEANER_BE_USED": "¿Se usará un producto de limpieza o agente desinfectante?"
    },
    "CLEAR_ALL": "Borrar todo",
    "CLEAR_ALL_PLANS": "Borrar todos los planes",
    "CUSTOM_TASK": "Tarea personalizada",
    "CUSTOM_TASK_CHAR_LIMIT": "El nombre del tipo de tarea personalizada no puede superar los 25 caracteres",
    "CUSTOM_TASK_NAME": "Nombre de tarea personalizada",
    "CUSTOM_TASK_TYPE": "Tipo de tarea personalizada",
    "DO_YOU_NEED_TO_OVERRIDE": "¿Necesita alterar el salario de los cesionarios para esta tarea?",
    "DO_YOU_WANT_TO_ASSIGN": "¿Quiere asignar la tarea ahora?",
    "EDIT_CUSTOM_TASK": "Editar la tarea personalizada",
    "FIELD_WORK_VIEW": {
      "OTHER_TYPE_OF_FIELD_WORK": "Describe el tipo de trabajo de campo",
      "FIELD_WORK_TASK": "Tarea de trabajo de campo",
      "TYPE": {
        "COVERING_SOIL": "Cubriendo el suelo",
        "FENCING": "Cercar",
        "OTHER": "Otro",
        "PREPARING_BEDS_OR_ROWS": "Preparando camas o hilera",
        "PRUNING": "Podar",
        "SHADE_CLOTH": "Media sombra",
        "TERMINATION": "Terminar",
        "TILLAGE": "Labrar",
        "WEEDING": "Desyerbar"
      },
      "TYPE_OF_FIELD_WORK": "Tipo de trabajo de campo"
    },
    "GO_TO_CATALOGUE": "Ir al catálogo de cultivos",
    "HARVEST_EVERYTHING": "Cosecha todo lo que esté listo",
    "HARVESTING_INFO": "Cada plan generará una tarea individual de cosecha",
    "HOURLY_WAGE": {
      "ASSIGNEE_WAGE_WARNING": "{{name}} actualmente no tiene un salario por hora asignado",
      "DONT_ASK": "No, no volver a preguntar por este empleado",
      "FOR_THIS_TASK": "Si, solo para esta tarea",
      "SET_HOURLY_WAGE": "Si, establecer el salario por hora",
      "WANT_TO_SET_HOURLY_WAGE": "¿Te gustaría fijar un salario por hora?"
    },
    "HOW_MUCH_IS_HARVESTED": "¿Cuánto se está cosechando?",
    "HR": "/h.",
    "MANAGE_CUSTOM_TASKS": "Administrar tareas personalizadas",
    "NEED_MANAGEMENT_PLAN": "Necesitará un plan de cultivo que está activo o planificado antes de poder programar una tarea de cosecha o una tarea de trasplante. Vaya al catálogo de cultivos para crear un plan ahora.",
    "NO_MANAGEMENT_PLAN": "No hay ningun plan de cultivo de cultivos elegibles",
    "PEST_CONTROL_VIEW": {
      "BIOLOGICAL_CONTROL": "Control biológico",
      "FLAME_WEEDING": "Deshierbe de llama",
      "FOLIAR_SPRAY": "Espray foliar",
      "HAND_WEEDING": "Deshierbe manual",
      "HEAT_TREATMENT": "Podar",
      "IS_PERMITTED": "¿Está el agente de plagas en la lista de sustancias permitidas?",
      "OTHER": "Otro",
      "OTHER_PEST": "Otro método",
      "PEST_CONTROL_METHOD": "Método de control de plagas",
      "SOIL_FUMIGATION": "Fumigación de suelos",
      "SYSTEMIC_SPRAY": "Spray sistémico",
      "WHAT_PESTS": "¿Qué plaga (s) está tratando de controlar?"
    },
    "PLANTING_FROM": "Plantar desde",
    "PLANTING_METHOD": "Método de plantar",
    "PLANTING_STOCK": "Plantón",
    "PLANTING_TASK": "Tarea de plantar",
    "PLANTING_TASK_MODAL": "Comenzar una nueva tarea de plantar crea un nuevo plan de cultivo. Vaya al catálogo de cultivos para seleccionar el cultivo que le gustaría plantar.",
    "QUANTITY": "Cantidad",
    "RETIRE_CUSTOM_TASK": "¿Retirar tarea personalizada?",
    "RETIRE_CUSTOM_TASK_CONTENT": "¿Está seguro de que desea eliminar esta tarea personalizada?",
    "SEED": "Semilla",
    "SELECT_ALL": "Seleccionar todo",
    "SELECT_ALL_PLANS": "Seleccionar todos los planes",
    "SELECT_TASK_TYPE": "Seleccionar tipo de tarea",
    "SOIL_AMENDMENT_VIEW": {
      "IS_PERMITTED": "¿Está el fetilizante del suelo en la lista de sustancias permitidas?",
      "MOISTURE_RETENTION": "Retención de humedad",
      "NUTRIENT_AVAILABILITY": "Disponibilidad de nutrientes",
      "OTHER": "Otro",
      "OTHER_PURPOSE": "Describe el propósito",
      "PH": "pH",
      "PURPOSE": "Propósito",
      "STRUCTURE": "Estructura"
    },
    "TASK": "tarea",
    "TASK_NOTES_CHAR_LIMIT": "Las notas deben tener menos de 10,000 caracteres",
    "TELL_US_ABOUT_YOUR_TASK_TYPE_ONE": "Cuéntanos sobre la",
    "TRANSPLANT_METHOD": "Método de trasplantar",
    "WAGE_OVERRIDE": "Alterar el salario",
    "WHAT_PLANTING_METHOD": "¿Cuál es el método de trasplante?",
    "WILD_CROP": "Cultivos silvestres",
    "IRRIGATION_VIEW": {
      "TELL_US_ABOUT_YOUR_IRRIGATION_TASK": "Cuentanos sobre tu tarea de riego",
      "BRAND_TOOLTIP": "Esta tarea es para regar su ubicación. Si desea instalar riego, cree una tarea de trabajo de campo en su lugar.",
      "TYPE_OF_IRRIGATION": "Tipo de riego",
      "WHAT_TYPE_OF_IRRIGATION": "¿Qué tipo de riego?",
      "IRRIGATION_TYPE_CHAR_LIMIT": "El tipo de riego debe ser inferior a 100 caracteres",
      "TYPE": {
        "HAND_WATERING": "Riego a mano",
        "CHANNEL": "Canal",
        "DRIP": "Goteo",
        "FLOOD": "Inundación",
        "PIVOT": "Pivote",
        "SPRINKLER": "Aspersor",
        "SUB_SURFACE": "Subsuperficie",
        "OTHER": "Otros"
      },
      "SET_AS_DEFAULT_TYPE_FOR_THIS_LOCATION": "Establecer como tipo predeterminado para esta ubicación",
      "HOW_DO_YOU_MEASURE_WATER_USE_FOR_THIS_IRRIGATION_TYPE": "¿Cómo medis el uso del agua para este tipo de riego?",
      "VOLUME": "Volumen",
      "DEPTH": "Profundidad",
      "SET_AS_DEFAULT_MEASUREMENT_FOR_THIS_IRRIGATION_TYPE": "Establecer este tipo de riego como predeterminado",
      "ESTIMATED_WATER_USAGE": "Consumo de agua estimado",
      "NOT_SURE": "¿No estás seguro?",
      "CALCULATE_WATER_USAGE": "Calcular el consumo de agua",
      "WATER_USE_CALCULATOR": "Calculadora de uso del agua",
      "WATER_USE_CALCULATOR_INFO": {
        "PHRASE1": "Esta calculadora le ayuda a calcular el uso de agua basado en ",
        "PHRASE2": "Si prefiere calcular en base a",
        "PHRASE3": "Por favor, vuelva y seleccione"
      },
      "ESTIMATED_FLOW_RATE": "Caudal estimado",
      "DEFAULT_LOCATION_FLOW_RATE": "Establecer como índice de flujo predeterminado para esta ubicación",
      "ESTIMATED_DURATION": "Duración estimada",
      "ESTIMATED_APPLICATION_DEPTH": "Profundidad estimada de aplicación",
      "DEFAULT_APPLICATION_DEPTH": "Establecer como profundidad de aplicación predeterminada para esta ubicación",
      "PERCENTAGE_LOCATION_TO_BE_IRRIGATED": "% del lugar que se va a regar.",
      "TOTAL_WATER_USAGE": "Uso de agua total",
      "LOCATION_SIZE": "Tamaño de la ubicación",
      "IRRIGATED_AREA": "Zona regada"
    }
  },
  "BED_PLAN": {
    "LENGTH_OF_BED": "Largo de camas",
    "NUMBER_0F_BEDS": "# de camas",
    "NUMBER_OF_ROWS": "# de hileras en cama",
    "PLANT_SPACING": "Espacio entre plantas",
    "PLANTING_DETAILS": "Especifique los detalles de la siembra"
  },
  "BROADCAST_PLAN": {
    "AREA_USED": "Área utilizada",
    "HISTORICAL_PERCENTAGE_LOCATION": "¿Qué porcentaje de la ubicación se plantó?",
    "LOCATION_SIZE": "Tamaño de la ubicación",
    "PERCENTAGE_LABEL": "% de la ubicación",
    "PERCENTAGE_LOCATION": "¿Qué porcentaje de la ubicación está plantando?",
    "PLANTING_NOTES": "Notas de plantación",
    "SEEDING_RATE": "Tasa de siembra"
  },
  "CANCEL_FLOW_MODAL": {
    "BODY": "Se descartará cualquier información que haya ingresado. Quieres proceder?",
    "TITLE": "Cancelar su {{flow}}?"
  },
  "CERTIFICATION": {
    "CERTIFICATION_EXPORT": {
      "ADD": "Agregar una certificación",
      "CHANGE_CERTIFICATION_PREFERENCE": "cambiar sus preferencias de certificación",
      "CHANGE_CERTIFICATION_PREFERENCE_CAPITAL": "Cambiar sus preferencias de certificación",
      "NO_CERTIFICATIONS": "Actualmente no está prosiguiendo ninguna certificación.",
      "NO_LONGER_WORKING": "¿Ya no persigue esta certificación o trabaja con este certificador? ¡No hay problema!",
      "SUPPORTED_CERTIFICATION_ONE": "Esta prosiguiendo",
      "SUPPORTED_CERTIFICATION_TWO": "certificación de",
      "UNSUPPORTED_CERTIFICATION_MESSAGE_ONE": "LiteFarm no genera actualmente documentos para este certificador. Sin embargo, podemos exportar formularios genéricos que son útiles para la mayoría de los certificadores. Puede seleccionar Exportar para crear estos formularios o",
      "UNSUPPORTED_CERTIFICATION_MESSAGE_TWO": "para ver si hay nuevos certificadores disponibles en su área.",
      "UNSUPPORTED_CERTIFICATION_REQUEST_ONE": "Ha solicitado",
      "UNSUPPORTED_CERTIFICATION_REQUEST_TWO": "certificación de",
      "UPDATE_SUCCESS": "Preferencias de certificación guardadas."
    },
    "CERTIFICATION_SELECTION": {
      "REQUEST_CERTIFICATION": "Requerir otro tipo de certificación",
      "SUBTITLE_ONE": "Esta es una lista de certificadores de",
      "SUBTITLE_TWO": "con los que trabajamos en su país",
      "TITLE": "Que tipo de certificación?",
      "TOOLTIP": "No ve su certificación? Litefarm esta dedicado en apoyar la agricultura sostenible y las certificaciones son una gran parte de esto. Solicita otra certificacion aqui y haremos nuestro mejor esfuerzo en incorporarla en la aplicacion."
    },
    "CERTIFIER_SELECTION": {
      "INFO": "Esto probablemente significa que Litefarm no trabaja actualmente con su certificador - Lo sentimos! Litefarm si produce formularios genericos que se pueden ayudar en la mayoria de los casos.",
      "NOT_FOUND": "No ve su certificador?",
      "REQUEST_CERTIFIER": "Solicita un certificador",
      "TITLE": "Quien es su certificador?"
    },
    "INPUT_PLACEHOLDER": "Tipo de busqueda",
    "INTERESTED_IN_CERTIFICATION": {
      "PARAGRAPH": "Planea conseguir o renovar su certificación orgánica durante esta temporada?",
      "TITLE": "Está interesado(a) en certificaciones?",
      "WHY_ANSWER": "LiteFarm genera formularios requiridos para certificación orgánica. Parte de la información será obligatoria."
    },
    "REQUEST_CERTIFIER": {
      "LABEL": "Certificador solicitado",
      "REQUEST": "Que certificador le gustaria solicitar?",
      "SORRY_ONE": "Lo sentimos - actualmente no trabajamos con ningún certificador",
      "SORRY_THREE": "en su país. Le gustaria solicitar uno?",
      "SORRY_TWO": ". Le gustaria solicitar uno?",
      "TITLE": "Solicitar un certificador"
    },
    "SUMMARY": {
      "BAD_NEWS": "LiteFarm no recopila actualmente la información que necesita para generar sus documentos de certificación - Lo sentimos!",
      "BAD_NEWS_INFO": "Sin embargo, podemos crear formularios genéricos que sean útiles para la mayoría de los certificadores. Indicaremos esta información en toda la aplicación con un icono de hoja.",
      "CERTIFICATION": "certificacion",
      "GOOD_NEWS": "Buenas noticias! Litefarm puede recolectar la información que necesita para generar sus documentos de certificacion!",
      "INFORMATION": "Indicaremos esta información a traves de la aplicacion con el icono de la hoja.",
      "TITLE": "Está interesado(a) en aplicar para:",
      "YOUR_CERTIFICATION": "Su certificación"
    }
  },
  "CERTIFICATIONS": {
    "COULD_NOT_CONTACT_CERTIFIER": "Parece que LiteFarm no exporta actualmente en el formato de su certificador. Aún puede exportar sus documentos, pero su certificador puede requerir información adicional. Se los enviaremos a:",
    "EMAIL": "Correo electrónico",
    "EMAIL_ERROR": "Se requiere un correo válido",
    "EXPORT": "Exportar",
    "EXPORT_DOCS": "Exportar documentos de certificación",
    "EXPORT_DOWNLOADING_MESSAGE": "Descargando sus archivos de certificación orgánica...",
    "EXPORT_FILE_TITLE": "Certificación orgánica",
    "FILES_ARE_READY": "Sus archivos de certificación ahora están listos para exportar. Se los enviaremos a:",
    "FLOW_TITLE": "exportar de documentos de certificación",
    "GOOD_NEWS": "¡Buenas noticias!",
    "HAVE_ALL_INFO": "Parece que LiteFarm tiene toda la información que necesitamos para procesar sus documentos de certificación. Se los enviaremos a:",
    "NEXT_WE_WILL_CHECK": "A continuación, verificaremos si su certificador requiere información adicional para procesar el envío de su certificación.",
    "NOTE_CANNOT_RESUBMIT": "Nota: Una vez que envíe la encuesta, no podrá editar sus respuestas. Para cambiarlos después del envío, comience una nueva exportación.",
    "ORGANIC_CERTIFICATION_FROM": "Certificación orgánica de",
    "SELECT_REPORTING_PERIOD": "Seleccione su período de informe",
    "UH_OH": "¡Oh, no!",
    "WHERE_TO_SEND_DOCS": "¿Dónde quiere que se envíen sus documentos?",
    "WOULD_LIKE_ANSWERS": "Su certificador desea que responda algunas preguntas adicionales antes de que podamos exportar sus documentos."
  },
  "CERTIFICATIONS_MODAL": {
    "MAYBE_LATER": "Quizas mas tarde",
    "STEP_ONE": {
      "DESCRIPTION": "¡Hemos agregado soporte para certificaciones y certificadores! ¿Quiere ver qué hay disponible en su área?",
      "TITLE": "¡Nueva caracteristica!"
    },
    "STEP_TWO": {
      "DESCRIPTION": "¡Esta bien! Puede agregar certificaciones y certificadores más adelante en “mi granja”.",
      "TITLE": "Ver certificaciones"
    }
  },
  "CHOOSE_FARM": {
    "ADD_NEW": "Agregar otra finca",
    "CHOOSE_TITLE": "Elegir otra finca",
    "INPUT_PLACEHOLDER": "Buscar",
    "SWITCH_TITLE": "Cambiar a otra finca"
  },
  "COMMON_ERRORS": {
    "UNIT": {
      "NON_NEGATIVE": "Debe ser un numero no negativo",
      "REQUIRED": "Requerido",
      "TWO_DECIMALS": "La cantidad debe tener hasta 2 decimales"
    }
  },
  "CONSENT": {
    "DATA_POLICY": "Politica de datos",
    "LABEL": "Estoy de acuerdo"
  },
  "CREATE_USER": {
    "BIRTH_YEAR": "Año de nacimiento",
    "BIRTH_YEAR_ERROR": "Año de nacimiento necesita estar entre 1900 y",
    "BIRTH_YEAR_TOOLTIP": "Información sobre la edad es recolectada sólo por propósitos de estudio y sólo será compartida sin identificar personalmente a Ud.",
    "CREATE_BUTTON": "Crear cuenta",
    "EMAIL": "Correo electrónico",
    "FULL_NAME": "Nombre completo",
    "GENDER": "Género",
    "GENDER_TOOLTIP": "La información de género es recolectada sólo por propósitos de estudio y sólo será compartida sin identificarlo(la) personalmente a Ud.",
    "PASSWORD": "Contraseña",
    "TITLE": "Crear nueva cuenta de usuario",
    "LANGUAGE_PREFERENCE": "Idioma preferido",
    "DEFAULT_LANGUAGE": "Español",
    "DEFAULT_LANGUAGE_VALUE": "es"
  },
  "CROP": {
    "ADD_COMPLIANCE_FILE": "Enlace a un archivo de cumplimiento",
    "ADD_CROP": "Agregar un cultivo",
    "ADD_IMAGE": "Agregar imagen personalizada",
    "VARIETAL_IMAGE": "Personalizar imagen para varietal o cultivar",
    "VARIETAL_SUBTITLE": "Cuéntenos sobre la variedad o cultivar específico que pretende cultivar",
    "VARIETAL_IMAGE_INFO": "Si desea que este varietal o cultivar tenga una imagen diferente del recorte predeterminado, puede personalizar la imagen aquí.",
    "VARIETY_COMMON_NAME": "Nombre común",
    "DUPLICATE_VARIETY": "Ya existe en tu finca una variedad de este cultivo con el mismo nombre",
    "VARIETY_VARIETAL": "Varietal",
    "VARIETY_CULTIVAR": "Cultivar",
    "CULTIVAR_SUBTEXT": "Aprender más sobre cultivares",
    "VARIETAL_SUBTEXT": "Más información sobre varietales",
    "CULTIVAR_PLACEHOLDER": "Ex. Red Delicious",
    "VARIETAL_PLACEHOLDER": "Ex. Cabernet sauvignon",
    "ANNUAL": "Anual",
    "ANNUAL_OR_PERENNIAL": "¿El cultivo es anual o perenne?",
    "EDIT_CROP": "Editar cultivo",
    "EDIT_MODAL": {
      "BODY": "Editar este cultivo no modificará ningún plan de cultivo de cultivos existente. Solo se verán afectados los planes de gestión creados después de sus ediciones. ¿Proceder a editar?",
      "TITLE": "Quiere editar este cultivo?"
    },
    "IS_GENETICALLY_ENGINEERED": "¿Este cultivo está modificado genéticamente?",
    "IS_ORGANIC": "¿La semilla o el cultivo están certificados como orgánicos?",
    "NEED_DOCUMENT_GENETICALLY_ENGINEERED": "Su certificador puede solicitar documentación que respalde su afirmación de que este cultivo no está modificado genéticamente.",
    "NEED_DOCUMENT_PERFORM_SEARCH": "Su certificador puede solicitar documentación que respalde su búsqueda.",
    "NEED_DOCUMENT_TREATED": "Su certificador puede solicitar documentación que describa cualquier tratamiento.",
    "NUTRIENTS_IN_EDIBLE_PORTION": "Nutrientes en porción comestible (por 100g)",
    "PERENNIAL": "Perenne",
    "PERFORM_SEARCH": "¿Realizó una búsqueda de disponibilidad comercial?",
    "PHYSIOLOGY_AND_ANATOMY": "Fisiología y anatomía",
    "TREATED": "¿Se han tratado las semillas de este cultivo?",
    "UPLOAD_LATER": "También puede cargar archivos en otro momento."
  },
  "CROP_CATALOGUE": {
    "ADD_CROP": "Agregar un nuevo cultivo",
    "ADD_CROPS_T0_YOUR_FARM": "Agregar un cultivo a su granja",
    "ADD_TO_YOUR_FARM": "Agregar a su granja",
    "CAN_NOT_FIND": "¿No encuentra lo que busca?",
    "CANCEL": "Ceración de cultivo",
    "COVER_CROP": "¿Se puede cultivar como cultivo de cobertura?",
    "CREATE_MANAGEMENT_PLANS": "Crear plan de cultivo",
    "CROP_CATALOGUE": "Catálogo de cultivos",
    "CROP_GROUP": "Grupo de cultivo",
    "CROP_GROUP_TOOL_TIP": "La selección de un grupo de cultivos permite que LiteFarm rellene previamente mucha información sobre este cultivo, como la temporada de crecimiento, los valores nutricionales y el rendimiento estimado. No se preocupe, puede cambiar estos valores a continuación una vez que haya seleccionado un grupo de cultivos.",
    "CROP_STATUS": "Estatus del cultivo activo",
    "DOCUMENT_NECESSARY_INFO_FOR_ORGANIC_PRODUCTION": "Documentar la información necesaria para la producción orgánica",
    "FILTER": {
      "LOCATION": "Ubicación",
      "STATUS": "Estatus",
      "SUPPLIERS": "Proveedores",
      "TITLE": "Filtro de catálogo de cultivos"
    },
    "FILTER_TITLE": "Filtro de catálogo de cultivos ",
    "GENUS": "Género",
    "HERE_YOU_CAN": "Acá puede",
    "LETS_BEGIN": "Vamos a comenzar",
    "NEW_CROP_NAME": "Nombre de nuevo cultivo",
    "NO_RESULTS_FOUND": "No se han encontrado resultados. Por favor, cambie sus filtros.",
    "NOMINATE_CROP": "Nominar este cultivo para su inclusión en el catálogo de cultivos LiteFarm",
    "NOMINATE_CROP_TOOLTIP": "La inclusión de este cultivo en el catálogo de cultivos de LiteFarm permite al equipo de LiteFarm compartir información sobre este cultivo con un especialista de su región. Los cultivos aprobados pasarán a formar parte del catálogo de cultivos mostrado a todos los usuarios.",
    "ON_YOUR_FARM": "En su granja",
    "SELECT_A_CROP": "Seleccione un cultivo para agregar a su granja. Utilice la barra de búsqueda y los filtros para encontrar cultivos rápidamente.",
    "SPECIES": "Especies",
    "DUPLICATE_CROP": "Ya existe un cultivo con el mismo nombre, género y especie en tu finca"
  },
  "CROP_DETAIL": {
    "ADD_PLAN": "Agregar un plan",
    "ANNUAL": "Anual",
    "ANNUAL_PERENNIAL": "¿El cultivo es anual o perenne?",
    "COMMERCIAL_AVAILABILITY": "¿Realizó una búsqueda de disponibilidad comercial?",
    "DETAIL_TAB": "Detalles",
    "EDIT_CROP_DETAIL": "Editar los detalles del cultivo",
    "GENETICALLY_ENGINEERED": "¿Este cultivo está modificado genéticamente?",
    "HS_CODE": "Código de SA",
    "MANAGEMENT_PLANS": "Planes de cultivo",
    "MANAGEMENT_TAB": "Administrar",
    "ORGANIC": "¿La semilla o el cultivo están certificados como orgánicos?",
    "PERENNIAL": "Perenne",
    "TREATED": "¿Se han tratado las semillas de este cultivo?"
  },
  "CROP_MANAGEMENT": {
    "GERMINATE": "Germinar",
    "HARVEST": "Cosechar",
    "PLANT": "Plantar",
    "SEED": "Sembrar",
    "TERMINATE": "Terminar",
    "TRANSPLANT": "Trasplantar"
  },
  "CROP_VARIETIES": {
    "ADD_VARIETY": "Agregar una nueva variedad",
    "CROP_VARIETIES": "variedad",
    "NEEDS_PLAN": "Necesita un plan",
    "RETIRE": {
      "CONFIRMATION": "Retirar este cultivo lo eliminará y todos sus planes de cultivo de su catálogo de cultivos. Quiere proceder?",
      "RETIRE_CROP_TITLE": "Retirar este cultivo?",
      "UNABLE_TO_RETIRE": "Solo puede retirar cultivos que no tengan planes de cultivo activos o futuros. Deberá completar o abandonar esos planes para retirar este cultivo.",
      "UNABLE_TO_RETIRE_TITLE": "Incapaz de retirar"
    },
    "SUPPLIER": "Proveedor/a"
  },
  "DATE_RANGE": {
    "HELP_BODY": "Selecciona el rango de fechas para crear un reporte financiero para su granja en ese rango.",
    "HELP_TITLE": "Ayuda con el rango de fechas",
    "TITLE": "Filtrar reporte por fecha",
    "INVALID_RANGE_MESSAGE": "La fecha de finalización debe ser posterior a la fecha de inicio para obtener resultados"
  },
  "DATE_RANGE_PICKER": {
    "FROM": "Desde",
    "TO": "Hasta",
    "TO_MUST_BE_AFTER_FROM": "La fecha 'Hasta' debe ser posterior a la fecha 'Desde'",
    "REVENUE_HELP_TITLE": "Ayuda con el rango de fechas",
    "REVENUE_HELP_BODY": "Solo se mostrarán los planes que tengan una tarea de cosecha planificada o completada dentro del rango de fechas indicado."
  },
  "DOCUMENTS": {
    "ADD": {
      "ADD_MORE_PAGES": "Agregar más páginas",
      "DOCUMENT_NAME": "Nombre del documento",
      "DOES_NOT_EXPIRE": "Este archivo no expira",
      "TITLE": "Agregar un documento",
      "TYPE": "Tipo",
      "VALID_UNTIL": "Válido hasta"
    },
    "ADD_DOCUMENT": "Agregar un nuevo documento",
    "ARCHIVE": "Archivar",
    "ARCHIVE_DOCUMENT": "Archivar documento",
    "ARCHIVE_DOCUMENT_TEXT": "Archivar este documento lo moverá a la sección de archivado de sus documentos, pero no lo eliminará. Los documentos archivados no se exportarán para sus certificaciones. Quiere proceder?",
    "ARCHIVED": "Archivado",
    "CANCEL": "Cancelar",
    "CANCEL_MODAL": "creación de documentos",
    "COMPLIANCE_DOCUMENTS_AND_CERTIFICATION": "Documentos de cumplimiento y su certificación",
    "DOCUMENTS": "Documentos",
    "EDIT_DOCUMENT": "Editar documento",
    "FILTER": {
      "TITLE": "Filtro de documentos",
      "TYPE": "Tipo",
      "VALID_ON": "Válido en"
    },
    "NOTES_CHAR_LIMIT": "Las notas deben tener menos de 10,000 caracteres",
    "SPOTLIGHT": {
      "CDC": "Cuando llegue el momento de generar su exportación de certificación, LiteFarm exportará automáticamente todos los documentos de cumplimiento que sean válidos en la fecha de exportación que especifique. Los documentos de cumplimiento se archivarán automáticamente cuando expiran.",
      "HERE_YOU_CAN": "Aqui uno puede:",
      "YOU_CAN_ONE": "Cargar los documentos que desee incluir en la exportación de su certificación.",
      "YOU_CAN_THREE": "Archivar documentos innecesarios",
      "YOU_CAN_TWO": "Clasificar y controlar las fechas de vencimiento de su documento"
    },
    "TYPE": {
      "CLEANING_PRODUCT": "Producto de limpieza",
      "CROP_COMPLIANCE": "Cumplimiento de cultivos",
      "FERTILIZING_PRODUCT": "Producto fertilizante",
      "INVOICES": "Facturas",
      "OTHER": "Otro",
      "PEST_CONTROL_PRODUCT": "Producto de control de plagas",
      "RECEIPTS": "Recibos",
      "SOIL_AMENDMENT": "Fertilización y correción del suelo",
      "SOIL_SAMPLE_RESULTS": "Resultados de muestras del suelo",
      "WATER_SAMPLE_RESULTS": "Resultados de la muestra de agua"
    },
    "UNARCHIVE": "Desarchivar",
    "UNARCHIVE_DOCUMENT": "¿Desarchivar documento?",
    "UNARCHIVE_DOCUMENT_TEXT": "Desarchivar este documento lo devolverá a su lista de documentos actualmente válidos. Los documentos válidos se exportarán para sus certificaciones. Quiere proceder?",
    "UNARCHIVED": "Desarchivado",
    "VALID": "Válido"
  },
  "ENTER_PASSWORD": {
    "FORGOT": "Olvidó contraseña?",
    "HINT": "Pista",
    "LABEL": "Contraseña",
    "ONE_NUMBER": "Al menos un numero",
    "ONE_SPECIAL_CHARACTER": "Al menos un caracter especial (! @ # $ % ^ & *)",
    "ONE_UPPER_CASE": "Al menos una letra mayuscula",
    "TOO_SHORT": "Al menos 8 caracteres"
  },
  "EXPENSE": {
    "ADD_EXPENSE": {
      "ALL_FIELDS_REQUIRED": "Todos los campos son obligatorios",
      "MIN_ERROR": "Por favor ingrese un valor mayor que ",
      "REQUIRED_ERROR": "Se requiere gasto",
      "TITLE_1": "Nuevo gasto (1 de 2)",
      "TITLE_2": "Nuevo gasto (2 de 2)"
    },
    "ADD_MORE_ITEMS": "Agrega más unidades",
    "DETAILED_HISTORY": "Historia detallada",
    "EDIT_EXPENSE": {
      "DATE_PLACEHOLDER": "Elige una fecha",
      "DESELECTING_CATEGORY": "Anular la selección de una categoría eliminará los gastos existentes bajo dicha categoría para este registro de gastos.",
      "REMOVE_ALL": "Ud. eliminó todos los gastos, haga clic en Guardar y así actualizar el cambio.",
      "TITLE_1": "Editar gastos (1 de 2)",
      "TITLE_2": "Editar gastos (2 de 2)"
    },
    "ITEM": "Unidad",
    "NAME": "Nombre",
    "NO_EXPENSE": "Sin gasto",
    "NO_EXPENSE_YEAR": "Ud. no tiene gasto registrado para este año",
    "OTHER_EXPENSES_TITLE": "Otros gastos",
    "SUMMARY": "Resumen",
    "VALUE": "Valor"
  },
  "EXPIRED_TOKEN": {
    "RESET_PASSWORD": "Este enlace ha caducado.",
    "RESET_PASSWORD_LINK": "Envíar enlace para nueva contraseña."
  },
  "FARM_MAP": {
    "TUTORIALS": "Tutoriales de mapas",
    "AREA_DETAILS": {
      "NETWORK": "Error de conexion.",
      "PERIMETER": "Perimetro",
      "TOTAL_AREA": "Area total"
    },
    "BARN": {
      "ANIMALS": "Se usa este granero para abrigar animales?",
      "COLD_STORAGE": "Tiene este granero almacenamiento en frio?",
      "EDIT_TITLE": "Editar granero",
      "NAME": "Nombre de granero",
      "TITLE": "Agregar Granero",
      "WASH_PACK": "Tiene este granero una estacion de lavado y empacado?"
    },
    "BUFFER_ZONE": {
      "EDIT_TITLE": "Editar delimitante",
      "NAME": "Nombre de zona delimitante",
      "TITLE": "Agregar zona delimitante",
      "WIDTH": "Ancho de la zona delimitante"
    },
    "BULK_UPLOAD_SENSORS": {
      "TITLE": "Agregar sensores al mapa",
      "UPLOAD_LINK_MESSAGE": "Descargar plantilla",
      "UPLOAD_INSTRUCTION_MESSAGE": "para el formato correcto.",
      "UPLOAD_PLACEHOLDER": "Subir archivo CSV",
      "UPLOAD_ERROR_MESSAGE": "Hubo algunos problemas con tu subida.",
      "INVALID_FILE_TYPE": "El archivo de carga debe ser un csv,",
      "DOWNLOAD_TEMPLATE_LINK_MESSAGE": "Haga clic aquí para descargar la plantilla",
      "UPLOAD_ERROR_LINK": "Haga clic aquí para verlos",
      "EMPTY_FILE_UPLOAD_ERROR_MESSAGE": "No se han encontrado sensores, compruebe su carga e inténtelo de nuevo.",
      "SENSOR_FIELDS": {
        "NAME": "Nombre",
        "LATITUDE": "Latitud",
        "LONGITUDE": "Longitud",
        "READING_TYPES": "tipos_de_medición",
        "SENSOR_EXTERNAL_ID": "ID_externo",
        "DEPTH": "Profundidad_cm",
        "BRAND": "Marca",
        "MODEL": "Modelo"
      },
      "VALIDATION": {
        "FILE_ROW_LIMIT_EXCEEDED": "Límite de fila de archivos superado. El número máximo de sensores que se pueden cargar desde un archivo es 100.",
        "MISSING_COLUMNS": "Se requieren columnas/faltan.",
        "EXTERNAL_ID": "Identificación externa no válida, debe tener entre 1 y 20 caracteres.",
        "SENSOR_NAME": "Nombre del sensor no válido, debe estar entre 1 y 100 caracteres.",
        "SENSOR_LATITUDE": "Valor de latitud no válido, debe estar entre -85 y 85. y menos de 10 decimales.",
        "SENSOR_LONGITUDE": "Valor de longitud no válido, debe estar entre -180 y 180. y menos de 10 decimales.",
        "SENSOR_READING_TYPES": "Tipo de lectura no válido detectado: {{ reading_types }} los valores válidos incluyen: contenido_de_agua_en_el_suelo, potencial_hídrico_del_suelo, temperatura.",
        "SENSOR_DEPTH": "Valor de profundidad no válido, debe estar entre 0 y 1000.",
        "SENSOR_BRAND": "Nombre de marca no válido, debe tener entre 1 y 100 caracteres.",
        "SENSOR_MODEL": "Nombre de modelo no válido, debe tener entre 1 y 100 caracteres.",
        "SENSOR_HARDWARE_VERSION": "Nombre de versión de hardware no válido, debe tener entre 1 y 100 caracteres."
      },
      "SENSOR_CLAIM_ERROR": {
        "ALREADY_OCCUPIED": "Sensor \"{{ sensorId }}\" ya registrado en otra organización, póngase en contacto con el soporte de Ensemble en support@esci.io para solucionar problemas.",
        "DOES_NOT_EXIST": "Sensor  \"{{ sensorId }}\" no existe en la base de datos de Ensemble. Asegúrese de haber escrito correctamente el External_ID para esta entrada y de que el sensor es un sensor Ensemble.",
        "INTERNAL_ERROR": "Sensor \"{{ sensorId }}\" falló al cargar correctamente, por favor contacte al soporte de LiteFarm en support@litefarm.org para solucionar problemas."
      },
      "DOWNLOAD_FILE": {
        "ROW": "[Fila: {{ row }}][Columna: {{ column }}] {{- errorMessage }} {{ value }}\n",
        "PARTIAL_SUCCESS_TOP_TEXT": "Los siguientes sensores en su archivo subidos con éxito o que ya existen en su explotación:\n\n",
        "PARTIAL_SUCCESS_BOTTOM_TEXT": "Ya deberían estar visibles en el mapa de su granja. Estos sensores se ignorarán en futuras cargas\n\n",
        "SOME_ERRORS": "Desafortunadamente, hubo algunos errores con tu subida:\n\n",
        "DEFAULT": "Algo salió mal. Póngase en contacto con support@litefarm.org para obtener ayuda."
      }
    },
    "BULK_UPLOAD_TRANSITION": {
      "TITLE": "Esto está tardando más de lo esperado...",
      "BODY": "Le notificaremos una vez que su carga se haya completado y sus sensores se han creado. Puede salir de esta ventana."
    },
    "CEREMONIAL_AREA": {
      "EDIT_TITLE": "Editar area ceremonial",
      "NAME": "Nombre de area ceremonial",
      "TITLE": "Agregar area ceremonial"
    },
    "CONFIRM_RETIRE": {
      "BODY": "Retirar esta ubicación la eliminará del mapa de la granja.",
      "TITLE": "Retirar ubicación?"
    },
    "DRAWING_MANAGER": {
      "REDRAW": "Rehacer",
      "ZERO_AREA_DETECTED": "Campo sin area detectado. Por favor, agrega mas puntos o comienza de nuevo.",
      "ZERO_LENGTH_DETECTED": "Línea sin longitud detectada. Por favor dibuja de nuevo."
    },
    "EXPORT_MODAL": {
      "BODY": "Como quieres exportar el mapa?",
      "DOWNLOAD": "Descargar",
      "EMAIL_TO_ME": "Enviar a mi correo",
      "EMAILING": "Enviando",
      "TITLE": "Exporta su mapa",
      "LOADING": "Cargando..."
    },
    "FARM_SITE_BOUNDARY": {
      "EDIT_TITLE": "Editar limites de la granja",
      "NAME": "Nombre de limites de la granja",
      "TITLE": "Agregar Limites de la granja"
    },
    "FENCE": {
      "EDIT_TITLE": "Editar cerco",
      "LENGTH": "Longitud del cerco",
      "NAME": "Nombre de cercado",
      "PRESSURE_TREATED": "Esto cerco es tratado a presión?",
      "TITLE": "Agregar Cerco"
    },
    "FIELD": {
      "DATE": "Fecha de transición",
      "EDIT_TITLE": "Editar campo",
      "FIELD_TYPE": "Que tipo de campo es?",
      "NAME": "Nombre de campo",
      "NON_ORGANIC": "No orgánico",
      "ORGANIC": "Orgánico",
      "TITLE": "Agregar campo",
      "TRANSITIONING": "En transición"
    },
    "GARDEN": {
      "DATE": "Fecha de transición",
      "EDIT_TITLE": "Editar huerto",
      "GARDEN_TYPE": "Tipo de huerto",
      "NAME": "Nombre de huerto",
      "NON_ORGANIC": "No orgánico",
      "ORGANIC": "Orgánico",
      "TITLE": "Agregar huerto",
      "TRANSITIONING": "En transición"
    },
    "GATE": {
      "EDIT_TITLE": "Editar puerta",
      "NAME": "Nombre de puerta",
      "TITLE": "Agregar puerta"
    },
    "GREENHOUSE": {
      "CO2_ENRICHMENT": "Hay enriquecimiento de CO₂?",
      "DATE": "Fecha de transicion",
      "EDIT_TITLE": "Editar invernadero",
      "GREENHOUSE_HEATED": "Esta el invernadero calentado?",
      "GREENHOUSE_TYPE": "Que tipo de invernadero es?",
      "NAME": "Nombre de invernadero",
      "NON_ORGANIC": "No orgánico",
      "ORGANIC": "Orgánico",
      "SUPPLEMENTAL_LIGHTING": "Tiene luz suplementaria?",
      "TITLE": "Agregar invernadero",
      "TRANSITIONING": "En transicion"
    },
    "LINE_DETAILS": {
      "BUFFER_TITLE": "Cual es el ancho?",
      "BUFFER_ZONE_WIDTH": "Ancho de la zona delimitante",
      "RIPARIAN_BUFFER": "Zona de proteccion",
      "WATERCOURSE": "Arroyo",
      "WATERCOURSE_TITLE": "Cuales son los siguientes anchos?"
    },
    "LOCATION_CREATION_FLOW": "creación de ubicación",
    "MAP_FILTER": {
      "ADD_TITLE": "Agregar a su mapa",
      "AREAS": "Áreas",
      "BARN": "Granero",
      "BZ": "Zona delimitada",
      "CA": "Área ceremonial",
      "FENCE": "Cerca",
      "FIELD": "Campo",
      "FSB": "Limites de granja",
      "GARDEN": "Huerto",
      "GATE": "Puerta",
      "GREENHOUSE": "Invernadero",
      "HIDE_ALL": "Esconde todo",
      "LABEL": "Etiqueta",
      "LINES": "Lineas",
      "NA": "Área natural",
      "POINTS": "Puntos",
      "RESIDENCE": "Residencia",
      "SATELLITE": "Imagen de Satelite",
      "SHOW_ALL": "Muestra todo",
      "SURFACE_WATER": "Agua de superficie",
      "TITLE": "Filtra su mapa",
      "WATERCOURSE": "Arroyo",
      "WV": "Valvula de agua",
      "SENSOR": "Sensor"
    },
    "NATURAL_AREA": {
      "EDIT_TITLE": "Editar área natural",
      "NAME": "Nombre de área natural",
      "TITLE": "Agregar área natural"
    },
    "NOTES_CHAR_LIMIT": "Las notas deben tener menos de 10,000 caracteres",
    "RESIDENCE": {
      "EDIT_TITLE": "Editar residencia",
      "NAME": "Nombre de residencia",
      "TITLE": "Agregar residencia"
    },
    "SPOTLIGHT": {
      "ADD": "Añadir ubicaciones a su mapa",
      "ADD_TITLE": "Añadir a su mapa",
      "EXPORT": "Descargar o compartir su mapa",
      "EXPORT_TITLE": "Exporta su mapa",
      "FILTER": "Cambiar que se ve en el mapa",
      "FILTER_TITLE": "Filtra su mapa",
      "HERE_YOU_CAN": "Aqui puede: "
    },
    "SURFACE_WATER": {
      "EDIT_TITLE": "Editar agua de superficie",
      "IRRIGATION": "Es esta área usada para riego?",
      "NAME": "Nombre de agua de superficie",
      "TITLE": "Agregar agua de superficie"
    },
    "TAB": {
      "CROPS": "Cultivos",
      "DETAILS": "Detalles",
      "TASKS": "Tareas",
      "READINGS": "Lecturas"
    },
    "TITLE": "Mapa de granja",
    "TUTORIAL": {
      "ADJUST_AREA": {
        "TEXT": "Clickea y arrastra los puntos para ajustar el área",
        "TITLE": "Ajustar área"
      },
      "ADJUST_LINE": {
        "TEXT": "Clickea y arrastra los puntos para ajustar la linea",
        "TITLE": "Ajustar linea"
      },
      "AREA": {
        "STEP_ONE": "Clickea donde quieras para empezar a dibujar",
        "STEP_THREE": "Clickea y arrastra los puntos para ajustar la figura",
        "STEP_TWO": "Clickea el punto inicial para cerrar el área",
        "TITLE": "Dibuja un área"
      },
      "LINE": {
        "STEP_FOUR": "(Para algunas lineas) agrega un ancho",
        "STEP_ONE": "Clickea donde quieras para empezar a dibujar",
        "STEP_THREE": "Opcionalmente, ajusta su linea",
        "STEP_TWO": "Haz doble click en el ultimo punto para finalizar",
        "TITLE": "Dibuja una linea"
      }
    },
    "UNABLE_TO_RETIRE": {
      "BODY": "Solo puede retirar ubicaciones que no tengan cultivos o tareas activos o planificados.",
      "TITLE": "No se pudo retirar"
    },
    "WATER_VALVE": {
      "EDIT_TITLE": "Editar valvula de agua",
      "GROUNDWATER": "Agua de pozo",
      "MAX_FLOW_RATE": "Flujo maximo",
      "MUNICIPAL_WATER": "Agua municipal",
      "NAME": "Nombre de valvula de agua",
      "RAIN_WATER": "Agua de lluvia",
      "SURFACE_WATER": "Agua de superficie",
      "TITLE": "Agregar valvula de agua",
      "WATER_VALVE_TYPE": "Cual es la fuente?"
    },
    "WATERCOURSE": {
      "BUFFER": "Zona de proteccion",
      "EDIT_TITLE": "Editar arroyo",
      "IRRIGATION": "Es usado para riego?",
      "LENGTH": "Longitud total",
      "NAME": "Nombre de arroyo",
      "TITLE": "Agregar arroyo",
      "WIDTH": "Ancho de arroyo"
    }
  },
  "FIELDS": {
    "EDIT_FIELD": {
      "VARIETY": "Variedad",
      "SUPPLIER": "Proveedor"
    }
  },
  "FILE_SIZE_MODAL": {
    "BODY": "Los archivos no pueden exceder los 10 MB.",
    "TITLE": "Tamaño de archivo demasiado grande"
  },
  "FILTER": {
    "CLEAR_ALL_FILTERS": "Borrar todos los filtros"
  },
  "FINANCES": {
    "ACTUAL_REVENUE": {
      "ADD_REVENUE": "Agregar ingresos",
      "TITLE": "Ingresos reales"
    },
    "DATE": "Fecha",
    "ESTIMATED_REVENUE": {
      "ESTIMATED_ANNUAL_REVENUE": "Ingresos anuales estimados",
      "ESTIMATED_ANNUAL_YIELD": "Cosecha anual estimada",
      "ESTIMATED_PRICE_PER_UNIT": "Precio estimado por unidad",
      "TITLE": "Ingresos estimados",
      "ESTIMATED_CROP_REVENUE": "Ingreso estimado del cultivo"
    },
    "REVENUE": "Ingresos",
    "VIEW_WITHIN_DATE_RANGE": "Ver ingresos dentro de este intervalo de fechas",
    "WHOLE_FARM_REVENUE": "Ingresos de toda la granja"
  },
  "FORM_VALIDATION": {
    "OVER_255_CHARS": "El texto no puede superar los 255 caracteres"
  },
  "HELP": {
    "ATTACHMENT_LABEL": "Cargue imagen de pantalla o archivo",
    "EMAIL": "Correo electrónico",
    "MESSAGE_LABEL": "Mensaje",
    "OPTIONS": {
      "OTHER": "Otro",
      "REPORT_BUG": "Reportar error",
      "REQUEST_FEATURE": "Solicite una función",
      "REQUEST_INFO": "Solicite información"
    },
    "PREFERRED_CONTACT": "Forma de contacto preferida",
    "REQUIRED_LABEL": "Campo solicitado",
    "TITLE": "Solicitar ayuda",
    "TYPE_SUPPORT_LABEL": "Tipo de ayuda",
    "TYPE_SUPPORT_PLACEHOLDER": "Elija tipo de ayuda",
    "WHATSAPP": "Whatsapp",
    "WHATSAPP_NUMBER_LABEL": "Número de Whatsapp"
  },
  "HOME": {
    "GREETING": "Buen dia,"
  },
  "INSIGHTS": {
    "BIODIVERSITY": {
      "AMPHIBIANS": "Anfibio",
      "BIRDS": "Aves",
      "CROP_VARIETIES": "Variedades de cultivos",
      "ERROR": {
        "BODY": "LiteFarm genera información sobre la biodiversidad basada en varias fuentes y no pudo hacerlo en este momento. Vuelva a intentarlo después de {{minutos}} minutos.",
        "PREVIEW": "Indisponible",
        "TITLE": "Había un problema"
      },
      "HEADER": "Numero de especies",
      "INFO": "La biodiversidad es excelente para las personas y el planeta. Contamos la riqueza de especies en su granja desde conocidos registros de biodiversidad. Puede aumentar la biodiversidad de los cultivos en su granja agregando mayor cantidad de cultivos. Puede aumentar el recuento de biodiversidad no agrícola en su granja registrando ubicaciones en https://www.inaturalist.org/app.",
      "INSECTS": "Insectos",
      "LOADING": {
        "BODY": "Estamos generando los últimos reportes sobre biodiversidad de su granja. Esto puede tardar hasta 60 segundos.",
        "PREVIEW": "Cargando...",
        "TITLE": "Generando los reportes más recientes sobre biodiversidad..."
      },
      "MAMMALS": "Mamíferos",
      "PLANTS": "Plantas",
      "SPECIES_COUNT": "{{count}} especies",
      "SPECIES_COUNT_one": "{{count}} especies",
      "SPECIES_COUNT_many": "{{count}} especies",
      "SPECIES_COUNT_other": "{{count}} especies",
      "SPECIES_COUNT_plural": "{{count}} especies",
      "TITLE": "Biodiversidad"
    },
    "CURRENT": "Actual",
    "CLICK_TO_CALCULATE": "Haga clic para calcular",
    "INFO": "Los reportes son estadísticas de datos de lo que está pasando en su granja. Mientras más datos proveas en la aplicación más reportes pueden ser generadas. Mira los reportes individuales para más información.",
    "LABOUR_HAPPINESS": {
      "HEADER": "Tareas",
      "INFO": "Estimamos la satisfacción laboral tomando como referencia los puntajes de satisfacción de cada tarea y las horas trabajadas.",
      "TITLE": "Satisfaccion Laboral"
    },
    "NITROGEN_BALANCE": {
      "ABANDON": "Retirar programacion",
      "CHOOSE_A_FREQUENCY": "Escoja una frecuencia",
      "CHOOSE_FREQUENCY": "Escoja Frecuencia...",
      "COUNT_MONTHS": "{{count}} mese",
      "COUNT_MONTHS_one": "{{count}} mese",
      "COUNT_MONTHS_many": "{{count}} meses",
      "COUNT_MONTHS_other": "{{count}} meses",
      "COUNT_MONTHS_plural": "{{count}} meses",
      "CYCLE_INDICATOR": "Su balance de nitrogeno esta en {{frequency}} meses por ciclo y la data se vera en: {{refreshDate}}",
      "FIRST_TIME": "Parece que es la primera vez que corres esto! Por favor, selecciona una frecuencia para calcular su balance de nitrogeno",
      "GO_BACK": "Atras",
      "HEADER": "Cada {{frequency}} meses: {{refreshDate}}",
      "INFO_1": "El balance de nitrogeno se dice si aplicaste mucho o muy poco fertilizante. Depende en sus registros de cosecha, creditos de nitrogeno de legumbres, y registro de fertilizacion. Puedes correr el balance en su intervalo de tiempo deseado.",
      "INFO_2": "Cliquea el boton de borrar para resetear la frecuencia de calculo.",
      "SELECT_FREQUENCY": "Seleccione una frecuencia",
      "TITLE": "Balance de Nitrogeno"
    },
    "PEOPLE_FED": {
      "CALORIES": "Calorias",
      "FAT": "Grasa",
      "HEADER": "Numero de comidas",
      "INFO": "Estimamos el numero de comidas potenciales provistas por su granja basandonos en los datos de sus ventas y la base de datos de la composicion de cultivos. Asumimos que los requerimientos diarios se dividen en partes iguales en 3 comidas al dia.",
      "MEAL_COUNT": "{{count}} comida",
      "MEAL_COUNT_one": "{{count}} comida",
      "MEAL_COUNT_many": "{{count}} comidas",
      "MEAL_COUNT_other": "{{count}} comidas",
      "MEAL_COUNT_plural": "{{count}} comidas",
      "MEALS": "Comidas",
      "PROTEIN": "Proteina",
      "TITLE": "Personas alimentadas",
      "VITAMIN_A": "Vitamina A",
      "VITAMIN_C": "Vitamina C"
    },
    "PRICES": {
      "INFO": "Le mostramos la trayectoria de sus precios de venta en comparacion a los precios de venta de los mismos bienes cerca de su granja. Esta información es recolectada a través de la red de LiteFarm.",
      "NEARBY_FARMS": "El precio del mercado se basa en {{count}} granjas en su área local",
      "NEARBY_FARMS_one": "El precio del mercado se basa en {{count}} granja en su área local",
      "NEARBY_FARMS_many": "El precio del mercado se basa en {{count}} granjas en su área local",
      "NEARBY_FARMS_other": "El precio del mercado se basa en {{count}} granjas en su área local",
      "NEARBY_FARMS_plural": "Buscando data de ventas de {{count}} granjas",
      "NETWORK_PRICE": "Precio de red",
      "NO_ADDRESS": "Actualmente no tienes una direccion en Litefarm. Por favor actualizala en su Perfil para obtener data de ventas cercanas.",
      "OWN_PRICE": "Su precio",
      "PERCENT_OF_MARKET": "{{percentage}}% del mercado",
      "SALES_FROM_DISTANCE_AWAY": "Ventas a {{distance}} {{unit}} de distancia",
      "TITLE": "Precios",
      "Y_TITLE": "Precio ({{currency}}/{{mass}})"
    },
    "SOIL_OM": {
      "ALTERNATE_TITLE": "Contenido de MO del Suelo",
      "HEADER": "Materia Organica del Suelo",
      "INFO": "La materia orgánica en el suelo es necesaria para mantener un ambiente saludable para su cultivo. Generamos estos datos con los registros de suelo más recientes. Si no posee registros, predecimos la materia orgánica con las ubicación global.",
      "TITLE": "MO del Suelo"
    },
    "TITLE": "Reportes",
    "UNAVAILABLE": "No Disponible",
    "WATER_BALANCE": {
      "FIRST_TIME": "Parece que es la primera vez que llega aca! Para mas información en que hace esto, por favor cliquea el boton de información.",
      "INFO_1": "El balance de agua se dice si sus cultivos tienen deficiencia de agua o exceso. Depende de los datos meterologicos, y es actualizado por sus registros de riego .",
      "INFO_2": "Esta funcionalidad no ha sido probada ampliamente en las granjas con una baja densidad de estaciones metereologicas  alrededor de ellas asi que uselo con precaucion. Por favor, cuentanos como funciona en su granja",
      "NO_SCHEDULE_RUN": "Su balance de agua agendado aun no ha corrido, por favor, chequea en 2 dias y asegurate que tienes al menos un registro de textura de suelo para un campo para ver datos de balance de agua para cultivos en ese campo . Si el problema persiste, contacta a Litefarm.",
      "REGISTER_FARM": "Registra su granja",
      "TITLE": "Balance de agua"
    }
  },
  "INTRODUCE_MAP": {
    "BODY": "El mapa tiene funcionalidades nuevas. Ahora puede conseguirlo debajo del menu de Mi granja.",
    "TITLE": "Actualizamos los mapas!"
  },
  "INVITATION": {
    "BIRTH_YEAR": "Año de nacimiento",
    "BIRTH_YEAR_ERROR": "Año de nacimiento necesitar ser entre 1900 y",
    "BIRTH_YEAR_TOOLTIP": "Información sobre la edad es recolectada sólo por propósitos de estudio y sólo será compartida sin identificar personalmente a Ud.",
    "CREATE_ACCOUNT": "Crear nueva cuenta",
    "CREATE_NEW_ACCOUNT": "Crear nueva cuenta",
    "EMAIL": "Correo electrónico",
    "FULL_NAME": "Nombre completo",
    "GENDER": "Género",
    "GENDER_TOOLTIP": "Información sobre género es recolectada sólo por propósitos de estudio y sólo será compartida sin identificar personalmente a Ud.",
    "PASSWORD": "Contraseña",
    "YOUR_INFORMATION": "Su información"
  },
  "INVITE_SIGN_UP": {
    "ERROR0": "Ud. necesitará usuario",
    "ERROR1": "Para aceptar invitación de esta finca.",
    "HOW_TO_CREATE": "Cómo quiere crear su nueva cuenta?",
    "LITEFARM_ACCOUNT": "Crear cuenta LiteFarm",
    "SIGN_IN_WITH": "Inicie sesión con",
    "TITLE": "Crear cuenta nueva"
  },
  "INVITE_USER": {
    "BIRTH_YEAR": "Año de nacimiento",
    "BIRTH_YEAR_ERROR": "Año de nacimiento necesitar ser entre 1900 y",
    "BIRTH_YEAR_TOOLTIP": "Información sobre la edad es recolectada sólo por propósitos de estudio y sólo será compartida sin identificar personalmente a Ud.",
    "CHOOSE_ROLE": "Elegir rol",
    "DEFAULT_LANGUAGE": "Español",
    "DEFAULT_LANGUAGE_VALUE": "es",
    "EMAIL": "Correo electrónico",
    "EMAIL_INFO": "Usuarios sin correo electrónico no podrán iniciar sesión",
    "FULL_NAME": "Nombre completo",
    "GENDER": "Género",
    "GENDER_TOOLTIP": "Información sobre el género es recolectada sólo por propósitos de estudio y sólo será compartida sin identificar personalmente a Ud.",
    "INVALID_EMAIL_ERROR": "Por favor ingrese una dirección de correo válida",
    "ALREADY_EXISTING_EMAIL_ERROR": "Un usuario con ese correo electrónico ya tiene acceso a esta granja",
    "INVITE": "Invitar",
    "LANGUAGE_OF_INVITE": "Idioma de la invitación",
    "PHONE": "Número de teléfono",
    "PHONE_ERROR": "Por favor ingrese un número de teléfono válido",
    "ROLE": "Rol",
    "TITLE": "Invitar a un usuario",
    "WAGE": "Salario",
    "WAGE_ERROR": "Salario debe ser válido, no números decimales negativos",
    "WAGE_RANGE_ERROR": "El salario debe ser un número positivo inferior a 999,999,999"
  },
  "JOIN_FARM_SUCCESS": {
    "IMPORTANT_THINGS": "Déjenos mostrarle un par de cosas importantes!",
    "SUCCESSFULLY_JOINED": "Se ha unido de manera exitosa"
  },
  "LOCATION_CROPS": {
    "ACTIVE_CROPS": "Cultivos activos",
    "ADD_NEW": "Agregar un cultivo",
    "INPUT_PLACEHOLDER": "Teclear para buscar",
    "PAST_CROPS": "Cultivos pasados",
    "PLANNED_CROPS": "Cultivos planificados"
  },
  "LOG_COMMON": {
    "ADD_A_LOG": "Agregar registro",
    "ALL_CROPS": "Todos los cultivos",
    "ALL_LOCATIONS": "Todas las ubicaciones ",
    "CROP": "Cultivo",
    "DELETE_CONFIRMATION": "Está seguro(a) que quiere borrar este registro?",
    "EDIT_A_LOG": "Editar registro",
    "FROM": "Desde",
    "LOCATION": "Ubicacion",
    "LOCATIONS": "Ubicaciones",
    "NOTES": "Notas",
    "QUANTITY": "Cantidad",
    "SELECT_CROP": "Seleccionar cultivo",
    "SELECT_LOCATION": "Seleccionar ubicacion",
    "SELECT_LOCATIONS": "Selecionar ubicaciones",
    "SELECT_TYPE": "Seleccionar Tipo",
    "TO": "Hasta",
    "TYPE": "Tipo",
    "WARNING": "Para usar este tipo de registro por favor agrega cultivos a sus campos. Puedes hacerlo navegando a Campos -> Su campo -> Nuevo cultivo"
  },
  "LOG_DETAIL": {
    "NO": "No",
    "YES": "Sí"
  },
  "LOG_FIELD_WORK": {
    "DISCING": "Rastra doble o de discos",
    "MULCH_TILL": "Labranza con cobertura",
    "PLOW": "Arar",
    "RIDGE_TILL": "Labranza de cresta",
    "RIPPING": "Rastra pesada",
    "ZONE_TILL": "Labranza por zona"
  },
  "LOG_HARVEST": {
    "ADD_CUSTOM_HARVEST_USE": "Agregar uso de cosecha personalizado",
    "CROP": "Cultivo",
    "CROP_PLACEHOLDER": "Selecciona cultivo",
    "CUSTOM_HARVEST_USE": "Uso personalizado",
    "DISEASE": "Enfermedad",
    "HARVEST": "Cosecha",
    "HARVEST_ALLOCATION_SUBTITLE": "Aproximadamente cuanto de la cosecha se utilizará para cada propósito?",
    "HARVEST_ALLOCATION_SUBTITLE_TWO": "Cantidad para asignar",
    "HARVEST_QUANTITY": "Cantidad de cosecha",
    "HARVEST_USE": "Uso de la cosecha",
    "HARVEST_USE_TYPE_SUBTITLE": "Cómo será usada la cosecha?",
    "OTHER": "Otro",
    "PEST": "Peste",
    "QUANTITY_ERROR": "La cantidad no debe de tener mas de 2 decimales",
    "TITLE": "Registro de cosecha",
    "WEED": "Melaza"
  },
  "LOG_IRRIGATION": {
    "DRIP": "Goteo",
    "FLOOD": "Inundacion",
    "SPRINKLER": "Aspersor",
    "SUBSURFACE": "Subsuperficie"
  },
  "MANAGEMENT_DETAIL": {
    "ABANDON_PLAN": "Abandonar este plan de cultivo",
    "ADD_A_TASK": "Agregar una tarea",
    "DETAILS": "Detalles",
    "FAILED_CROP": "¿Cultivo fallido?",
    "TASKS": "Tareas"
  },
  "MANAGEMENT_PLAN": {
    "ABANDON_MANAGEMENT_PLAN_CONTENT": "Abandonar este plan de cultivo abandonará todas las tareas incompletas asociadas con él y lo eliminará del mapa de su granja.",
    "ABANDON_MANAGEMENT_PLAN_TITLE": "Quiere abandonar el plan de cultivo?",
    "ADD_MANAGEMENT_PLAN": "Agregar un plan de cultivo",
    "AGE": "Edad",
    "AS_COVER_CROP": "Como cultivo de cobertura",
    "BEDS": "Camas",
    "BROADCAST": "Siembra a voleo o sembradora mecánica",
    "COMPLETE_PLAN": {
      "ABANDON_DATE": "Fecha de abandono",
      "ABANDON_NOTES": "Notas de abandono",
      "ABANDON_PLAN": "Abandonar plan",
      "ABANDON_REASON": "Razón para abandonar",
      "COMPLETE_DATE": "Fecha completada",
      "COMPLETE_PLAN": "Completar plan",
      "DATE_OF_CHANGE": "Fecha de cambio de estado",
      "NOTES_CHAR_LIMIT": "Las notas deben tener menos de 10,000 caracteres",
      "FUTURE_DATE_INVALID": "No puede ser en el futuro",
      "RATING": "Califica este plan de cultivo",
      "REASON": {
        "CROP_FAILURE": "Falla del cultivo",
        "LABOUR_ISSUE": "Problema laboral",
        "MACHINERY_ISSUE": "Problema de maquinaria",
        "MARKET_PROBLEM": "Problema de mercado",
        "SCHEDULING_ISSUE": "Problema de programación",
        "SOMETHING_ELSE": "Algo más",
        "WEATHER": "Clima"
      },
      "WHAT_HAPPENED": "¿Qué sucedió?"
    },
    "COMPLETION_NOTES": "Notas de conclusión",
    "CONTAINER": "Maceta",
    "CONTAINER_OR_IN_GROUND": "¿Está plantando en una maceta o en el suelo?",
    "CONTAINER_TYPE": "Tipo de maceta",
    "COVER_INFO": "La selección de un cultivo de cobertura creará una tarea de trabajo de campo para terminar el cultivo de cobertura al final de la temporada. En su lugar, seleccionar para la cosecha creará una tarea de cosecha.",
    "COVER_OR_HARVEST": "¿Se está cultivando como cultivo de cobertura o para la cosecha?",
    "DAYS_FROM_PLANTING": "Días desde la plantación hasta:",
    "DAYS_FROM_SEEDING": "Días desde la siembra hasta:",
    "DAYS_TO_HARVEST": "Días hasta la próxima cosecha:",
    "DAYS_TO_TERMINATION": "Días hasta la terminación:",
    "DETAIL_SPOTLIGHT_CONTENTS": "Aquí puede editar los detalles de su cultivo.",
    "DETAIL_SPOTLIGHT_TITLE": "Detalles",
    "DO_YOU_WANT_TO_ABANDON_CONTENT": "¿Quieres abandonar este plan?",
    "DROP_PIN": "Suelta un pin",
    "DURATION_TOOLTIP": "Estos son valores sugeridos. Ajústelo a las condiciones locales.",
    "EDITING_PLAN_WILL_NOT_MODIFY": "La edición de este plan no modificará las tareas asignadas.",
    "ESTIMATED_SEED": "Semilla requerida estimada",
    "ESTIMATED_YIELD": "Cosecha anual estimada",
    "FIRST_MP_SPOTLIGHT": {
      "BODY_PART1": "LiteFarm ha generado algunas tareas basadas en su plan. Puede agregar más tareas o asignarlas en esta pantalla.",
      "BODY_PART2": "Su plan se activará una vez que complete una tarea.",
      "TITLE": "¡Felicitaciones! ¡Ha hecho su primer plan de cultivo!"
    },
    "FOR_HARVEST": "Para la cosecha",
    "GERMINATION": "Germinación",
    "HARVEST": "Cosechar",
    "HARVEST_DATE": "Fecha de cosecha",
    "HISTORICAL_CONTAINER_OR_IN_GROUND": "¿Fue plantado en un contenedor o en el suelo?",
    "IN_GROUND": "En el suelo",
    "INCOMPLETE_TASK_CONTENT": "Este plan tiene tareas que aún no se completaron. Deberá marcar las tareas como completadas para completar este plan de cultivo de cultivos.",
    "INCOMPLETE_TASK_TITLE": "Tiene tareas incompletas",
    "INDIVIDUAL_CONTAINER": "Individual o maceta",
    "IS_TRANSPLANT": "¿Se trasplantará este cultivo?",
    "KNOW_HOW_IS_CROP_PLANTED": "¿Sabes cómo se plantó el cultivo?",
    "LOCATION_SUBTEXT": "Solo se muestran las ubicaciones que pueden producir cultivos.",
    "MANAGEMENT_PLAN_FLOW": "creación del plan de cultivo",
    "MANAGEMENT_SPOTLIGHT_1": "Crear nuevos planes para este cultivo",
    "MANAGEMENT_SPOTLIGHT_2": "Ver y modificar planes para este cultivo",
    "MANAGEMENT_SPOTLIGHT_3": "Crear y asigna tareas",
    "MANAGEMENT_SPOTLIGHT_TITLE": "Administrar",
    "NEXT_HARVEST": "¿Cuándo espera su próxima cosecha?",
    "NOTES_CHAR_LIMIT": "Las notas deben tener menos de 10,000 caracteres",
    "NUMBER_OF_CONTAINER": "# de macetas",
    "PENDING_TASK": "Tareas pendientes",
    "PLAN_AND_ID": "Plan {{id}}",
    "PLAN_NAME": "Nombre del plan de cultivo",
    "PLAN_NOTES": "Notas del plan",
    "PLANT_SPACING": "Espacio entre plantas",
    "PLANTED_ALREADY": "¿Plantará este cultivo o ya está en el suelo?",
    "PLANTING": "Plantando",
    "PLANTING_DATE": "¿Cuál es su fecha de siembra?",
    "PLANTING_DATE_INFO": "Fecha de siembra según la edad del cultivo: {{seed_date}}",
    "PLANTING_DATE_LABEL": "Fecha de plantar",
    "PLANTING_DEPTH": "Profundidad de siembra",
    "PLANTING_METHOD": "¿Cuál es su método de plantación?",
    "PLANTING_METHOD_TOOLTIP": "Seleccionar el método de siembra correcto ayudará a LiteFarm a estimar con mayor precisión la cantidad de semilla necesaria, el rendimiento y otros conocimientos útiles.",
    "PLANTING_NOTE": "Notas de la siembra",
    "PLANTING_SOIL": "Suelo de siembra que se utilizará",
    "PLANTS_PER_CONTAINER": "# de plantas/maceta",
    "RATE_THIS_MANAGEMENT_PLAN": "Valora este plan de administración",
    "REMOVE_PIN": "Quitar el pin",
    "ROW_METHOD": {
      "HISTORICAL_SAME_LENGTH": "¿Tenían todas las filas la misma longitud?",
      "LENGTH_OF_ROW": "Longitud de la hilera",
      "NUMBER_OF_ROWS": "# de hileras",
      "SAME_LENGTH": "¿Todas las hileras tienen la misma longitud?",
      "TOTAL_LENGTH": "Longitud total de filas"
    },
    "ROWS": "Hilera",
    "SEED_DATE": "¿Cuál es su fecha de siembra?",
    "SEED_OR_SEEDLING": "¿Cómo plantarás este cultivo?",
    "SEEDING_DATE": "Fecha de siembra",
    "SEEDLING": "Plántula o planton",
    "SEEDLING_AGE": "¿Qué edad tiene la plántula o el planton?",
    "SEEDLING_AGE_INFO": "La edad aproximada ayudará a LiteFarm a calcular las fechas de cosecha de las plántulas. Para esquejes y otro material de plantación sin una edad obvia, puede ingresar 0.",
    "SELECT_A_PLANTING_LOCATION": "Seleccione una ubicación de plantación",
    "SELECT_A_SEEDING_LOCATION": "Seleccione una ubicación de siembra",
    "SELECT_CURRENT_LOCATION": "Seleccione la ubicación actual del cultivo",
    "SELECTED_STARTING_LOCATION": "Seleccione siempre esta como la ubicación de inicio para los cultivos que se trasplantarán",
    "SPOTLIGHT_HERE_YOU_CAN": "Aqui une puede:",
    "STARTED": "Empecemos",
    "STATUS": {
      "ABANDONED": "Abandonado",
      "ACTIVE": "Activo",
      "COMPLETED": "Terminado",
      "PLANNED": "Planificado"
    },
    "SUPPLIER": "Proveedor",
    "TERMINATION": "Terminar",
    "TERMINATION_DATE": "¿Cuándo terminará este cultivo?",
    "TOTAL_PLANTS": "# de plantas",
    "TRANSPLANT": "Trasplantar",
    "TRANSPLANT_DATE": "¿Cuál es la fecha de su trasplante?",
    "TRANSPLANT_LOCATION": "¿A dónde vas a trasplantar?",
    "TRANSPLANT_SPOTLIGHT": {
      "BODY": {
        "PLANTED": "plantado",
        "SEEDED": "sembrado",
        "TEXT": "Indique dónde estará inicialmente este cultivo <1> {{fill}} </1>. Le preguntaremos dónde lo trasplantará más adelante."
      },
      "TITLE": {
        "PLANTING": "Plantando",
        "SEEDING": "Sembrando",
        "TEXT": "{{fill}} ubicacion"
      }
    },
    "VARIETY": "Variedad",
    "WHAT_IS_AGE": "¿Cuál es la edad aproximada del cultivo?",
    "WHAT_WAS_PLANTING_METHOD": "¿Cuál fue el método de plantación?",
    "WHAT_WAS_PLANTING_METHOD_INFO": "Seleccionar el método de siembra correcto ayudará a LiteFarm a estimar con mayor precisión la cantidad de semilla necesaria, el rendimiento y otros conocimientos útiles.",
    "WHERE_START_LOCATION": "¿Dónde está su ubicación inicial?",
    "WHERE_TRANSPLANT_LOCATION": "¿A dónde va a trasplantar?",
    "WILD_CROP": "¿Estás cosechando un cultivo silvestre?"
  },
  "LOCATION_CREATION": {
    "TITLE": "No se ha encontrado la ubicación",
    "CROP_PLAN_BODY": "Necesitarás un campo, un jardín, un invernadero o una zona de amortiguamiento antes de terminar este plan de cultivo. ¿Quieres crear uno ahora?",
    "TASK_TITLE": "No se ha encontrado ubicaciones para la tarea",
    "TASK_BODY": "Necesitarás al menos una ubicación antes de poder crear una tarea. ¿Quieres crear una ubicación ahora?",
    "TASK_BODY_WORKER": "Necesitará que el administrador cree al menos una ubicación antes de poder crear una tarea.",
    "GO_BACK_BUTTON": "Volver",
    "CREATE_BUTTON": "Crear ubicación"
  },
  "MY_FARM": {
    "CERTIFICATIONS": "Certificaciones",
    "FARM_INFO": "Información de la finca",
    "FARM_MAP": "Mapa de la finca",
    "PEOPLE": "Personas"
  },
  "NAVIGATION": {
    "SPOTLIGHT": {
      "COORDINATE_ACTIVITIES": "Coordinar actividades de la finca",
      "EDIT_FARM_SETTING": "Editar las características de su finca",
      "FARM": "Aquí puede:, • Editar las características de su finca, • Recorre el mapa su finca, • Manejar sus trabajadores",
      "FARM_TITLE": "Este es el perfil de su finca",
      "INFO": "Su información",
      "LOG_OUT": "El botón para cerrar la sesión",
      "MANAGE_EMPLOYEE": "Manejar sus trabajadores",
      "MANAGE_TASK": "Manejar sus tareas",
      "MAP_FARM": "Mapear su granja",
      "SEE_UPDATES": "Ver actualizaciones importantes",
      "NOTIFICATION": "Aqui puede:, • Manejar sus tareas, • Mira qué más está pasando, • Coordinar actividades de la finca",
      "NOTIFICATION_TITLE": "Este es su centro de notificaciones",
      "PROFILE": "Aquí encontrará:, • Su informacion, • Datos útiles, • El botón para cerrar la sesión",
      "PROFILE_TITLE": "Este es su perfil",
      "SEE_TASK": "Mira qué más está pasando",
      "TASK_TITLE": "Estas son sus tareas de la granja",
      "TIPS": "Datos útiles",
      "YOU_CAN": "Aquí puede:",
      "YOU_WILL_FIND": "Aquí encontrará:"
    }
  },
  "ENTITY_TYPES": {
    "TASK": "tarea",
    "LOCATION": "ubicación"
  },
  "NOTIFICATION": {
    "TIMELINE": {
      "HEADING": "Cronología de notificaciones",
      "VIEW_NOW": "Ver ahora",
      "MORE_RECENT_NOTIFICATION": "Hay notificaciones más recientes sobre este/a {{entityType}}."
    },
    "DAILY_TASKS_DUE_TODAY": {
      "BODY": "Tienes tareas para hoy.",
      "TITLE": "Tareas para hoy"
    },
    "NONE_TO_DISPLAY": "No hay notificaciones para mostrar.",
    "NOTIFICATION_TEASER": "Proximamente!",
    "PAGE_TITLE": "Notificaciones",
    "TAKE_ME_THERE": "Llévame allí",
    "TASK_ABANDONED": {
      "BODY": "Una {{taskType}} tarea que se te asignó ha sido abandonada por {{abandoner}}.",
      "TITLE": "Tarea abandonada"
    },
    "TASK_ASSIGNED": {
      "BODY": "Una tarea {{taskType}} fue asignado para ti por {{assigner}}.",
      "TITLE": "Tarea asignada"
    },
    "TASK_COMPLETED_BY_OTHER_USER": {
      "BODY": "Una tarea de {{taskType}} que se le asignó ha sido marcada como completada por {{assigner}}.",
      "TITLE": "Tarea completada"
    },
    "TASK_REASSIGNED": {
      "BODY": "Una {{taskType}} tarea que te asignó previamente ha sido asignada a otra persona por {{assigner}}.",
      "TITLE": "Tarea reasignada"
    },
    "TASK_UNASSIGNED": {
      "BODY": "{{editor}} ha marcado {{taskType}} tarea como no asignada.",
      "TITLE": "Tarea sin asignar"
    },
    "TASK_DELETED": {
      "BODY": "Una tarea de {{taskType}} que se te asignó ha sido eliminada por {{abandoner}}.",
      "TITLE": "Tarea eliminada"
    },
    "WEEKLY_UNASSIGNED_TASKS": {
      "BODY": "Tiene tareas sin asignar que vencen esta semana.",
      "TITLE": "Tareas sin responables"
    },
    "SENSOR_BULK_UPLOAD_SUCCESS": {
      "BODY": "La carga del sensor se ha completado con éxito",
      "TITLE": "Carga del sensor completada"
    },
    "SENSOR_BULK_UPLOAD_FAIL": {
      "BODY": "La carga del tuvo errores. Haga clic en “Llevame allí” para ver los detalles.",
      "TITLE": "Errores al cargar sensores"
    }
  },
  "OUTRO": {
    "ALL_DONE": "Excelente. Listo para ensuciarse las manos?",
    "IMPORTANT_THINGS": "Y finalmente, déjenos mostrarle un par de cosas importantes!"
  },
  "PASSWORD_RESET": {
    "BUTTON": "Reenviar link",
    "BUTTON_SENDING": "Enviando...",
    "DESCRIPTION_BOTTOM": "Por favor revise su correo electrónico.",
    "DESCRIPTION_TOP": "Un enlace ha sido enviado.",
    "LABEL_EMAIL": "Correo electrónico",
    "LABEL_NEW_PASSWORD": "Nueva contraseña",
    "NEW_ACCOUNT_BUTTON": "Actualizar",
    "NEW_ACCOUNT_TITLE": "Ajuste su nueva contraseña",
    "TITLE": "Enlace enviado"
  },
  "PASSWORD_RESET_SUCCESS_MODAL": {
    "BUTTON": "Muy bien!",
    "DESCRIPTION": "Su contraseña ha sido actualizada. Redirigiéndolo(a) a su finca en 10 segundos...",
    "TITLE": "Exito!"
  },
  "PLAN_GUIDANCE": {
    "ADDITIONAL_GUIDANCE": "¿Hay alguna orientación adicional que desee proporcionar para esta tarea de siembra?",
    "BED": "Cama",
    "BEDS": "camas",
    "NOTES": "Notas de plantación",
    "PLANTING_DEPTH": "Profundidad de plantación",
    "ROW": "Hilera",
    "ROWS": "hileras",
    "SPACE_BETWEEN": "Espacio entre {{types}}",
    "SPECIFY": "Especificar {{types}}",
    "SPECIFY_PLACEHOLDER": "Eje. {{types}} 1-4",
    "TOOLTIP": "Los primeros 40 caracteres de este campo se mostrarán en cualquier lugar donde esté visible su plan de cultivo.",
    "WIDTH": "El ancho de {{type}} ",
    "WORD_LIMIT": "Solo se pueden mostrar {{limit}} caracteres"
  },
  "PREPARING_EXPORT": {
    "MESSAGE": "LiteFarm está juntando sus documentos de certificación y usted recibirá un correo electrónico cuando hayamos terminado; puede demorar unos minutos ... Puede hacer clic fuera de este cuadro para continuar usando LiteFarm sin interrumpir el proceso.",
    "TITLE": "Se está preparando su exportación"
  },
  "PROFILE": {
    "ACCOUNT": {
      "CONVERT_TO_HAVE_ACCOUNT": "Convertir a este trabajador en usuario con cuenta",
      "EDIT_USER": "Editar usuario",
      "EMAIL": "Correo electrónico",
      "ENGLISH": "Inglés",
      "FIRST_NAME": "Primer nombre",
      "FRENCH": "Francés",
      "LANGUAGE": "Idioma",
      "LAST_NAME": "Apellido",
      "PERSONAL_INFORMATION": "Mi información",
      "PHONE_NUMBER": "Número de teléfono",
      "PORTUGUESE": "Portugués",
      "SPANISH": "Español",
      "USER_ADDRESS": "Dirección de usuario"
    },
    "ACCOUNT_TAB": "Cuenta",
    "ERROR": {
      "PHONE_NUMBER_LENGTH": "El número de teléfono debe tener menos de 20 caracteres",
      "FARM_NAME_LENGTH": "El nombre de la granja no puede exceder los 255 caracteres",
      "FIRST_NAME_LENGTH": "El nombre no puede exceder los 255 caracteres",
      "LAST_NAME_LENGTH": "El apellido no puede exceder los 255 caracteres",
      "USER_ADDRESS_LENGTH": "La dirección de usuario no puede exceder los 255 caracteres"
    },
    "FARM": {
      "ADDRESS": "Dirección",
      "CURRENCY": "Moneda",
      "FARM_NAME": "Nombre de la finca",
      "IMPERIAL": "Britanico",
      "METRIC": "Metrico",
      "PHONE_NUMBER": "Número de teléfono",
      "UNITS": "Unidades"
    },
    "FARM_TAB": "Finca",
    "PEOPLE": {
      "DO_YOU_WANT_TO_REMOVE": "¿Quiere eliminar a este usuario/a de su granja?",
      "EO": "Oficial de extensión",
      "FARM_MANAGER": "Jefe o gerente de la finca",
      "FARM_OWNER": "Dueño(a) de la finca",
      "FARM_WORKER": "Trabajador(a) de la finca",
      "HOURLY": "Por hora",
      "INVITE_USER": "Invitar usuario",
      "PAY": "Pago",
      "RESTORE_ACCESS": "Restaurar acceso de usuario",
      "REVOKE_ACCESS": "Revocar acceso de usuario",
      "INVALID_REVOKE_ACCESS": "No se puede revocar el acceso",
      "LAST_ADMIN_ERROR": "No podemos revocar el acceso a este usuario porque es el último administrador de esta granja. Si desea eliminar su granja, cree un ticket haciendo clic en <1>here</1>.",
      "ROLE": "Rol",
      "ROLE_CHANGE_ALERT": "Cambio de rol se reflejará completamente en la siguiente sesión. Trabajadores no pueden configurarse como Administradores.",
      "SEARCH": "Buscar",
      "THIS_WILL_REMOVE": "Esta acción eliminará al usuario/a de su granja.",
      "USERS_FOUND": "Usuarios encontrados"
    },
    "PEOPLE_TAB": "Personas",
    "TABLE": {
      "HEADER_EMAIL": "Correo",
      "HEADER_NAME": "Nombre",
      "HEADER_ROLE": "Rol",
      "HEADER_STATUS": "Estatus"
    }
  },
  "PROFILE_FLOATER": {
    "HELP": "Ayuda",
    "INFO": "Mi información",
    "LOG_OUT": "Cerrar sesión",
    "SWITCH": "Cambiar de finca",
    "TUTORIALS": "Tutoriales"
  },
  "REACT_SELECT": {
    "CLEAR": "Borrar",
    "CLEAR_ALL": "Borrar todo"
  },
  "REQUEST_CONFIRMATION_MODAL": {
    "BUTTON": "Entendido",
    "DESCRIPTION": "Alguien lo contactará dentro de 48 horas.",
    "TITLE": "Solicitud de ayuda enviada"
  },
  "ROLE_SELECTION": {
    "FARM_EO": "Oficial de extensión",
    "FARM_MANAGER": "Gerente o jefe(a) de la finca",
    "FARM_OWNER": "Dueño(a) de la finca",
    "IS_OWNER_OPERATED": "La finca es operada por su dueño(a)?",
    "TITLE": "Cúal es su rol en la finca?"
  },
  "SALE": {
    "ADD_SALE": {
      "CROP_PLACEHOLDER": "Seleccionar cultivo",
      "CROP_REQUIRED": "Cultivo es obligatorio",
      "CROP_VARIETY": "Variedad de cultivo",
      "CUSTOMER_NAME": "Nombre del(a) cliente(a)",
      "CUSTOMER_NAME_REQUIRED": "Nombre del(a) cliente(a) es obligatoria",
      "DATE": "Fecha",
      "TABLE_HEADERS": {
        "CROP_VARIETIES": "Variedad de cultivo",
        "QUANTITY": "Cantidad",
        "TOTAL": "Total"
      },
      "TITLE": "Agregue nueva venta",
      "SALE_VALUE_ERROR": "El valor de venta debe ser un número positivo menor a 999,999,999"
    },
    "DETAIL": {
      "ACTION": "Accion",
      "CROP": "Cultivo",
      "CUSTOMER_NAME": "Nombre del(a) cliente(a)",
      "DELETE_CONFIRMATION": "Está seguro que quiere borrar esta venta?",
      "QUANTITY": "Cantidad",
      "TITLE": "Detalle de la venta",
      "VALUE": "Valor"
    },
    "EDIT_SALE": {
      "DATE": "Fecha",
      "DELETE_CONFIRMATION": "Está seguro que quiere borrar esta venta?",
      "TITLE": "Editar venta"
    },
    "ESTIMATED_REVENUE": {
      "CALCULATION": "Cálculo",
      "CALCULATION_DESCRIPTION": "Calculamos los ingresos estimados utilizando la fecha de término de los cultivos estimada en el módulo de campos. Para incluir un cultivo en su cálculo de ingresos estimados, asegúrese de ingresar la fecha de finalización dentro de la fecha de finalización de su informe financiero.",
      "TITLE": "Ingreso Estimado"
    },
    "EXPENSE_DETAIL": {
      "ACTION": "Acción",
      "COST": "Costo",
      "DESCRIPTION": "Descripción del gasto",
      "TEMP_DELETE_CONFIRMATION": "Está seguro de que desea eliminar todos los gastos de esta página?",
      "TITLE": "Detalles del gasto"
    },
    "FINANCES": {
      "ACTION": "Acción",
      "ACTUAL": "Actual",
      "ACTUAL_REVENUE_ESTIMATED": "Estimado",
      "ACTUAL_REVENUE_LABEL": "Actual",
      "ADD_NEW_EXPENSE": "Agregar nuevo gasto",
      "ADD_NEW_SALE": "Agregar nueva venta",
      "BALANCE": "Balance",
      "BALANCE_EXPLANATION": "Calculamos un saldo en tiempo real (\"costo de producción\") para cada cultivo en su granja. Esta es una ecuación simple de gastos menos ingresos. Los gastos de cada cultivo se calculan a partir de dos partes, una parte son los gastos de mano de obra de las horas registradas para las actividades agrícolas, la otra parte son los otros gastos registrados para toda la finca. Cuando se registran los gastos de toda la finca, los dividimos equitativamente entre los cultivos de la finca. 'Sin asignar' significa que se ha enviado un turno para un campo cuando todavía no hay un cultivo en ese campo. Este (los) turno (s) se asignarán a los cultivos a medida que se agreguen a ese campo dentro de la ventana de tiempo del informe financiero.",
      "BALANCE_FOR_FARM": "Balance (Finca completa)",
      "EXPENSES": "Gastos",
      "FINANCE_HELP": "Ayuda financiera",
      "LABOUR_LABEL": "Trabajo",
      "OTHER_EXPENSES_LABEL": "Otros gastos",
      "REVENUE": "Ingresos",
      "TITLE": "Finanzas",
      "UNALLOCATED_CROP": "No asignada",
      "UNALLOCATED_TIP": "Que es no asignada?"
    },
    "LABOUR": {
      "BY": "Por",
      "CROPS": "Cultivos",
      "EMPLOYEES": "Empleados",
      "TABLE": {
        "AMOUNT": "Monto",
        "CROP": "Cultivo",
        "DATE": "Fecha",
        "EMPLOYEE": "Empleado",
        "EST_REVENUE": "Ingreso estimado",
        "LABOUR_COST": "Costo de trabajo",
        "TASK": "Tarea",
        "TIME": "Tiempo",
        "TYPE": "Tipo"
      },
      "TASKS": "Tareas",
      "TITLE": "Trabajo"
    },
    "SUMMARY": {
      "AMOUNT": "Monto",
      "CROP": "Cultivo",
      "DATE": "Fecha",
      "DETAILED_HISTORY": "Historia detallada",
      "SUBTOTAL": "Subtotal",
      "SUMMARY": "Resumen",
      "TITLE": "Ventas",
      "TOTAL": "Total",
      "TYPE": "Tipo",
      "VALUE": "Valor"
    }
  },
  "SHIFT": {
    "ACTION": "Acción",
    "ADD_NEW": "Agregar nuevo turno",
    "EDIT_SHIFT": {
      "ADD_CUSTOM_TASK": "Agregar tarea habitual",
      "ADD_TASK": "Agregar tarea",
      "ALL": "Todo",
      "ALL_CROPS": "Todos los cultivos",
      "ASSIGN_TIME_TO_TASK": "Asignar tiempo para una tarea por",
      "CHOOSE_DATE": "Elección de fecha",
      "CHOOSE_WORKERS": "Elegir trabajador",
      "CROPS": "Cultivos",
      "CROPS_LABEL": "Cultivos",
      "DID_NOT_PROVIDE_ANSWER": "No entregó respuesta",
      "HAPPY": "Feliz",
      "INDIVIDUAL_CROPS": "Cultivos individuales",
      "LOCATIONS": "Ubicaciones",
      "LOCATIONS_LABEL": "Ubicaciones",
      "MOOD": "Cómo se sintió haciendo esta tarea?",
      "NAME_TASK": "Nombre de la tarea habitual",
      "NEUTRAL": "Neutral",
      "RATHER_NOT_SAY": "Prefiero no decirlo",
      "SAD": "Triste",
      "SELECT_ALL": "Seleccionar todos",
      "SELECT_CROPS": "Seleccionar cultivos",
      "SELECT_FIELDS": "Seleccionar Campos",
      "VERY_HAPPY": "Muy feliz",
      "VERY_SAD": "Muy triste",
      "WHAT_TASKS_YOU_DID": "Qué tareas hizo hoy?",
      "WORKER": "Trabajador",
      "WORKER_MOOD": "Como se sintio el trabajador en este turno?"
    },
    "MY_SHIFT": {
      "DELETE_CONFIRMATION": "Está seguro(a) que quiere eliminar este turno?",
      "DURATION": "Duración",
      "LOCATION_CROPS": "Ubicaciones/Cultivos",
      "SUBMITTED_FOR": "Enviado para",
      "TASK": "Tarea",
      "TITLE": "Detalle de turno"
    },
    "NAME": "Nombre",
    "NEW_SHIFT": {
      "STEP_ONE": "Agregar turno",
      "STEP_TWO": "Agregar turno"
    },
    "RETIRED": "Retirado",
    "SHIFT_DATE": "Fecha",
    "SHIFT_HISTORY": "Historia del turno",
    "TIME_TOTAL": "Total",
    "TITLE": "Turnos"
  },
  "SIGNUP": {
    "CHANGES": "Leer sobre los cambios",
    "EMAIL_INVALID": "Correo invalido",
    "ENTER_EMAIL": "Ingresar Correo",
    "EXPIRED_ERROR": "Hemos actualizado nuestra infraestructura y deberá restablecer su contraseña. Revise su bandeja de entrada para continuar.",
    "EXPIRED_INVITATION_LINK_ERROR": "La invitación no está válida o caducada",
    "GOOGLE_BUTTON": "Continúe con Google",
    "INVITED_ERROR": "Se te ha enviado una invitación a una granja, por favor, revisa tu bandeja de entrada y carpeta de spam",
    "LITEFARM_UPDATED": "LiteFarm v3.3 ya está disponible!",
    "PASSWORD_ERROR": "Contraseña incorrecta",
    "SIGN_IN": "Registrarse",
    "SSO_ERROR": "Por favor inicie sesión haciendo clic el boton Google de arriba",
    "USED_INVITATION_LINK_ERROR": "Esta invitación ya se ha utilizado, inicie sesión para acceder a esta granja",
    "WELCOME_BACK": "Bienvenido",
    "WRONG_BROWSER": "LiteFarm no es optimizada por este navegador.",
    "WRONG_BROWSER_BOTTOM": "Por favor inicie sesión usando Chrome."
  },
  "SLIDE_MENU": {
    "CROPS": "Cultivos",
    "DOCUMENTS": "Documentos",
    "FINANCES": "Finanzas",
    "INSIGHTS": "Reportes",
    "MANAGE": "Administrar",
    "TASKS": "Tareas"
  },
  "STATUS": {
    "ACTIVE": "Activo",
    "INACTIVE": "Inactivo",
    "INVITED": "Invitado"
  },
  "SURVEY_STACK": {
    "PRODUCED": "Producido en",
    "SURVEY_ADDENDUM": "Apéndice de la encuesta",
    "TITLE": "{{certification}} certificación de {{certifier}}"
  },
  "SWITCH_OUTRO": {
    "BUTTON": "Vamos!",
    "DESCRIPTION_BOTTOM": "Yendo a: ",
    "DESCRIPTION_TOP": "La puerta del granero está segura.",
    "TITLE": "Cambiando de finca"
  },
  "TABLE": {
    "LOADING_TEXT": "Cargando...",
    "NEXT_TEXT": "Siguiente",
    "NO_DATA_TEXT": "No se encontro información",
    "OF_TEXT": "De",
    "PAGE_TEXT": "Pagina",
    "PREVIOUS_TEXT": "Previa",
    "ROWS_TEXT": "filas"
  },
  "TASK": {
    "ABANDON": {
      "ABANDON": "Abandonar",
      "DATE": "Fecha de abandono",
      "WHICH_DATE": "¿Qué fecha?",
      "DATE_ORIGINAL": "Fecha de vencimiento original",
      "DATE_TODAY": "Hoy",
      "DATE_ANOTHER": "Otra fecha",
      "INFO": "Abandonar esta tarea cambiará su estado a abandonada y la eliminará de todas las listas de ‘Tareas pendientes’ y ‘No asignadas’ de todos los usuarios.",
      "NOTES": "Notas de abandono de tarea",
      "NOTES_CHAR_LIMIT": "Las notas deben tener menos de 10,000 caracteres",
      "REASON": {
        "CROP_FAILURE": "Falla del cultivo",
        "LABOUR_ISSUE": "Problema laboral",
        "MACHINERY_ISSUE": "Problema de maquinaria",
        "MARKET_PROBLEM": "Problema de mercado",
        "OTHER": "Otro",
        "SCHEDULING_ISSUE": "Problema de programación",
        "WEATHER": "Clima"
      },
      "REASON_FOR_ABANDONMENT": "Razón para abandonar",
      "EXPLANATION": "Explicación",
      "TITLE": "Abandonar tarea",
      "WHAT_HAPPENED": "¿Qué sucedió?",
      "WHEN": "¿Cuándo se abandonó la tarea?"
    },
    "ABANDON_TASK": "Abandonar esta tarea",
    "ABANDON_TASK_DURATION": "¿Se completó algún trabajo para esta tarea?",
    "ABANDON_TASK_HELPTEXT": "El trabajo realizado en esta tarea abandonada se incorporará a los costos de mano de obra. Si no se ha completado ningún trabajo, por favor, seleccione esa opción.",
    "ABANDONMENT_DETAILS": "Detalles del abandono de la tarea",
    "ADD_CUSTOM_HARVEST_USE": "Crear un uso de cosecha personalizado ",
    "ADD_HARVEST_USE": "Agregar otro uso de la cosecha",
    "ADD_TASK": "Crear una tarea",
    "ADD_TASK_FLOW": "creación de tareas",
    "ALL": "Todas",
    "AMOUNT_TO_ALLOCATE": "Cantidad a asignar",
    "CARD": {
      "MULTIPLE_CROPS": "Múltiples cultivos",
      "MULTIPLE_LOCATIONS": "Múltiples ubicaciones"
    },
    "COMPLETE": {
      "DATE": "Fecha de completar",
      "WHEN": "¿Cuándo se completó la tarea?"
    },
    "COMPLETE_HARVEST_QUANTITY": "¿Cuánto se cosechó?",
    "COMPLETE_TASK": "Completar tarea",
    "COMPLETE_TASK_CHANGES": "¿Tuvo que hacer algún cambio en esta tarea?",
    "COMPLETE_TASK_DURATION": "¿Cuánto tiempo tardó en completarse la tarea?",
    "COMPLETE_TASK_FLOW": "la terminación de la tarea",
    "COMPLETION_DETAILS": "Detalles de finalización de la tarea",
    "COMPLETION_NOTES": "Notas de finalización de tarea",
    "COMPLETION_NOTES_CHAR_LIMIT": "Las notas deben tener menos de 10,000 caracteres",
    "CREATE_CUSTOM_HARVEST_USE": "Crear un uso de cosecha personalizado",
    "CURRENT": "Actual",
    "DESCRIBE_HARVEST_USE": "Describe el uso de la cosecha",
    "DETAILS": "Detalles",
    "DID_YOU_ENJOY": "¿Disfrutaste esta tarea?",
    "DUE_DATE": "Fecha de vencimiento",
    "DURATION": "Duración",
    "FILTER": {
      "ASCENDING": "las más viejas primero",
      "ASSIGNEE": "Responsable",
      "CROP": "Cultivo",
      "DATE_RANGE": "Filtrar por rango de fechas",
      "DESCENDING": "Las más nuevas primero",
      "FROM": "Desde",
      "LOCATION": "Ubicación",
      "MY_TASK": "Mis tareas",
      "SORT_BY": "Ordenar por",
      "STATUS": "Estatus",
      "TITLE": "Filtro de tareas",
      "TO": "Hasta",
      "TYPE": "Tipo",
      "UNASSIGNED": "Sin asignar",
      "VIEW": "Vista"
    },
    "HARVEST_USE": "Usa de la cosecha?",
    "HARVEST_USE_ALREADY_EXISTS": "El uso de cosecha ya existe",
    "HOW_WILL_HARVEST_BE_USED": "Como va a usar la cosecha?",
    "IRRIGATION_LOCATION": "Seleccione un lugar de riego",
    "LOCATIONS": "Ubicacion (es)",
    "NO_TASKS_TO_DISPLAY": "No hay tareas para mostrar.",
    "NO_WORK_DONE": "No se completó ningún trabajo",
    "PAGE_TITLE": "Tareas",
    "PREFER_NOT_TO_SAY": "Prefiero no decir",
    "PROVIDE_RATING": "Proveer una calificación",
    "QUANTITY_CANNOT_EXCEED": "La cantidad de cosecha utilizada no puede exceder la cantidad a asignar",
    "RATE_THIS_TASK": "Califica esta tarea",
    "REMOVE_HARVEST_USE": "Quitar",
    "SELECT_DATE": "Seleccione la fecha de la tarea",
    "SELECT_TASK_LOCATIONS": "Seleccione la(s) ubicación(es) de la tarea",
    "SELECT_WILD_CROP": "Esta tarea se dirige a un cultivo silvestre",
    "STATUS": {
      "ABANDONED": "Abandonada",
      "COMPLETED": "Completada",
      "FOR_REVIEW": "Para la revisión",
      "LATE": "Tarde",
      "PLANNED": "Planificada"
    },
    "TASK": "tarea",
    "TASKS_COUNT": "{{count}} tarea",
    "TASKS_COUNT_one": "{{count}} tarea",
    "TASKS_COUNT_many": "{{count}} tareas",
    "TASKS_COUNT_other": "{{count}} tareas",
    "TASKS_COUNT_plural": "{{count}} tareas",
    "TODO": "Para hacer",
    "TRANSPLANT": "Trasplantar",
    "TRANSPLANT_LOCATIONS": "Seleccione una ubicación para el trasplante",
    "UNASSIGNED": "Sin asignar",
    "DELETE": {
      "DELETE_TASK": "Eliminar tarea",
      "DELETE_TASK_QUESTION": "¿Eliminar tarea?",
      "DELETE_TASK_MESSAGE": "Esta tarea será eliminada de su granja. Si desea mantener regístro de esta tarea, en lugar de eliminar use el botón \"Abandonar\".",
      "CONFIRM_DELETION": "Confirmar eliminado",
      "CANT_DELETE_PLANTING_TASK": "No se puede eliminar tarea de plantar",
      "CANT_DELETE_ABANDON_INSTEAD": "¿Desea abandonarla en su lugar?",
      "CANT_DELETE_ABANDON": "Ir al plan de cultivo",
      "SUCCESS": "La tarea ha sido eliminada",
      "FAILED": "Error al eliminar la tarea"
    }
  },
  "UNIT": {
    "TIME": {
      "DAY": "dias",
      "MONTH": "meses",
      "WEEK": "semanas",
      "YEAR": "años"
    },
    "VALID_VALUE": "Introduzca un valor entre 0 y"
  },
  "WEATHER": {
    "HUMIDITY": "Humedad",
    "WIND": "Viento"
  },
  "WELCOME_SCREEN": {
    "BUTTON": "Vamos a comenzar"
  },
  "YEAR_SELECTOR": {
    "TITLE": "Seleccionar año"
  },
  "SENSOR": {
    "SENSOR_NAME": "Nombre del sensor",
    "LATITUDE": "Latitud",
    "LONGTITUDE": "Longtitude",
    "READING": {
      "TYPES": "Tipos de lectura",
      "SOIL_WATER_CONTENT": "Contenido de agua del suelo",
      "SOIL_WATER_POTENTIAL": "Potencial hídrico del suelo",
      "TEMPERATURE": "Temperatura",
      "UNKNOWN": "Desconocido"
    },
    "DEPTH": "Profundidad",
    "BRAND": "Marca",
    "VALIDATION": {
      "READING_TYPES": "MISSING"
    },
    "MODAL": {
      "TITLE": "¿Cambiar los tipos de lectura?",
      "BODY": "Cambiar los tipos de lectura de este sensor modificará las lecturas que LiteFarm puede mostrar. ¿Desea continuar?"
    },
    "BRAND_HELPTEXT": "A continuación se muestran las marcas con las que LiteFarm puede integrarse. Si ya no desea utilizar esta marca de sensores, retire este sensor.",
    "MODEL": "Modelo",
    "MODEL_HELPTEXT": "Este id se utiliza para identificar de forma única este sensor en otros sistemas integrados y no se puede cambiar. Si ya no se usa, intente retirar este sensor y agregar uno nuevo.",
    "EXTERNAL_IDENTIFIER": "Identificador externo",
    "PART_NUMBER": "Número de parte",
    "HARDWARE_VERSION": "Versión de hardware",
    "NO_DATA_FOUND": "No se encontraron lecturas del sensor",
    "NO_DATA": "(sin datos)",
    "LAST_UPDATED": "Última actualización {{latestReadingUpdate}}",
    "DETAIL": {
      "RETIRE": "Retirar",
      "EDIT": "Editar",
      "NAME": "Nombre del sensor",
      "LATITUDE": "Latitud",
      "LONGITUDE": "Longitud",
      "MODEL": "Modelo",
      "PART_NUMBER": "Número de pieza",
      "HARDWARE_VERSION": "Versión de hardware",
      "EXTERNAL_ID_TOOLTIP": "Esta identificación se utiliza para identificar de forma única este sensor en otros sistemas integrados y no se puede cambiar. Si ya no se usa, retire este sensor y agregar uno nuevo.",
      "EXTERNAL_IDENTIFIER": "Identificador externo      ",
      "DEPTH": "Produndidad",
      "BRAND": "Marca",
      "BRAND_TOOLTIP": "A continuación se muestran las marcas con las que LiteFarm puede integrarse. Si ya no desea utilizar esta marca de sensores, retire este sensor.",
      "READING_TYPES": "Tipos de lectura"
    },
    "VIEW_HEADER": {
      "READINGS": "Lecturas",
      "TASKS": "Tareas",
      "DETAILS": "Detalles"
    },
    "RETIRE": {
      "TITLE": "¿Retirar sensor?",
      "RETIRE": "Retirar",
      "CANCEL": "Cancelar",
      "BODY": "Al retirar este sensor, se eliminará de su granja y se cerrarán las conexiones con el proveedor del sensor. ¿Quieres seguir adelante?",
      "RETIRE_SUCCESS": "Sensor retirado con éxito",
      "RETIRE_FAILURE": "Hubo un error al retirar este sensor"
    },
    "TEMPERATURE_READINGS_OF_SENSOR": {
      "TITLE": "Temperatura del suelo",
<<<<<<< HEAD
      "SUBTITLE": "Temperatura ambiente alta y baja de hoy: {{high}}{{units}} / {{low}}{{units}}",
      "Y_AXIS_LABEL": "Temperatura en {{units}}",
=======
      "SUBTITLE": "Temperatura MISSING ambiente alta y baja de hoy: {{high}}{{tempUnit}} / {{low}}{{tempUnit}}",
      "Y_AXIS_LABEL": "Temperatura en {{tempUnit}}",
>>>>>>> 12393239
      "WEATHER_STATION": "Estación meteorológica: {{weatherStationLocation}}",
      "AMBIENT_TEMPERATURE_FOR": "Temperatura ambiente para"
    },
    "SOIL_WATER_POTENTIAL_READINGS_OF_SENSOR": {
      "TITLE": "Potencial de agua del suelo",
      "Y_AXIS_LABEL": "Potencial de agua del suelo en {{units}}"
    },
    "SOIL_WATER_CONTENT_READINGS_OF_SENSOR": {
      "TITLE": "MISSING",
      "Y_AXIS_LABEL": "MISSING"
    },
    "READINGS_PREVIEW": {
      "TEMPERATURE": "Temperatura actual del suelo",
      "SOIL_WATER_POTENTIAL": "Potencial actual de agua del suelo"
    },
    "SENSOR_READING_CHART_SPOTLIGHT": {
      "TITLE": "La serie puede estar oculta",
      "CONTENT": "Los sensores individuales se pueden mostrar u ocultar haciendo clic en sus etiquetas aquí."
    }
  },
  "CROP_STATUS_NON_ORGANIC_MISMATCH_MODAL": {
    "TITLE": "¡Has seleccionado una ubicación no orgánica!",
    "SUBTITLE": "Usted ha indicado que va a plantar un cultivo orgánico en una ubicación no orgánica. ¿Desea proceder?"
  },
  "CROP_STATUS_ORGANIC_MISMATCH_MODAL": {
    "TITLE": "¡Has seleccionado una ubicación orgánica!",
    "SUBTITLE": "Usted ha indicado que va a plantar un cultivo no orgánico en una ubicación orgánica. ¿Desea proceder?"
  },
  "WAGE": {
    "ERROR": "Salario debe ser válido, no números decimales negativos",
    "HOURLY_WAGE": "Salario por hora",
    "HOURLY_WAGE_RANGE_ERROR": "El salario por hora debe ser un número positivo inferior a 999,999,999",
    "HOURLY_WAGE_TOOLTIP": "Los salarios por hora se pueden establecer mediante la selección de un individuo en la pestaña Personas bajo 'mi granja'."
  },
  "UNKNOWN_RECORD": {
    "UNKNOWN_RECORD": "Registro desconocido",
    "CANT_FIND": "¡Ups! No pudimos encontrar eso.",
    "MAYBE_LATER": "Tal vez aparezca más tarde."
  }
}<|MERGE_RESOLUTION|>--- conflicted
+++ resolved
@@ -1786,13 +1786,8 @@
     },
     "TEMPERATURE_READINGS_OF_SENSOR": {
       "TITLE": "Temperatura del suelo",
-<<<<<<< HEAD
-      "SUBTITLE": "Temperatura ambiente alta y baja de hoy: {{high}}{{units}} / {{low}}{{units}}",
+      "SUBTITLE": "Temperatura MISSING ambiente alta y baja de hoy: {{high}}{{units}} / {{low}}{{units}}",
       "Y_AXIS_LABEL": "Temperatura en {{units}}",
-=======
-      "SUBTITLE": "Temperatura MISSING ambiente alta y baja de hoy: {{high}}{{tempUnit}} / {{low}}{{tempUnit}}",
-      "Y_AXIS_LABEL": "Temperatura en {{tempUnit}}",
->>>>>>> 12393239
       "WEATHER_STATION": "Estación meteorológica: {{weatherStationLocation}}",
       "AMBIENT_TEMPERATURE_FOR": "Temperatura ambiente para"
     },

--- conflicted
+++ resolved
@@ -1751,16 +1751,12 @@
       "LAST_UPDATED_TEMPERATURE_READINGS": "MISSING"
     },
     "READINGS_PREVIEW": {
-<<<<<<< HEAD
-      "TEMPERATURE": "MISSING"
+      "TEMPERATURE": "MISSING",
+      "SOIL_WATER_POTENTIAL": "MISSING"
     },
     "SENSOR_READING_CHART_SPOTLIGHT": {
       "TITLE": "MISSING",
       "CONTENT": "MISSING"
-=======
-      "TEMPERATURE": "MISSING",
-      "SOIL_WATER_POTENTIAL": "MISSING"
->>>>>>> 22a0fe8e
     }
   },
   "CROP_STATUS_NON_ORGANIC_MISMATCH_MODAL": {

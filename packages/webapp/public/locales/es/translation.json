--- conflicted
+++ resolved
@@ -80,13 +80,7 @@
     "PASSWORD": "Contraseña",
     "TITLE": "Crear nueva cuenta de usuario"
   },
-<<<<<<< HEAD
-  "CROP_CATALOG": {
-    "ADD_CROPS_T0_YOUR_FARM": "MISSING",
-    "CREATE_MANAGEMENT_PLANS": "MISSING",
-    "DOCUMENT_NECESSARY_INFO_FOR_ORGANIC_PRODUCTION": "MISSING",
-    "HERE_YOU_CAN": "MISSING"
-=======
+
   "CROP_CATALOGUE": {
     "ADD_CROP": "MISSING",
     "ADD_TO_YOUR_FARM": "MISSING",
@@ -100,7 +94,11 @@
       "TITLE": "MISSING"
     },
     "ON_YOUR_FARM": "MISSING",
-    "FILTER_TITLE": "MISSING"
+    "FILTER_TITLE": "MISSING",
+    "ADD_CROPS_T0_YOUR_FARM": "MISSING",
+    "CREATE_MANAGEMENT_PLANS": "MISSING",
+    "DOCUMENT_NECESSARY_INFO_FOR_ORGANIC_PRODUCTION": "MISSING",
+    "HERE_YOU_CAN": "MISSING"
   },
   "CROP_DETAIL": {
     "DETAIL_TAB": "MISSING",
@@ -110,7 +108,6 @@
     "ADD_VARIETY": "MISSING",
     "CROP_VARIETIES": "MISSING",
     "NEEDS_PLAN": "MISSING"
->>>>>>> 48fb75ac
   },
   "DATE_RANGE": {
     "HELP_BODY": "Selecciona el rango de fechas para crear un reporte financiero para tu granja en ese rango.",

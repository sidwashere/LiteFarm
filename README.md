--- conflicted
+++ resolved
@@ -120,9 +120,8 @@
 
 Since this is a mobile web application, webapp should be viewed in a mobile view in the browser.
 
-<<<<<<< HEAD
 You can also test LiteFarm on your actual mobile device using the network adddress returned by `vite --host` when you start the webapp in development mode. To do this, also update `VITE_API_URL` in your `webapp/.env` file from localhost to that address (or your computer's network name) and the appropriate API port. Most of LiteFarm can be tested like this, but please note that Google SSO and some other functionality will not work over the local network.
-=======
+
 ## export server
 
 Certification document export is handled by a Node.js application that runs separately from the api and connects to a Digital Ocean Space (AWS S3 bucket). It can be tested locally by setting up a Redis database for the job queue and using MinIO, a free and open-source drop-in replacement for AWS S3 that can be run on your own machine.
@@ -169,7 +168,6 @@
 
 You can also use the same MinIO bucket to store documents (but not, currently, images) uploaded from the Documents view of the webapp. To configure this, set up MinIO as above, and add the access key credentials to `/api/.env` under
 `DO_SPACES_ACCESS_KEY_ID` and `DO_SPACES_SECRET_ACCESS_KEY`.
->>>>>>> b8d4e3fb
 
 # ngrok
 
